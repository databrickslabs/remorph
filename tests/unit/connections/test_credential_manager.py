import pytest
from unittest.mock import patch, MagicMock
from pathlib import Path
from databricks.labs.remorph.connections.credential_manager import create_credential_manager
from databricks.labs.remorph.connections.env_getter import EnvGetter
import os

product_name = "remorph"


@pytest.fixture
def env_getter():
    return MagicMock(spec=EnvGetter)


@pytest.fixture
def local_credentials():
    return {
        'secret_vault_type': 'local',
        'mssql': {
            'database': 'DB_NAME',
            'driver': 'ODBC Driver 18 for SQL Server',
            'server': 'example_host',
            'user': 'local_user',
            'password': 'local_password',
        },
    }


@pytest.fixture
def env_credentials():
    return {
        'secret_vault_type': 'env',
        'mssql': {
            'database': 'DB_NAME',
            'driver': 'ODBC Driver 18 for SQL Server',
            'server': 'example_host',
            'user': 'MSSQL_USER_ENV',
            'password': 'MSSQL_PASSWORD_ENV',
        },
    }


@pytest.fixture
def databricks_credentials():
    return {
        'secret_vault_type': 'databricks',
        'secret_vault_name': 'databricks_vault_name',
        'mssql': {
            'database': 'DB_NAME',
            'driver': 'ODBC Driver 18 for SQL Server',
            'server': 'example_host',
            'user': 'databricks_user',
            'password': 'databricks_password',
        },
    }


@patch('databricks.labs.remorph.connections.credential_manager._load_credentials')
@patch('databricks.labs.remorph.connections.credential_manager._get_home')
def test_local_credentials(mock_get_home, mock_load_credentials, local_credentials, env_getter):
    mock_load_credentials.return_value = local_credentials
<<<<<<< HEAD
    mock_get_local_version_file_path.return_value = Path("/fake/path/to/.credentials.yml")
    credentials = Credentials(product_info, env_getter)
    creds = credentials.load('mssql')
=======
    mock_get_home.return_value = Path("/fake/home")
    credentials = create_credential_manager(product_name, env_getter)
    creds = credentials.fetch('mssql')
>>>>>>> 8cdb3362
    assert creds['user'] == 'local_user'
    assert creds['password'] == 'local_password'


@patch('databricks.labs.remorph.connections.credential_manager._load_credentials')
@patch('databricks.labs.remorph.connections.credential_manager._get_home')
@patch.dict('os.environ', {'MSSQL_USER_ENV': 'env_user', 'MSSQL_PASSWORD_ENV': 'env_password'})
def test_env_credentials(mock_get_home, mock_load_credentials, env_credentials, env_getter):
    mock_load_credentials.return_value = env_credentials
<<<<<<< HEAD
    mock_get_local_version_file_path.return_value = Path("/fake/path/to/.credentials.yml")
=======
    mock_get_home.return_value = Path("/fake/home")
>>>>>>> 8cdb3362
    env_getter.get.side_effect = lambda key: os.environ[key]
    credentials = create_credential_manager(product_name, env_getter)
    creds = credentials.fetch('mssql')
    assert creds['user'] == 'env_user'
    assert creds['password'] == 'env_password'


@patch('databricks.labs.remorph.connections.credential_manager._load_credentials')
@patch('databricks.labs.remorph.connections.credential_manager._get_home')
def test_databricks_credentials(mock_get_home, mock_load_credentials, databricks_credentials, env_getter):
    mock_load_credentials.return_value = databricks_credentials
<<<<<<< HEAD
    mock_get_local_version_file_path.return_value = Path("/fake/path/to/.credentials.yml")
    credentials = Credentials(product_info, env_getter)
=======
    mock_get_home.return_value = Path("/fake/home")
    credentials = create_credential_manager(product_name, env_getter)
>>>>>>> 8cdb3362
    with pytest.raises(NotImplementedError):
        credentials.fetch('mssql')<|MERGE_RESOLUTION|>--- conflicted
+++ resolved
@@ -60,15 +60,9 @@
 @patch('databricks.labs.remorph.connections.credential_manager._get_home')
 def test_local_credentials(mock_get_home, mock_load_credentials, local_credentials, env_getter):
     mock_load_credentials.return_value = local_credentials
-<<<<<<< HEAD
-    mock_get_local_version_file_path.return_value = Path("/fake/path/to/.credentials.yml")
-    credentials = Credentials(product_info, env_getter)
-    creds = credentials.load('mssql')
-=======
     mock_get_home.return_value = Path("/fake/home")
     credentials = create_credential_manager(product_name, env_getter)
     creds = credentials.fetch('mssql')
->>>>>>> 8cdb3362
     assert creds['user'] == 'local_user'
     assert creds['password'] == 'local_password'
 
@@ -78,11 +72,7 @@
 @patch.dict('os.environ', {'MSSQL_USER_ENV': 'env_user', 'MSSQL_PASSWORD_ENV': 'env_password'})
 def test_env_credentials(mock_get_home, mock_load_credentials, env_credentials, env_getter):
     mock_load_credentials.return_value = env_credentials
-<<<<<<< HEAD
-    mock_get_local_version_file_path.return_value = Path("/fake/path/to/.credentials.yml")
-=======
     mock_get_home.return_value = Path("/fake/home")
->>>>>>> 8cdb3362
     env_getter.get.side_effect = lambda key: os.environ[key]
     credentials = create_credential_manager(product_name, env_getter)
     creds = credentials.fetch('mssql')
@@ -94,12 +84,7 @@
 @patch('databricks.labs.remorph.connections.credential_manager._get_home')
 def test_databricks_credentials(mock_get_home, mock_load_credentials, databricks_credentials, env_getter):
     mock_load_credentials.return_value = databricks_credentials
-<<<<<<< HEAD
-    mock_get_local_version_file_path.return_value = Path("/fake/path/to/.credentials.yml")
-    credentials = Credentials(product_info, env_getter)
-=======
     mock_get_home.return_value = Path("/fake/home")
     credentials = create_credential_manager(product_name, env_getter)
->>>>>>> 8cdb3362
     with pytest.raises(NotImplementedError):
         credentials.fetch('mssql')