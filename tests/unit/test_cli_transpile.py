from unittest.mock import create_autospec, patch, ANY, MagicMock
from pathlib import Path
import dataclasses
import os.path

import pytest
import yaml

from databricks.labs.lakebridge import cli

from databricks.labs.blueprint.tui import MockPrompts
from databricks.labs.lakebridge.config import TranspileConfig
from databricks.sdk import WorkspaceClient

from databricks.labs.lakebridge.contexts.application import ApplicationContext
from tests.unit.conftest import path_to_resource

TRANSPILERS_PATH = Path(__file__).parent.parent / "resources" / "transpiler_configs"


@pytest.fixture(name="transpiler_config_path")
def stubbed_transpiler_config_path(tmp_path: Path) -> Path:
    """Path to a stubbed LSP transpiler configuration file."""
    # Refer to LSPConfig.load() for the expected structure; there is no .save() method.
    lsp_configuration = {
        "remorph": {
            "version": 1,
            "name": "Stubbed LSP Transpiler Configuration",
            "dialects": ["snowflake"],
            "command_line": ["/usr/bin/true"],
        },
        "options": {
            "all": [
                {
                    "flag": "-experimental",
                    "method": "CONFIRM",
                    "prompt": "Do you want to use the experimental Databricks generator ?",
                }
            ]
        },
    }

    config_path = tmp_path / "lsp_config.yml"
    with config_path.open("w") as f:
        yaml.dump(lsp_configuration, f)
    return config_path


def test_transpile_with_missing_installation(transpiler_config_path: Path) -> None:
    with (
        patch("databricks.labs.lakebridge.cli.ApplicationContext", autospec=True) as mock_app_context,
        pytest.raises(SystemExit),
    ):
        workspace_client = create_autospec(WorkspaceClient)
        mock_app_context.return_value.workspace_client = workspace_client
        mock_app_context.return_value.transpile_config = None
        cli.transpile(
            workspace_client,
            str(transpiler_config_path),
            "snowflake",
            "/path/to/sql/file.sql",
            "/path/to/output",
            "/path/to/errors.log",
            "true",
            "my_catalog",
            "my_schema",
        )


@pytest.fixture
def mock_cli_for_transpile(mock_workspace_client, transpiler_config_path):
    mock_transpile = MagicMock(return_value=({}, []))

    async def do_transpile(*args, **kwargs):
        return mock_transpile(*args, **kwargs)

    prompts = MockPrompts(
        {
            "Do you want to use the experimental.*": "no",
            "Enter output directory": "/path/to/output/folder",
            "Select the source dialect.*": "21",  # snowflake
            "Select the transpiler.*": "1",  # morpheus
        }
    )
    mock_app_context = create_autospec(ApplicationContext)
    with (
        patch("os.path.exists", side_effect=lambda path: path != "invalid_path"),
        patch("databricks.labs.lakebridge.install.TranspilerInstaller.transpilers_path", return_value=TRANSPILERS_PATH),
        patch("databricks.labs.lakebridge.cli.do_transpile", new=do_transpile),
        patch("databricks.labs.lakebridge.cli.ApplicationContext", mock_app_context),
    ):
        default_config = TranspileConfig(
            transpiler_config_path=str(transpiler_config_path),
            source_dialect="snowflake",
            input_source="/path/to/sql/file.sql",
            output_folder="/path/to/output",
            error_file_path="/path/to/errors.log",
            sdk_config=None,
            skip_validation=True,
            catalog_name="my_catalog",
            schema_name="my_schema",
        )
        mock_app_context.return_value.workspace_client = mock_workspace_client
        mock_app_context.return_value.prompts = prompts

        def set_default_config(config: TranspileConfig):
            mock_app_context.return_value.transpile_config = config

        set_default_config(default_config)
        yield mock_workspace_client, default_config, set_default_config, mock_transpile
        set_default_config(default_config)


def test_transpile_with_no_sdk_config(mock_cli_for_transpile, transpiler_config_path):
    ws, cfg, set_cfg, do_transpile = mock_cli_for_transpile
    set_cfg(dataclasses.replace(cfg, sdk_config=None))
    cli.transpile(
        ws,
    )
    do_transpile.assert_called_once_with(
        ws,
        ANY,
        TranspileConfig(
            transpiler_config_path=str(transpiler_config_path),
            source_dialect="snowflake",
            input_source="/path/to/sql/file.sql",
            output_folder="/path/to/output",
            error_file_path="/path/to/errors.log",
            sdk_config=None,
            skip_validation=True,
            catalog_name="my_catalog",
            schema_name="my_schema",
            transpiler_options={'-experimental': False},
        ),
    )


def test_transpile_with_warehouse_id_in_sdk_config(mock_cli_for_transpile, transpiler_config_path):
    ws, cfg, set_cfg, do_transpile = mock_cli_for_transpile
    sdk_config = {"warehouse_id": "w_id"}
    set_cfg(dataclasses.replace(cfg, sdk_config=sdk_config))
    cli.transpile(
        ws,
    )
    do_transpile.assert_called_once_with(
        ws,
        ANY,
        TranspileConfig(
            transpiler_config_path=str(transpiler_config_path),
            source_dialect="snowflake",
            input_source="/path/to/sql/file.sql",
            output_folder="/path/to/output",
            error_file_path="/path/to/errors.log",
            sdk_config=sdk_config,
            skip_validation=True,
            catalog_name="my_catalog",
            schema_name="my_schema",
            transpiler_options={'-experimental': False},
        ),
    )


def test_transpile_with_cluster_id_in_sdk_config(mock_cli_for_transpile, transpiler_config_path):
    ws, cfg, set_cfg, do_transpile = mock_cli_for_transpile
    sdk_config = {"cluster_id": "c_id"}
    set_cfg(dataclasses.replace(cfg, sdk_config=sdk_config))
    cli.transpile(
        ws,
    )
    do_transpile.assert_called_once_with(
        ws,
        ANY,
        TranspileConfig(
            transpiler_config_path=str(transpiler_config_path),
            source_dialect="snowflake",
            input_source="/path/to/sql/file.sql",
            output_folder="/path/to/output",
            error_file_path="/path/to/errors.log",
            sdk_config=sdk_config,
            skip_validation=True,
            catalog_name="my_catalog",
            schema_name="my_schema",
            transpiler_options={'-experimental': False},
        ),
    )


def test_transpile_with_invalid_transpiler_config_path(mock_cli_for_transpile):
    ws, _cfg, _set_cfg, do_transpile = mock_cli_for_transpile
    cli.transpile(
        ws,
        transpiler_config_path="invalid_path",
    )
    do_transpile.assert_called_once_with(
        ws,
        ANY,
        TranspileConfig(
            transpiler_config_path=str(TRANSPILERS_PATH / "morpheus" / "lib" / "config.yml"),
            source_dialect="snowflake",
            input_source="/path/to/sql/file.sql",
            output_folder="/path/to/output",
            error_file_path="/path/to/errors.log",
            sdk_config=None,
            skip_validation=True,
            catalog_name="my_catalog",
            schema_name="my_schema",
            transpiler_options=None,
        ),
    )


def test_transpile_with_invalid_transpiler_dialect(mock_cli_for_transpile, transpiler_config_path):
    ws, _cfg, _set_cfg, do_transpile = mock_cli_for_transpile
    with pytest.raises(ValueError):
        cli.transpile(
            ws,
            source_dialect="invalid_dialect",
        )
        do_transpile.assert_called_once_with(
            ws,
            ANY,
            TranspileConfig(
                transpiler_config_path=str(transpiler_config_path),
                source_dialect="snowflake",
                input_source="/path/to/sql/file.sql",
                output_folder="/path/to/output",
                error_file_path="/path/to/errors.log",
                sdk_config=None,
                skip_validation=True,
                catalog_name="my_catalog",
                schema_name="my_schema",
                transpiler_options={"-experimental": False},
            ),
        )


def test_transpile_with_invalid_skip_validation(mock_cli_for_transpile):
    ws, _cfg, _set_cfg, _do_transpile = mock_cli_for_transpile
    with (pytest.raises(Exception, match="Invalid value for '--skip-validation'"),):
        cli.transpile(
            ws,
            skip_validation="invalid_value",
        )


def test_transpile_with_invalid_input_source(mock_cli_for_transpile):
    ws, _cfg, _set_cfg, _do_transpile = mock_cli_for_transpile
    with (pytest.raises(Exception, match="Invalid value for '--input-source'"),):
        cli.transpile(
            ws,
            input_source="invalid_path",
        )


def test_transpile_with_valid_inputs(mock_cli_for_transpile, transpiler_config_path):
    ws, _cfg, _set_cfg, do_transpile = mock_cli_for_transpile
    transpiler = str(transpiler_config_path)
    source_dialect = "oracle"
    input_source = "/other/path/to/sql/file.sql"
    output_folder = "/other/path/to/output"
    error_file = "/other/path/to/errors.log"
    skip_validation = "false"
    catalog_name = "other_catalog"
    schema_name = "other_schema"
    cli.transpile(
        ws,
        transpiler,
        source_dialect,
        input_source,
        output_folder,
        error_file,
        skip_validation,
        catalog_name,
        schema_name,
    )
    do_transpile.assert_called_once_with(
        ws,
        ANY,
        TranspileConfig(
            transpiler_config_path=str(TRANSPILERS_PATH / "rct" / "lib" / "config.yml"),
            source_dialect=source_dialect,
            input_source=input_source,
            output_folder=output_folder,
            error_file_path=error_file,
            sdk_config=None,
            skip_validation=False,
            catalog_name=catalog_name,
            schema_name=schema_name,
            transpiler_options={"-experimental": False},
        ),
    )


def test_transpile_with_real_inputs(mock_cli_for_transpile, transpiler_config_path):
    ws, _cfg, _set_cfg, do_transpile = mock_cli_for_transpile
    with patch("os.path.exists", os.path.exists):
        source_dialect = "snowflake"
        input_source = path_to_resource("functional", "snowflake", "aggregates", "least_1.sql")
        output_folder = path_to_resource("lsp_transpiler")
        error_file_path = path_to_resource("lsp_transpiler", "error.log")
        skip_validation = "true"
        catalog_name = "my_catalog"
        schema_name = "my_schema"
        cli.transpile(
            ws,
            transpiler_config_path=str(transpiler_config_path),
            source_dialect=source_dialect,
            input_source=input_source,
            output_folder=output_folder,
            error_file_path=error_file_path,
            skip_validation=skip_validation,
            catalog_name=catalog_name,
            schema_name=schema_name,
        )
        do_transpile.assert_called_once_with(
            ws,
            ANY,
            TranspileConfig(
                transpiler_config_path=str(transpiler_config_path),
                source_dialect=source_dialect,
                input_source=input_source,
                output_folder=output_folder,
                error_file_path=error_file_path,
                sdk_config=None,
                skip_validation=True,
                catalog_name=catalog_name,
                schema_name=schema_name,
                transpiler_options={"-experimental": False},
            ),
        )


def test_transpile_prints_errors(caplog, tmp_path, mock_workspace_client):
    transpiler_config_path = path_to_resource("lsp_transpiler", "lsp_config.yml")
    source_dialect = "snowflake"
    input_source = path_to_resource("lsp_transpiler", "unsupported_lca.sql")
    output_folder = str(tmp_path)
    skip_validation = "true"
    catalog_name = "my_catalog"
    schema_name = "my_schema"
    error_file_path = "errors.log"
    prompts = MockPrompts(
        {
            "Do you want to use the experimental.*": "no",
        }
    )
    with (
        caplog.at_level("ERROR"),
        patch(
            "databricks.labs.lakebridge.contexts.application.ApplicationContext.prompts", new_callable=lambda: prompts
        ),
        patch("databricks.labs.lakebridge.install.TranspilerInstaller.all_dialects", return_value=[source_dialect]),
    ):
        cli.transpile(
            mock_workspace_client,
            transpiler_config_path=transpiler_config_path,
            source_dialect=source_dialect,
            input_source=input_source,
            output_folder=output_folder,
            skip_validation=skip_validation,
            catalog_name=catalog_name,
            schema_name=schema_name,
            error_file_path=error_file_path,
        )

<<<<<<< HEAD
    assert any(str(input_source) in record.message for record in caplog.records)
=======
    assert any(str(input_source) in record.message for record in caplog.records)
    assert any("LCA conversion not supported" in record.message for record in caplog.records)
>>>>>>> cbbd5139
<|MERGE_RESOLUTION|>--- conflicted
+++ resolved
@@ -363,9 +363,4 @@
             error_file_path=error_file_path,
         )
 
-<<<<<<< HEAD
     assert any(str(input_source) in record.message for record in caplog.records)
-=======
-    assert any(str(input_source) in record.message for record in caplog.records)
-    assert any("LCA conversion not supported" in record.message for record in caplog.records)
->>>>>>> cbbd5139
