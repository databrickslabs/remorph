--- conflicted
+++ resolved
@@ -26,9 +26,11 @@
     )
     return w
 
-ALL_INSTALLED_DIALECTS = sorted([ "tsql", "snowflake" ])
-TRANSPILERS_FOR_SNOWFLAKE = sorted([ "Remorph Community Transpiler", "Morpheus" ])
+
+ALL_INSTALLED_DIALECTS = sorted(["tsql", "snowflake"])
+TRANSPILERS_FOR_SNOWFLAKE = sorted(["Remorph Community Transpiler", "Morpheus"])
 PATH_TO_TRANSPILER_COMFIG = "/some/path/to/config.yml"
+
 
 @pytest.fixture()
 def ws_installer():
@@ -185,7 +187,7 @@
             "error_file_path": "/tmp/queries/errors.log",
             "schema_name": "transpiler",
             "skip_validation": True,
-           "version": 2,
+            "version": 2,
         },
     )
 
@@ -374,14 +376,8 @@
 def test_configure_transpile_installation_with_no_validation(ws, ws_installer):
     prompts = MockPrompts(
         {
-<<<<<<< HEAD
-            r"Select a module to configure:": MODULES.index("transpile"),
             r"Select the source dialect": ALL_INSTALLED_DIALECTS.index("snowflake"),
             r"Select the transpiler": TRANSPILERS_FOR_SNOWFLAKE.index("Morpheus"),
-=======
-            r"Enter path to the transpiler configuration file": "sqlglot",
-            r"Select the source dialect": sorted(SQLGLOT_DIALECTS.keys()).index("snowflake"),
->>>>>>> d14ce4b9
             r"Enter input SQL path.*": "/tmp/queries/snow",
             r"Enter output directory.*": "/tmp/queries/databricks",
             r"Enter error file path.*": "/tmp/queries/errors.log",
@@ -441,14 +437,8 @@
 def test_configure_transpile_installation_with_validation_and_cluster_id_in_config(ws_installer, ws):
     prompts = MockPrompts(
         {
-<<<<<<< HEAD
-            r"Select a module to configure:": MODULES.index("transpile"),
             r"Select the source dialect": ALL_INSTALLED_DIALECTS.index("snowflake"),
             r"Select the transpiler": TRANSPILERS_FOR_SNOWFLAKE.index("Morpheus"),
-=======
-            r"Enter path to the transpiler configuration file": "sqlglot",
-            r"Select the source": sorted(SQLGLOT_DIALECTS.keys()).index("snowflake"),
->>>>>>> d14ce4b9
             r"Enter input SQL path.*": "/tmp/queries/snow",
             r"Enter output directory.*": "/tmp/queries/databricks",
             r"Enter error file path.*": "/tmp/queries/errors.log",
@@ -516,14 +506,8 @@
 def test_configure_transpile_installation_with_validation_and_cluster_id_from_prompt(ws_installer, ws):
     prompts = MockPrompts(
         {
-<<<<<<< HEAD
-            r"Select a module to configure:": MODULES.index("transpile"),
             r"Select the source dialect": ALL_INSTALLED_DIALECTS.index("snowflake"),
             r"Select the transpiler": TRANSPILERS_FOR_SNOWFLAKE.index("Morpheus"),
-=======
-            r"Enter path to the transpiler configuration file": "sqlglot",
-            r"Select the source": sorted(SQLGLOT_DIALECTS.keys()).index("snowflake"),
->>>>>>> d14ce4b9
             r"Enter input SQL path.*": "/tmp/queries/snow",
             r"Enter output directory.*": "/tmp/queries/databricks",
             r"Enter error file path.*": "/tmp/queries/errors.log",
@@ -592,14 +576,8 @@
 def test_configure_transpile_installation_with_validation_and_warehouse_id_from_prompt(ws_installer, ws):
     prompts = MockPrompts(
         {
-<<<<<<< HEAD
-            r"Select a module to configure:": MODULES.index("transpile"),
             r"Select the source dialect": ALL_INSTALLED_DIALECTS.index("snowflake"),
             r"Select the transpiler": TRANSPILERS_FOR_SNOWFLAKE.index("Morpheus"),
-=======
-            r"Enter path to the transpiler configuration file": "sqlglot",
-            r"Select the source": sorted(SQLGLOT_DIALECTS.keys()).index("snowflake"),
->>>>>>> d14ce4b9
             r"Enter input SQL path.*": "/tmp/queries/snow",
             r"Enter output directory.*": "/tmp/queries/databricks",
             r"Enter error file path.*": "/tmp/queries/errors.log",
