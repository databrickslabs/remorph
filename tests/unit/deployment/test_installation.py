from unittest.mock import create_autospec

import pytest
from databricks.labs.blueprint.installation import MockInstallation, Installation
from databricks.labs.blueprint.tui import MockPrompts
from databricks.labs.blueprint.wheels import WheelsV2, ProductInfo
from databricks.labs.blueprint.upgrades import Upgrades

from databricks.sdk import WorkspaceClient
from databricks.sdk.errors import NotFound
from databricks.sdk.service import iam

from databricks.labs.remorph.config import (
    TranspileConfig,
    RemorphConfigs,
    ReconcileConfig,
    DatabaseConfig,
    ReconcileMetadataConfig,
)
from databricks.labs.remorph.deployment.installation import WorkspaceInstallation
from databricks.labs.remorph.deployment.recon import ReconDeployment


@pytest.fixture
def ws():
    w = create_autospec(WorkspaceClient)
    w.current_user.me.side_effect = lambda: iam.User(
        user_name="me@example.com", groups=[iam.ComplexValue(display="admins")]
    )
    return w


def test_install_all(ws):
    prompts = MockPrompts(
        {
            r"Enter catalog name": "remorph",
        }
    )
    recon_deployment = create_autospec(ReconDeployment)
    installation = create_autospec(Installation)
    product_info = create_autospec(ProductInfo)
    upgrades = create_autospec(Upgrades)

    transpile_config = TranspileConfig(
<<<<<<< HEAD
        transpiler="sqlglot",
=======
        transpiler_config_path="sqlglot",
>>>>>>> 3b9a1bdd
        source_dialect="snowflake",
        input_source="/tmp/queries/snow6",
        output_folder="/tmp/queries/databricks6",
        skip_validation=True,
        catalog_name="remorph6",
        schema_name="transpiler6",
        mode="current",
    )
    reconcile_config = ReconcileConfig(
        data_source="oracle",
        report_type="all",
        secret_scope="remorph_oracle6",
        database_config=DatabaseConfig(
            source_schema="tpch_sf10006",
            target_catalog="tpch6",
            target_schema="1000gb6",
        ),
        metadata_config=ReconcileMetadataConfig(
            catalog="remorph6",
            schema="reconcile6",
            volume="reconcile_volume6",
        ),
    )
    config = RemorphConfigs(transpile=transpile_config, reconcile=reconcile_config)
    installation = WorkspaceInstallation(ws, prompts, installation, recon_deployment, product_info, upgrades)
    installation.install(config)


def test_no_recon_component_installation(ws):
    prompts = MockPrompts({})
    recon_deployment = create_autospec(ReconDeployment)
    installation = create_autospec(Installation)
    product_info = create_autospec(ProductInfo)
    upgrades = create_autospec(Upgrades)

    transpile_config = TranspileConfig(
<<<<<<< HEAD
        transpiler="sqlglot",
=======
        transpiler_config_path="sqlglot",
>>>>>>> 3b9a1bdd
        source_dialect="snowflake",
        input_source="/tmp/queries/snow7",
        output_folder="/tmp/queries/databricks7",
        skip_validation=True,
        catalog_name="remorph7",
        schema_name="transpiler7",
        mode="current",
    )
    config = RemorphConfigs(transpile=transpile_config)
    installation = WorkspaceInstallation(ws, prompts, installation, recon_deployment, product_info, upgrades)
    installation.install(config)
    recon_deployment.install.assert_not_called()


def test_recon_component_installation(ws):
    recon_deployment = create_autospec(ReconDeployment)
    installation = create_autospec(Installation)
    prompts = MockPrompts({})
    product_info = create_autospec(ProductInfo)
    upgrades = create_autospec(Upgrades)

    reconcile_config = ReconcileConfig(
        data_source="oracle",
        report_type="all",
        secret_scope="remorph_oracle8",
        database_config=DatabaseConfig(
            source_schema="tpch_sf10008",
            target_catalog="tpch8",
            target_schema="1000gb8",
        ),
        metadata_config=ReconcileMetadataConfig(
            catalog="remorph8",
            schema="reconcile8",
            volume="reconcile_volume8",
        ),
    )
    config = RemorphConfigs(reconcile=reconcile_config)
    installation = WorkspaceInstallation(ws, prompts, installation, recon_deployment, product_info, upgrades)
    installation.install(config)
    recon_deployment.install.assert_called()


def test_negative_uninstall_confirmation(ws):
    prompts = MockPrompts(
        {
            r"Do you want to uninstall Remorph .*": "no",
        }
    )
    installation = create_autospec(Installation)
    recon_deployment = create_autospec(ReconDeployment)
    wheels = create_autospec(WheelsV2)
    upgrades = create_autospec(Upgrades)

    ws_installation = WorkspaceInstallation(ws, prompts, installation, recon_deployment, wheels, upgrades)
    config = RemorphConfigs()
    ws_installation.uninstall(config)
    installation.remove.assert_not_called()


def test_missing_installation(ws):
    prompts = MockPrompts(
        {
            r"Do you want to uninstall Remorph .*": "yes",
        }
    )
    installation = create_autospec(Installation)
    installation.files.side_effect = NotFound("Installation not found")
    installation.install_folder.return_value = "~/mock"
    recon_deployment = create_autospec(ReconDeployment)
    wheels = create_autospec(WheelsV2)
    upgrades = create_autospec(Upgrades)

    ws_installation = WorkspaceInstallation(ws, prompts, installation, recon_deployment, wheels, upgrades)
    config = RemorphConfigs()
    ws_installation.uninstall(config)
    installation.remove.assert_not_called()


def test_uninstall_configs_exist(ws):
    prompts = MockPrompts(
        {
            r"Do you want to uninstall Remorph .*": "yes",
        }
    )

    transpile_config = TranspileConfig(
<<<<<<< HEAD
        transpiler="sqlglot",
=======
        transpiler_config_path="sqlglot",
>>>>>>> 3b9a1bdd
        source_dialect="snowflake",
        input_source="sf_queries1",
        output_folder="out_dir1",
        skip_validation=True,
        catalog_name="transpiler_test1",
        schema_name="convertor_test1",
        mode="current",
        sdk_config={"warehouse_id": "abc"},
    )

    reconcile_config = ReconcileConfig(
        data_source="snowflake",
        report_type="all",
        secret_scope="remorph_snowflake1",
        database_config=DatabaseConfig(
            source_catalog="snowflake_sample_data1",
            source_schema="tpch_sf10001",
            target_catalog="tpch1",
            target_schema="1000gb1",
        ),
        metadata_config=ReconcileMetadataConfig(
            catalog="remorph1",
            schema="reconcile1",
            volume="reconcile_volume1",
        ),
    )
    config = RemorphConfigs(transpile=transpile_config, reconcile=reconcile_config)
    installation = MockInstallation({})
    recon_deployment = create_autospec(ReconDeployment)
    wheels = create_autospec(WheelsV2)
    upgrades = create_autospec(Upgrades)

    ws_installation = WorkspaceInstallation(ws, prompts, installation, recon_deployment, wheels, upgrades)
    ws_installation.uninstall(config)
    recon_deployment.uninstall.assert_called()
    installation.assert_removed()


def test_uninstall_configs_missing(ws):
    prompts = MockPrompts(
        {
            r"Do you want to uninstall Remorph .*": "yes",
        }
    )
    installation = MockInstallation()
    recon_deployment = create_autospec(ReconDeployment)
    wheels = create_autospec(WheelsV2)
    upgrades = create_autospec(Upgrades)

    ws_installation = WorkspaceInstallation(ws, prompts, installation, recon_deployment, wheels, upgrades)
    config = RemorphConfigs()
    ws_installation.uninstall(config)
    recon_deployment.uninstall.assert_not_called()
    installation.assert_removed()<|MERGE_RESOLUTION|>--- conflicted
+++ resolved
@@ -42,11 +42,7 @@
     upgrades = create_autospec(Upgrades)
 
     transpile_config = TranspileConfig(
-<<<<<<< HEAD
-        transpiler="sqlglot",
-=======
         transpiler_config_path="sqlglot",
->>>>>>> 3b9a1bdd
         source_dialect="snowflake",
         input_source="/tmp/queries/snow6",
         output_folder="/tmp/queries/databricks6",
@@ -83,11 +79,7 @@
     upgrades = create_autospec(Upgrades)
 
     transpile_config = TranspileConfig(
-<<<<<<< HEAD
-        transpiler="sqlglot",
-=======
         transpiler_config_path="sqlglot",
->>>>>>> 3b9a1bdd
         source_dialect="snowflake",
         input_source="/tmp/queries/snow7",
         output_folder="/tmp/queries/databricks7",
@@ -174,11 +166,7 @@
     )
 
     transpile_config = TranspileConfig(
-<<<<<<< HEAD
-        transpiler="sqlglot",
-=======
         transpiler_config_path="sqlglot",
->>>>>>> 3b9a1bdd
         source_dialect="snowflake",
         input_source="sf_queries1",
         output_folder="out_dir1",
