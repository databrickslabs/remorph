import codecs
import os
import tempfile
from pathlib import Path

import pytest

from databricks.labs.remorph.helpers.file_utils import (
    dir_walk,
    get_sql_file,
    is_sql_file,
    make_dir,
    read_file,
    remove_bom,
)


@pytest.fixture(scope="module")
def setup_module(tmp_path_factory):
    test_dir = tmp_path_factory.mktemp("test_dir")
    sql_file = test_dir / "test.sql"
    sql_file.write_text("SELECT * FROM test;")
    non_sql_file = test_dir / "test.txt"
    non_sql_file.write_text("This is a test.")
    return test_dir, sql_file, non_sql_file


def test_remove_bom():
    test_string = "test_string"

    # Test no BOM
    assert remove_bom(test_string) == test_string

    # Test UTF-16 BOM
    # "******** UTF-16 ********"
    input_string = codecs.BOM_UTF16.decode("utf-16") + test_string
    assert remove_bom(input_string) == test_string

    # "******** UTF-16-BE ********"
    input_string = codecs.BOM_UTF16_BE.decode("utf-16-be") + test_string
    assert remove_bom(input_string) == test_string

    # "******** UTF-16-LE ********"
    input_string = codecs.BOM_UTF16_LE.decode("utf-16-le") + test_string
    assert remove_bom(input_string) == test_string

    # Test UTF-32 BOM
    # "******** UTF-32 ********"
    input_string = codecs.BOM_UTF32.decode("utf-32") + test_string
    assert remove_bom(input_string) == test_string

    # "******** UTF-32-BE ********"
    input_string = codecs.BOM_UTF32_BE.decode("utf-32-be") + test_string
    assert remove_bom(input_string) == test_string

    # "******** UTF-32-LE ********"
    input_string = codecs.BOM_UTF32_LE.decode("utf-32-le") + test_string
    assert remove_bom(input_string) == test_string

    # Test UTF8 BOM
    # "******** UTF-8 ********"
    input_string = codecs.BOM_UTF8.decode("utf-8") + test_string
    assert remove_bom(input_string) == test_string


def test_is_sql_file():
    assert is_sql_file("test.sql") is True
    assert is_sql_file("test.ddl") is True
    assert is_sql_file("test.txt") is False
    assert is_sql_file("test") is False


def test_make_dir():
    with tempfile.TemporaryDirectory() as temp_dir:
        new_dir_path = temp_dir.join("new_dir")

        # Ensure the directory does not exist
        assert os.path.exists(new_dir_path) is False

        # Call the function to create the directory
        make_dir(new_dir_path)

        # Check if the directory now exists
        assert os.path.exists(new_dir_path) is True


def safe_remove_file(file_path: Path):
    if file_path.exists():
        file_path.unlink()


def safe_remove_dir(dir_path: Path):
    if dir_path.exists():
        dir_path.rmdir()


<<<<<<< HEAD
def test_dir_walk_single_file():
    path = Path("test_dir")
    path.mkdir()
    (path / "test_file.txt").touch()
    result = list(dir_walk(path))
    assert len(result) == 1
    assert result[0][0] == path
    assert len(result[0][1]) == 0
    assert len(result[0][2]) == 1
    safe_remove_file(path / "test_file.txt")
    safe_remove_dir(path)


def test_dir_walk_nested_files():
    path = Path("test_dir")
    path.mkdir()
    (path / "test_file.txt").touch()
    (path / "nested_dir").mkdir()
    (path / "nested_dir" / "nested_file.txt").touch()
    result = list(dir_walk(path))

    assert len(result) == 2
    assert result[0][0] == path
    assert len(result[0][1]) == 1
    assert len(result[0][2]) == 1
    assert result[1][0] == path / "nested_dir"
    assert len(result[1][1]) == 0
    assert len(result[1][2]) == 1
    safe_remove_file(path / "test_file.txt")
    safe_remove_file(path / "nested_dir" / "nested_file.txt")
    safe_remove_dir(path / "nested_dir")
    safe_remove_dir(path)


def test_dir_walk_empty_dir():
    path = Path("empty_dir")
    path.mkdir()
    result = list(dir_walk(path))

    assert len(result) == 1
    assert result[0][0] == path
    assert len(result[0][1]) == 0
    assert len(result[0][2]) == 0
    safe_remove_dir(path)
=======
def test_dir_walk():
    # [TODO] - Refactor the tests using setup module
    """Test 1 - correct structure for single file"""
    try:
        path = Path("test_dir")
        path.mkdir()
        (path / "test_file.txt").touch()
        result = list(dir_walk(path))
        assert len(result) == 1
        assert result[0][0] == path
        assert len(result[0][1]) == 0
        assert len(result[0][2]) == 1
        safe_remove_file(path / "test_file.txt")
        safe_remove_dir(path)
    except Exception as e:
        safe_remove_file(path / "test_file.txt")
        safe_remove_dir(path)
        raise Exception("Error in Test 1 - correct structure for single file") from e

    """Test 2 - correct structure for nested directories and files"""
    try:
        path = Path("test_dir")
        path.mkdir()
        (path / "test_file.txt").touch()
        (path / "nested_dir").mkdir()
        (path / "nested_dir" / "nested_file.txt").touch()
        result = list(dir_walk(path))
        assert len(result) == 2
        assert result[0][0] == path
        assert len(result[0][1]) == 1
        assert len(result[0][2]) == 1
        assert result[1][0] == path / "nested_dir"
        assert len(result[1][1]) == 0
        assert len(result[1][2]) == 1
        safe_remove_file(path / "test_file.txt")
        safe_remove_file(path / "nested_dir" / "nested_file.txt")
        safe_remove_dir(path / "nested_dir")
        safe_remove_dir(path)
    except Exception as e:
        safe_remove_file(path / "test_file.txt")
        safe_remove_file(path / "nested_dir" / "nested_file.txt")
        safe_remove_dir(path / "nested_dir")
        safe_remove_dir(path)
        raise Exception("Error in Test 2 - correct structure for nested directories and files") from e

    """Test 3 - empty directory"""
    try:
        path = Path("empty_dir")
        path.mkdir()
        result = list(dir_walk(path))
        assert len(result) == 1
        assert result[0][0] == path
        assert len(result[0][1]) == 0
        assert len(result[0][2]) == 0
        safe_remove_dir(path)
    except Exception as e:
        safe_remove_dir(path)
        raise Exception("Error in Test 3 - empty directory") from e


def test_get_sql_file(setup_module):
    test_dir, sql_file, _ = setup_module
    sql_files = list(get_sql_file(test_dir))
    assert len(sql_files) == 1
    assert sql_files[0] == sql_file


def test_read_file(setup_module):
    _, sql_file, _ = setup_module
    content = read_file(sql_file)
    assert content == "SELECT * FROM test;"
>>>>>>> 6a913c5e
<|MERGE_RESOLUTION|>--- conflicted
+++ resolved
@@ -94,7 +94,6 @@
         dir_path.rmdir()
 
 
-<<<<<<< HEAD
 def test_dir_walk_single_file():
     path = Path("test_dir")
     path.mkdir()
@@ -139,76 +138,3 @@
     assert len(result[0][1]) == 0
     assert len(result[0][2]) == 0
     safe_remove_dir(path)
-=======
-def test_dir_walk():
-    # [TODO] - Refactor the tests using setup module
-    """Test 1 - correct structure for single file"""
-    try:
-        path = Path("test_dir")
-        path.mkdir()
-        (path / "test_file.txt").touch()
-        result = list(dir_walk(path))
-        assert len(result) == 1
-        assert result[0][0] == path
-        assert len(result[0][1]) == 0
-        assert len(result[0][2]) == 1
-        safe_remove_file(path / "test_file.txt")
-        safe_remove_dir(path)
-    except Exception as e:
-        safe_remove_file(path / "test_file.txt")
-        safe_remove_dir(path)
-        raise Exception("Error in Test 1 - correct structure for single file") from e
-
-    """Test 2 - correct structure for nested directories and files"""
-    try:
-        path = Path("test_dir")
-        path.mkdir()
-        (path / "test_file.txt").touch()
-        (path / "nested_dir").mkdir()
-        (path / "nested_dir" / "nested_file.txt").touch()
-        result = list(dir_walk(path))
-        assert len(result) == 2
-        assert result[0][0] == path
-        assert len(result[0][1]) == 1
-        assert len(result[0][2]) == 1
-        assert result[1][0] == path / "nested_dir"
-        assert len(result[1][1]) == 0
-        assert len(result[1][2]) == 1
-        safe_remove_file(path / "test_file.txt")
-        safe_remove_file(path / "nested_dir" / "nested_file.txt")
-        safe_remove_dir(path / "nested_dir")
-        safe_remove_dir(path)
-    except Exception as e:
-        safe_remove_file(path / "test_file.txt")
-        safe_remove_file(path / "nested_dir" / "nested_file.txt")
-        safe_remove_dir(path / "nested_dir")
-        safe_remove_dir(path)
-        raise Exception("Error in Test 2 - correct structure for nested directories and files") from e
-
-    """Test 3 - empty directory"""
-    try:
-        path = Path("empty_dir")
-        path.mkdir()
-        result = list(dir_walk(path))
-        assert len(result) == 1
-        assert result[0][0] == path
-        assert len(result[0][1]) == 0
-        assert len(result[0][2]) == 0
-        safe_remove_dir(path)
-    except Exception as e:
-        safe_remove_dir(path)
-        raise Exception("Error in Test 3 - empty directory") from e
-
-
-def test_get_sql_file(setup_module):
-    test_dir, sql_file, _ = setup_module
-    sql_files = list(get_sql_file(test_dir))
-    assert len(sql_files) == 1
-    assert sql_files[0] == sql_file
-
-
-def test_read_file(setup_module):
-    _, sql_file, _ = setup_module
-    content = read_file(sql_file)
-    assert content == "SELECT * FROM test;"
->>>>>>> 6a913c5e
