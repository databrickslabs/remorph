import pytest

<<<<<<< HEAD
from databricks.labs.remorph.intermediate.root_tables import RootTableExtractor
from databricks.labs.remorph.transpiler.sqlglot.sqlglot_engine import SqlglotEngine
=======
from databricks.labs.remorph.intermediate.root_tables import RootTableAnalyzer
>>>>>>> 5d47cad2


@pytest.fixture(autouse=True)
def setup_file(tmpdir):
    file = tmpdir.join("test.sql")
    file.write(
        """create table table1 select * from table2 inner join
         table3 on table2.id = table3.id  where table2.id in (select id from table4);
        create table table2 select * from table4;
        create table table5 select * from table3 join table4 on table3.id = table4.id ;
            """
    )
    return file


def test_generate_lineage(tmpdir):
<<<<<<< HEAD
    root_table_extractor = RootTableExtractor(SqlglotEngine(), "snowflake", tmpdir)
    dag = root_table_extractor.generate_lineage_dag()
=======
    root_table_analyzer = RootTableAnalyzer("snowflake", str(tmpdir))
    dag = root_table_analyzer.generate_lineage_dag()
>>>>>>> 5d47cad2
    roots = ["table2", "table3", "table4"]

    assert len(dag.nodes["table4"].parents) == 0
    assert len(dag.identify_immediate_children("table3")) == 2
    assert dag.identify_immediate_parents("table1") == roots
    assert dag.identify_root_tables(0) == {"table3", "table4"}
    assert dag.identify_root_tables(2) == {"table1"}
    assert dag.identify_immediate_parents("none") == []


def test_generate_lineage_sql_file(setup_file):
<<<<<<< HEAD
    root_table_extractor = RootTableExtractor(SqlglotEngine(), "snowflake", setup_file)
    dag = root_table_extractor.generate_lineage_dag()
=======
    root_table_analyzer = RootTableAnalyzer("snowflake", str(setup_file))
    dag = root_table_analyzer.generate_lineage_dag(engine="sqlglot")
>>>>>>> 5d47cad2
    roots = ["table2", "table3", "table4"]

    assert len(dag.nodes["table4"].parents) == 0
    assert len(dag.identify_immediate_children("table3")) == 2
    assert dag.identify_immediate_parents("table1") == roots
    assert dag.identify_root_tables(0) == {"table3", "table4"}
    assert dag.identify_root_tables(2) == {"table1"}
<<<<<<< HEAD
    assert dag.identify_immediate_children("none") == []
=======
    assert dag.identify_immediate_children("none") == []


def test_non_sqlglot_engine_raises_error(tmpdir):
    root_table_analyzer = RootTableAnalyzer("snowflake", str(tmpdir))
    with pytest.raises(ValueError):
        root_table_analyzer.generate_lineage_dag(engine="antlr")
>>>>>>> 5d47cad2
<|MERGE_RESOLUTION|>--- conflicted
+++ resolved
@@ -1,11 +1,7 @@
 import pytest
 
-<<<<<<< HEAD
-from databricks.labs.remorph.intermediate.root_tables import RootTableExtractor
+from databricks.labs.remorph.intermediate.root_tables import RootTableAnalyzer
 from databricks.labs.remorph.transpiler.sqlglot.sqlglot_engine import SqlglotEngine
-=======
-from databricks.labs.remorph.intermediate.root_tables import RootTableAnalyzer
->>>>>>> 5d47cad2
 
 
 @pytest.fixture(autouse=True)
@@ -22,13 +18,8 @@
 
 
 def test_generate_lineage(tmpdir):
-<<<<<<< HEAD
-    root_table_extractor = RootTableExtractor(SqlglotEngine(), "snowflake", tmpdir)
-    dag = root_table_extractor.generate_lineage_dag()
-=======
-    root_table_analyzer = RootTableAnalyzer("snowflake", str(tmpdir))
+    root_table_analyzer = RootTableAnalyzer(SqlglotEngine(), "snowflake", tmpdir)
     dag = root_table_analyzer.generate_lineage_dag()
->>>>>>> 5d47cad2
     roots = ["table2", "table3", "table4"]
 
     assert len(dag.nodes["table4"].parents) == 0
@@ -40,13 +31,8 @@
 
 
 def test_generate_lineage_sql_file(setup_file):
-<<<<<<< HEAD
-    root_table_extractor = RootTableExtractor(SqlglotEngine(), "snowflake", setup_file)
-    dag = root_table_extractor.generate_lineage_dag()
-=======
-    root_table_analyzer = RootTableAnalyzer("snowflake", str(setup_file))
-    dag = root_table_analyzer.generate_lineage_dag(engine="sqlglot")
->>>>>>> 5d47cad2
+    root_table_analyzer = RootTableAnalyzer(SqlglotEngine(), "snowflake", setup_file)
+    dag = root_table_analyzer.generate_lineage_dag()
     roots = ["table2", "table3", "table4"]
 
     assert len(dag.nodes["table4"].parents) == 0
@@ -54,14 +40,4 @@
     assert dag.identify_immediate_parents("table1") == roots
     assert dag.identify_root_tables(0) == {"table3", "table4"}
     assert dag.identify_root_tables(2) == {"table1"}
-<<<<<<< HEAD
-    assert dag.identify_immediate_children("none") == []
-=======
-    assert dag.identify_immediate_children("none") == []
-
-
-def test_non_sqlglot_engine_raises_error(tmpdir):
-    root_table_analyzer = RootTableAnalyzer("snowflake", str(tmpdir))
-    with pytest.raises(ValueError):
-        root_table_analyzer.generate_lineage_dag(engine="antlr")
->>>>>>> 5d47cad2
+    assert dag.identify_immediate_children("none") == []