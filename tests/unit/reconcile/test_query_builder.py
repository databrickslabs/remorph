--- conflicted
+++ resolved
@@ -1,14 +1,10 @@
 import pytest
 
-<<<<<<< HEAD
-from databricks.labs.remorph.reconcile.query_builder import QueryBuilder
-=======
 from databricks.labs.remorph.reconcile.query_builder import (
     HashQueryBuilder,
     ThresholdQueryBuilder,
 )
 from databricks.labs.remorph.reconcile.query_config import QueryConfig
->>>>>>> 47533cab
 from databricks.labs.remorph.reconcile.recon_config import (
     ColumnMapping,
     Filters,
@@ -423,19 +419,10 @@
     src_qrc = QueryConfig(table_conf, src_schema, "source", "snowflake")
     actual_src_query = HashQueryBuilder(src_qrc).build_query()
     expected_src_query = (
-<<<<<<< HEAD
-        "select lower(RAWTOHEX(STANDARD_HASH(coalesce(trim(s_comment),'') || "
-        "coalesce(trim(s_nationkey),'') || coalesce(trim(s_suppkey),'') || "
-        "trim(s_address) || trim(s_name) || trim(s_phone), 'SHA256'))) as "
-        "hash_value__recon, coalesce(trim(s_nationkey),'') as "
-        "s_nationkey,coalesce(trim(s_suppkey),'') as s_suppkey from {schema_name}.supplier where  1 "
-        '= 1 '
-=======
         "select sha2(concat(coalesce(trim(s_address),''), coalesce(trim(s_name),''), "
         "coalesce(trim(s_suppkey),'')),256) as hash_value__recon, "
         "coalesce(trim(s_suppkey),'') as s_suppkey from {catalog_name}.{schema_name}.supplier where s_name='t' and "
         "s_address='a'"
->>>>>>> 47533cab
     )
     assert actual_src_query == expected_src_query
 
@@ -611,223 +598,8 @@
     tgt_qrc = QueryConfig(table_conf, tgt_schema, "target", "databricks")
     actual_tgt_query = ThresholdQueryBuilder(tgt_qrc).build_query()
     expected_tgt_query = (
-<<<<<<< HEAD
-        "select sha2(concat(coalesce(trim(s_comment),''), "
-        "coalesce(trim(s_nationkey),''), coalesce(trim(s_suppkey_t),''), "
-        'trim(s_address_t), trim(s_name), trim(s_phone)),256) as hash_value__recon, '
-        "coalesce(trim(s_suppkey_t),'') as s_suppkey from {catalog_name}.{schema_name}.supplier where  1 = 1 "
-    )
-
-    assert actual_tgt_query == expected_tgt_query
-
-
-def test_hash_query_builder_with_filters():
-    table_conf = Table(
-        source_name="supplier",
-        target_name="supplier",
-        jdbc_reader_options=None,
-        join_columns=["s_suppkey"],
-        select_columns=["s_suppkey", "s_name", "s_address"],
-        drop_columns=None,
-        column_mapping=[
-            ColumnMapping(source_name="s_suppkey", target_name="s_suppkey_t"),
-            ColumnMapping(source_name="s_address", target_name="s_address_t"),
-        ],
-        transformations=None,
-        thresholds=None,
-        filters=Filters(source="s_name='t' and s_address='a'", target="s_name='t' and s_address_t='a'"),
-    )
-    src_schema = [
-        Schema("s_suppkey", "number"),
-        Schema("s_name", "varchar"),
-        Schema("s_address", "varchar"),
-        Schema("s_nationkey", "number"),
-        Schema("s_phone", "varchar"),
-        Schema("s_acctbal", "number"),
-        Schema("s_comment", "varchar"),
-    ]
-
-    actual_src_query = QueryBuilder(table_conf, src_schema, "source", "snowflake").build_hash_query()
-    expected_src_query = (
-        "select sha2(concat(coalesce(trim(s_address),''), coalesce(trim(s_name),''), "
-        "coalesce(trim(s_suppkey),'')),256) as hash_value__recon, "
-        "coalesce(trim(s_suppkey),'') as s_suppkey from {catalog_name}.{schema_name}.supplier where s_name='t' and "
-        "s_address='a'"
-    )
-    assert actual_src_query == expected_src_query
-
-    tgt_schema = [
-        Schema("s_suppkey_t", "number"),
-        Schema("s_name", "varchar"),
-        Schema("s_address_t", "varchar"),
-        Schema("s_nationkey_t", "number"),
-        Schema("s_phone_t", "varchar"),
-        Schema("s_acctbal_t", "number"),
-        Schema("s_comment_t", "varchar"),
-    ]
-
-    actual_tgt_query = QueryBuilder(table_conf, tgt_schema, "target", "databricks").build_hash_query()
-    expected_tgt_query = (
-        "select sha2(concat(coalesce(trim(s_address_t),''), "
-        "coalesce(trim(s_name),''), coalesce(trim(s_suppkey_t),'')),256) as "
-        "hash_value__recon, coalesce(trim(s_suppkey_t),'') as s_suppkey from {catalog_name}.{schema_name}.supplier "
-        "where s_name='t' and s_address_t='a'"
-    )
-
-    assert actual_tgt_query == expected_tgt_query
-
-
-def test_hash_query_builder_with_unsupported_source():
-    table_conf = Table(
-        source_name="supplier",
-        target_name="supplier",
-        jdbc_reader_options=None,
-        join_columns=None,
-        select_columns=None,
-        drop_columns=None,
-        column_mapping=None,
-        transformations=None,
-        thresholds=None,
-        filters=None,
-    )
-    src_schema = [
-        Schema("s_suppkey", "number"),
-        Schema("s_name", "varchar"),
-        Schema("s_address", "varchar"),
-        Schema("s_nationkey", "number"),
-        Schema("s_phone", "varchar"),
-        Schema("s_acctbal", "number"),
-        Schema("s_comment", "varchar"),
-    ]
-
-    query_builder = QueryBuilder(table_conf, src_schema, "source", "abc")
-
-    with pytest.raises(Exception) as exc_info:
-        query_builder.build_hash_query()
-
-    assert str(exc_info.value) == "Unsupported source type --> abc"
-
-
-def test_threshold_query_builder_with_defaults():
-    table_conf = Table(
-        source_name="supplier",
-        target_name="supplier",
-        jdbc_reader_options=None,
-        join_columns=["s_suppkey"],
-        select_columns=None,
-        drop_columns=None,
-        column_mapping=None,
-        transformations=None,
-        thresholds=[Thresholds(column_name="s_acctbal", lower_bound="0", upper_bound="100", type="int")],
-        filters=None,
-    )
-    src_schema = [
-        Schema("s_suppkey", "number"),
-        Schema("s_name", "varchar"),
-        Schema("s_address", "varchar"),
-        Schema("s_nationkey", "number"),
-        Schema("s_phone", "varchar"),
-        Schema("s_acctbal", "number"),
-        Schema("s_comment", "varchar"),
-    ]
-
-    actual_src_query = QueryBuilder(table_conf, src_schema, "source", "oracle").build_threshold_query()
-    expected_src_query = (
-        'select s_acctbal as s_acctbal,s_suppkey as s_suppkey  from {schema_name}.supplier where  1 = 1 '
-    )
-    assert actual_src_query == expected_src_query
-
-    tgt_schema = [
-        Schema("s_suppkey", "number"),
-        Schema("s_name", "varchar"),
-        Schema("s_address", "varchar"),
-        Schema("s_nationkey", "number"),
-        Schema("s_phone", "varchar"),
-        Schema("s_acctbal", "number"),
-        Schema("s_comment", "varchar"),
-    ]
-
-    actual_tgt_query = QueryBuilder(table_conf, tgt_schema, "target", "databricks").build_threshold_query()
-    expected_tgt_query = (
-        'select s_acctbal as s_acctbal,s_suppkey as s_suppkey  from {catalog_name}.{schema_name}.supplier where  1 = 1 '
-    )
-    assert actual_tgt_query == expected_tgt_query
-
-
-def test_threshold_query_builder_with_transformations_and_jdbc():
-    table_conf = Table(
-        source_name="supplier",
-        target_name="supplier",
-        jdbc_reader_options=JdbcReaderOptions(
-            number_partitions=100, partition_column="s_nationkey", lower_bound="0", upper_bound="100"
-        ),
-        join_columns=["s_suppkey"],
-        select_columns=None,
-        drop_columns=["s_comment"],
-        column_mapping=[
-            ColumnMapping(source_name="s_suppkey", target_name="s_suppkey_t"),
-            ColumnMapping(source_name="s_address", target_name="s_address_t"),
-            ColumnMapping(source_name="s_nationkey", target_name="s_nationkey_t"),
-            ColumnMapping(source_name="s_phone", target_name="s_phone_t"),
-            ColumnMapping(source_name="s_acctbal", target_name="s_acctbal_t"),
-            ColumnMapping(source_name="s_comment", target_name="s_comment_t"),
-            ColumnMapping(source_name="s_suppdate", target_name="s_suppdate_t"),
-        ],
-        transformations=[
-            Transformation(column_name="s_suppkey", source="trim(s_suppkey)", target="trim(s_suppkey_t)"),
-            Transformation(column_name="s_address", source="trim(s_address)", target="trim(s_address_t)"),
-            Transformation(column_name="s_phone", source="trim(s_phone)", target="trim(s_phone_t)"),
-            Transformation(column_name="s_name", source="trim(s_name)", target="trim(s_name)"),
-            Transformation(
-                column_name="s_acctbal",
-                source="trim(to_char(s_acctbal, '9999999999.99'))",
-                target="cast(s_acctbal_t as decimal(38,2))",
-            ),
-        ],
-        thresholds=[
-            Thresholds(column_name="s_acctbal", lower_bound="0", upper_bound="100", type="int"),
-            Thresholds(column_name="s_suppdate", lower_bound="-86400", upper_bound="86400", type="timestamp"),
-        ],
-        filters=None,
-    )
-    src_schema = [
-        Schema("s_suppkey", "number"),
-        Schema("s_name", "varchar"),
-        Schema("s_address", "varchar"),
-        Schema("s_nationkey", "number"),
-        Schema("s_phone", "varchar"),
-        Schema("s_acctbal", "number"),
-        Schema("s_comment", "varchar"),
-        Schema("s_suppdate", "timestamp"),
-    ]
-
-    actual_src_query = QueryBuilder(table_conf, src_schema, "source", "oracle").build_threshold_query()
-    expected_src_query = (
-        "select trim(to_char(s_acctbal, '9999999999.99')) as s_acctbal,s_nationkey "
-        "as s_nationkey,s_suppdate as s_suppdate,trim(s_suppkey) as s_suppkey  from "
-        "{schema_name}.supplier where  1 = 1 "
-    )
-    assert actual_src_query == expected_src_query
-
-    tgt_schema = [
-        Schema("s_suppkey_t", "number"),
-        Schema("s_name", "varchar"),
-        Schema("s_address_t", "varchar"),
-        Schema("s_nationkey_t", "number"),
-        Schema("s_phone_t", "varchar"),
-        Schema("s_acctbal_t", "number"),
-        Schema("s_comment_t", "varchar"),
-        Schema("s_suppdate_t", "timestamp"),
-    ]
-
-    actual_tgt_query = QueryBuilder(table_conf, tgt_schema, "target", "databricks").build_threshold_query()
-    expected_tgt_query = (
-        "select cast(s_acctbal_t as decimal(38,2)) as s_acctbal,s_suppdate_t as "
-        "s_suppdate,trim(s_suppkey_t) as s_suppkey  from {catalog_name}.{schema_name}.supplier where  1 = 1 "
-=======
         "select cast(s_acctbal_t as decimal(38,2)) as s_acctbal,s_suppdate_t as "
         "s_suppdate,trim(s_suppkey_t) as s_suppkey from {catalog_name}.{schema_name}.supplier where  1 = 1 "
->>>>>>> 47533cab
     )
 
     assert actual_tgt_query == expected_tgt_query