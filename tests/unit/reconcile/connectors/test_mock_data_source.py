import pytest
from pyspark import Row
from pyspark.testing import assertDataFrameEqual

from databricks.labs.remorph.reconcile.connectors.data_source import MockDataSource
from databricks.labs.remorph.reconcile.exception import DataSourceRuntimeException
from databricks.labs.remorph.reconcile.recon_config import Schema

catalog = "org"
schema = "data"
table = "employee"


def test_mock_data_source_happy(mock_spark):
    dataframe_repository = {
        (
            "org",
            "data",
            "select * from employee",
        ): mock_spark.createDataFrame(
            [
                Row(emp_id="1", emp_name="name-1", sal=100),
                Row(emp_id="2", emp_name="name-2", sal=200),
                Row(emp_id="3", emp_name="name-3", sal=300),
            ]
        )
    }
    schema_repository = {
        (catalog, schema, table): [
            Schema(column_name="emp_id", data_type="int"),
            Schema(column_name="emp_name", data_type="str"),
            Schema(column_name="sal", data_type="int"),
        ]
    }

    data_source = MockDataSource(dataframe_repository, schema_repository)

    actual_data = data_source.read_data(catalog, schema, table, "select * from employee", None)
    expected_data = mock_spark.createDataFrame(
        [
            Row(emp_id="1", emp_name="name-1", sal=100),
            Row(emp_id="2", emp_name="name-2", sal=200),
            Row(emp_id="3", emp_name="name-3", sal=300),
        ]
    )

    actual_schema = data_source.get_schema(catalog, schema, table)
    assertDataFrameEqual(actual_data, expected_data)
    assert actual_schema == [
        Schema(column_name="emp_id", data_type="int"),
        Schema(column_name="emp_name", data_type="str"),
        Schema(column_name="sal", data_type="int"),
    ]


def test_mock_data_source_fail(mock_spark):
    ds = MockDataSource({}, {}, Exception("TABLE NOT FOUND"))
    with pytest.raises(
        DataSourceRuntimeException,
        match="Runtime exception occurred while fetching data using \\(org, data, select \\* from test\\) : TABLE"
        " NOT FOUND",
    ):
        ds.read_data(catalog, schema, table, "select * from test", None)

    with pytest.raises(
        DataSourceRuntimeException,
        match="Runtime exception occurred while fetching schema using \\(org, data, unknown\\) : TABLE NOT FOUND",
    ):
<<<<<<< HEAD
        data_source.get_schema(catalog, schema, "unknown")


def test_mock_data_source_no_catalog(mock_spark):
    dataframe_repository = {
        (
            "",
            "data",
            "select * from employee",
        ): mock_spark.createDataFrame(
            [
                Row(emp_id="1", emp_name="name-1", sal=100),
                Row(emp_id="2", emp_name="name-2", sal=200),
                Row(emp_id="3", emp_name="name-3", sal=300),
            ]
        )
    }
    schema_repository = {
        (catalog, schema, table): [
            Schema(column_name="emp_id", data_type="int"),
            Schema(column_name="emp_name", data_type="str"),
            Schema(column_name="sal", data_type="int"),
        ]
    }

    data_source = MockDataSource(dataframe_repository, schema_repository)

    actual_data = data_source.read_data(None, schema, table, "select * from employee", None)
    expected_data = mock_spark.createDataFrame(
        [
            Row(emp_id="1", emp_name="name-1", sal=100),
            Row(emp_id="2", emp_name="name-2", sal=200),
            Row(emp_id="3", emp_name="name-3", sal=300),
        ]
    )

    assertDataFrameEqual(actual_data, expected_data)
=======
        ds.get_schema(catalog, schema, "unknown")
>>>>>>> e904e4e9
<|MERGE_RESOLUTION|>--- conflicted
+++ resolved
@@ -66,7 +66,6 @@
         DataSourceRuntimeException,
         match="Runtime exception occurred while fetching schema using \\(org, data, unknown\\) : TABLE NOT FOUND",
     ):
-<<<<<<< HEAD
         data_source.get_schema(catalog, schema, "unknown")
 
 
@@ -103,7 +102,4 @@
         ]
     )
 
-    assertDataFrameEqual(actual_data, expected_data)
-=======
-        ds.get_schema(catalog, schema, "unknown")
->>>>>>> e904e4e9
+    assertDataFrameEqual(actual_data, expected_data)