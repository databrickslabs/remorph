import datetime
import io
from unittest.mock import create_autospec, patch

import pytest
import yaml

from databricks.labs.blueprint.tui import MockPrompts
from databricks.labs.remorph import cli
from databricks.labs.remorph.config import MorphConfig
from databricks.labs.remorph.helpers.recon_config_utils import ReconConfigPrompts
from databricks.sdk import WorkspaceClient
from databricks.sdk.errors import NotFound
from databricks.labs.blueprint.installation import MockInstallation
from databricks.sdk.config import Config

from databricks.labs.remorph.context.transpile_context import TranspileContext


@pytest.fixture
def mock_workspace_client_cli():
    state = {
        "/Users/foo/.remorph/config.yml": yaml.dump(
            {
                'version': 1,
                'catalog_name': 'transpiler',
                'schema_name': 'remorph',
                'source': 'snowflake',
                'sdk_config': {'cluster_id': 'test_cluster'},
            }
        ),
        "/Users/foo/.remorph/recon_config.yml": yaml.dump(
            {
                'version': 1,
                'source_schema': "src_schema",
                'target_catalog': "src_catalog",
                'target_schema': "tgt_schema",
                'tables': [
                    {
                        "source_name": 'src_table',
                        "target_name": 'tgt_table',
                        "join_columns": ['id'],
                        "jdbc_reader_options": None,
                        "select_columns": None,
                        "drop_columns": None,
                        "column_mapping": None,
                        "transformations": None,
                        "thresholds": None,
                        "filters": None,
                    }
                ],
                'source_catalog': "src_catalog",
            }
        ),
    }

    def download(path: str) -> io.StringIO | io.BytesIO:
        if path not in state:
            raise NotFound(path)
        if ".csv" in path:
            return io.BytesIO(state[path].encode('utf-8'))
        return io.StringIO(state[path])

    workspace_client = create_autospec(WorkspaceClient)
    workspace_client.current_user.me().user_name = "foo"
    workspace_client.workspace.download = download
    config = create_autospec(Config)
    config.warehouse_id = None
    config.cluster_id = None
    workspace_client.config = config
    return workspace_client


@pytest.fixture
def mock_installation_reconcile():
    return MockInstallation(
        {
            "reconcile.yml": {
                "data_source": "snowflake",
                "database_config": {
                    "source_catalog": "sf_test",
                    "source_schema": "mock",
                    "target_catalog": "hive_metastore",
                    "target_schema": "default",
                },
                "report_type": "include",
                "secret_scope": "remorph_snowflake",
                "tables": {
                    "filter_type": "include",
                    "tables_list": ["product"],
                },
                "metadata_config": {
                    "catalog": "remorph",
                    "schema": "reconcile",
                    "volume": "reconcile_volume",
                },
                "job_id": "54321",
                "version": 1,
            },
            "recon_config_snowflake_sf_test_include.json": {
                "source_catalog": "sf_functions_test",
                "source_schema": "mock",
                "tables": [
                    {
                        "column_mapping": [
                            {"source_name": "p_id", "target_name": "product_id"},
                            {"source_name": "p_name", "target_name": "product_name"},
                        ],
                        "drop_columns": None,
                        "filters": None,
                        "jdbc_reader_options": None,
                        "join_columns": ["p_id"],
                        "select_columns": ["p_id", "p_name"],
                        "source_name": "product",
                        "target_name": "product_delta",
                        "thresholds": None,
                        "transformations": [
                            {
                                "column_name": "creation_date",
                                "source": "creation_date",
                                "target": "to_date(creation_date,'yyyy-mm-dd')",
                            }
                        ],
                    }
                ],
                "target_catalog": "hive_metastore",
                "target_schema": "default",
            },
        }
    )


@pytest.fixture
def mock_transpile_invalid():
    return MockInstallation(
        {
            "config.yml": {
                'version': 1,
                'input_sql': '/path/to/sql/file.sql',
                'output_folder': '/path/to/output',
                'skip_validation': 'invalid_value',
                'catalog_name': 'my_catalog',
                'schema_name': 'my_schema',
                'source': 'invalid_dialect',
                'sdk_config': {'cluster_id': 'test_cluster'},
                'mode': 'current',
            }
        }
    )


@pytest.fixture
def temp_dirs_for_lineage(tmpdir):
    input_dir = tmpdir.mkdir("input")
    output_dir = tmpdir.mkdir("output")

    sample_sql_file = input_dir.join("sample.sql")
    sample_sql_content = """
    create table table1 select * from table2 inner join
    table3 on table2.id = table3.id where table2.id in (select id from table4);
    create table table2 select * from table4;
    create table table5 select * from table3 join table4 on table3.id = table4.id;
    """
    sample_sql_file.write(sample_sql_content)

    return input_dir, output_dir


<<<<<<< HEAD
def test_transpile_with_invalid_dialect(mock_workspace_client, mock_transpile_invalid):
    prompts = MockPrompts(
        {
            r"Would you like to overwrite workspace `Transpile Config` values": "no",
        }
    )
=======
def test_transpile_with_missing_installation():
    workspace_client = create_autospec(WorkspaceClient)
    with (
        patch("databricks.labs.remorph.cli.ApplicationContext", autospec=True) as mock_app_context,
        pytest.raises(SystemExit),
    ):
        mock_app_context.return_value.workspace_client = workspace_client
        mock_app_context.return_value.transpile_config = None
        cli.transpile(
            workspace_client,
            "snowflake",
            "/path/to/sql/file.sql",
            "/path/to/output",
            "true",
            "my_catalog",
            "my_schema",
            "current",
        )


def test_transpile_with_no_sdk_config():
    workspace_client = create_autospec(WorkspaceClient)
    with (
        patch("databricks.labs.remorph.cli.ApplicationContext", autospec=True) as mock_app_context,
        patch("databricks.labs.remorph.cli.morph", return_value={}) as mock_morph,
        patch("os.path.exists", return_value=True),
    ):
        default_config = MorphConfig(
            sdk_config=None,
            source="snowflake",
            input_sql="/path/to/sql/file.sql",
            output_folder="/path/to/output",
            skip_validation=True,
            catalog_name="my_catalog",
            schema_name="my_schema",
            mode="current",
        )
        mock_app_context.return_value.transpile_config = default_config
        mock_app_context.return_value.workspace_client = workspace_client
        cli.transpile(
            workspace_client,
            "snowflake",
            "/path/to/sql/file.sql",
            "/path/to/output",
            "true",
            "my_catalog",
            "my_schema",
            "current",
        )
        mock_morph.assert_called_once_with(
            workspace_client,
            MorphConfig(
                sdk_config=None,
                source="snowflake",
                input_sql="/path/to/sql/file.sql",
                output_folder="/path/to/output",
                skip_validation=True,
                catalog_name="my_catalog",
                schema_name="my_schema",
                mode="current",
            ),
        )


def test_transpile_with_warehouse_id_in_sdk_config():
    workspace_client = create_autospec(WorkspaceClient)
    with (
        patch("databricks.labs.remorph.cli.ApplicationContext", autospec=True) as mock_app_context,
        patch("os.path.exists", return_value=True),
        patch("databricks.labs.remorph.cli.morph", return_value={}) as mock_morph,
    ):
        sdk_config = {"warehouse_id": "w_id"}
        default_config = MorphConfig(
            sdk_config=sdk_config,
            source="snowflake",
            input_sql="/path/to/sql/file.sql",
            output_folder="/path/to/output",
            skip_validation=True,
            catalog_name="my_catalog",
            schema_name="my_schema",
            mode="current",
        )
        mock_app_context.return_value.workspace_client = workspace_client
        mock_app_context.return_value.transpile_config = default_config
        cli.transpile(
            workspace_client,
            "snowflake",
            "/path/to/sql/file.sql",
            "/path/to/output",
            "true",
            "my_catalog",
            "my_schema",
            "current",
        )
        mock_morph.assert_called_once_with(
            workspace_client,
            MorphConfig(
                sdk_config=sdk_config,
                source="snowflake",
                input_sql="/path/to/sql/file.sql",
                output_folder="/path/to/output",
                skip_validation=True,
                catalog_name="my_catalog",
                schema_name="my_schema",
                mode="current",
            ),
        )


def test_transpile_with_cluster_id_in_sdk_config():
    workspace_client = create_autospec(WorkspaceClient)
    with (
        patch("databricks.labs.remorph.cli.ApplicationContext", autospec=True) as mock_app_context,
        patch("os.path.exists", return_value=True),
        patch("databricks.labs.remorph.cli.morph", return_value={}) as mock_morph,
    ):
        sdk_config = {"cluster_id": "c_id"}
        default_config = MorphConfig(
            sdk_config=sdk_config,
            source="snowflake",
            input_sql="/path/to/sql/file.sql",
            output_folder="/path/to/output",
            skip_validation=True,
            catalog_name="my_catalog",
            schema_name="my_schema",
            mode="current",
        )
        mock_app_context.return_value.workspace_client = workspace_client
        mock_app_context.return_value.transpile_config = default_config
        cli.transpile(
            workspace_client,
            "snowflake",
            "/path/to/sql/file.sql",
            "/path/to/output",
            "true",
            "my_catalog",
            "my_schema",
            "current",
        )
        mock_morph.assert_called_once_with(
            workspace_client,
            MorphConfig(
                sdk_config=sdk_config,
                source="snowflake",
                input_sql="/path/to/sql/file.sql",
                output_folder="/path/to/output",
                skip_validation=True,
                catalog_name="my_catalog",
                schema_name="my_schema",
                mode="current",
            ),
        )


def test_transpile_with_invalid_dialect(mock_workspace_client_cli):
    with pytest.raises(Exception, match="Error: Invalid value for '--source'"):
        cli.transpile(
            mock_workspace_client_cli,
            "invalid_dialect",
            "/path/to/sql/file.sql",
            "/path/to/output",
            "true",
            "my_catalog",
            "my_schema",
            "current",
        )

>>>>>>> cb9cbb6e

    with pytest.raises(Exception, match="Error: Invalid value for '--source'"):
        utils = TranspileContext(mock_workspace_client, mock_transpile_invalid, prompts)
        utils.run()


def test_invalid_input_sql(mock_workspace_client_cli, mock_transpile_invalid):
    prompts = MockPrompts(
        {
            r"Would you like to overwrite workspace `Transpile Config` values": "no",
        }
    )
    invalid_input_path = MockInstallation(
        {
            "config.yml": {
                'version': 1,
                'input_sql': '/path/to/invalid/sql/file.sql',
                'output_folder': '/path/to/output',
                'skip_validation': True,
                'catalog_name': 'my_catalog',
                'schema_name': 'my_schema',
                'source': 'snowflake',
                'sdk_config': {'cluster_id': 'test_cluster'},
                'mode': 'current',
            }
        }
    )
    with (
        patch("os.path.exists", return_value=False),
        pytest.raises(Exception, match="Error: Invalid value for '--input_sql'"),
    ):
        utils = TranspileContext(mock_workspace_client_cli, invalid_input_path, prompts)
        utils.run()


def test_transpile_with_valid_input(mock_workspace_client_cli):
    source = "snowflake"
    input_sql = "/path/to/sql/file.sql"
    output_folder = "/path/to/output"
    skip_validation = True
    catalog_name = "my_catalog"
    schema_name = "my_schema"
    mode = "current"
    sdk_config = {'cluster_id': 'test_cluster'}

    prompts = MockPrompts(
        {
            r"Would you like to overwrite workspace `Transpile Config` values": "no",
        }
    )
    invalid_input_path = MockInstallation(
        {
            "config.yml": {
                'version': 1,
                'input_sql': input_sql,
                'output_folder': output_folder,
                'skip_validation': skip_validation,
                'catalog_name': catalog_name,
                'schema_name': schema_name,
                'source': source,
                'sdk_config': sdk_config,
                'mode': mode,
            }
        }
    )
    with (
        patch("os.path.exists", return_value=True),
        patch("databricks.labs.remorph.context.transpile_context.morph", return_value={}) as mock_morph,
    ):
        utils = TranspileContext(mock_workspace_client_cli, invalid_input_path, prompts)
        utils.run()

        mock_morph.assert_called_once_with(
            mock_workspace_client_cli,
            MorphConfig(
                sdk_config=sdk_config,
                source=source,
                input_sql=input_sql,
                output_folder=output_folder,
                skip_validation=skip_validation,
                catalog_name=catalog_name,
                schema_name=schema_name,
                mode=mode,
            ),
        )


def test_transpile_empty_output_folder(mock_workspace_client_cli):
    source = "snowflake"
    input_sql = "/path/to/sql/file2.sql"
    output_folder = ""
    skip_validation = False
    catalog_name = "my_catalog"
    schema_name = "my_schema"

    mode = "current"
    sdk_config = {'cluster_id': 'test_cluster'}

    prompts = MockPrompts(
        {
            r"Would you like to overwrite workspace `Transpile Config` values": "no",
        }
    )
    invalid_output_folder = MockInstallation(
        {
            "config.yml": {
                'version': 1,
                'input_sql': input_sql,
                'output_folder': output_folder,
                'skip_validation': skip_validation,
                'catalog_name': catalog_name,
                'schema_name': schema_name,
                'source': source,
                'sdk_config': sdk_config,
                'mode': mode,
            }
        }
    )

    with (
        patch("os.path.exists", return_value=True),
        patch("databricks.labs.remorph.context.transpile_context.morph", return_value={}) as mock_morph,
    ):
        utils = TranspileContext(mock_workspace_client_cli, invalid_output_folder, prompts)
        utils.run()

        mock_morph.assert_called_once_with(
            mock_workspace_client_cli,
            MorphConfig(
                sdk_config=sdk_config,
                source=source,
                input_sql=input_sql,
                output_folder=None,
                skip_validation=False,
                catalog_name=catalog_name,
                schema_name=schema_name,
                mode=mode,
            ),
        )


def test_transpile_with_incorrect_input_mode(mock_workspace_client_cli):
    prompts = MockPrompts(
        {
            r"Would you like to overwrite workspace `Transpile Config` values": "no",
        }
    )
    invalid_mode = MockInstallation(
        {
            "config.yml": {
                'version': 1,
                'input_sql': "/path/to/sql/file2.sql",
                'output_folder': "",
                'skip_validation': False,
                'catalog_name': "my_catalog",
                'schema_name': "my_schema",
                'source': "snowflake",
                'mode': "preview",
            }
        }
    )

    with (
        patch("os.path.exists", return_value=True),
        pytest.raises(Exception, match="Error: Invalid value for '--mode':"),
    ):
        utils = TranspileContext(mock_workspace_client_cli, invalid_mode, prompts)
        utils.run()


def test_transpile_with_incorrect_input_source(mock_workspace_client_cli):
    prompts = MockPrompts(
        {
            r"Would you like to overwrite workspace `Transpile Config` values": "no",
        }
    )
    invalid_input_source = MockInstallation(
        {
            "config.yml": {
                'version': 1,
                'input_sql': "/path/to/sql/file2.sql",
                'output_folder': "",
                'skip_validation': False,
                'catalog_name': "my_catalog",
                'schema_name': "my_schema",
                'source': "postgres",
                'mode': "preview",
            }
        }
    )

    with (
        patch("os.path.exists", return_value=True),
        pytest.raises(Exception, match="Error: Invalid value for '--source':"),
    ):
        utils = TranspileContext(mock_workspace_client_cli, invalid_input_source, prompts)
        utils.run()


def test_invalid_transpile_config(mock_workspace_client_cli, mock_transpile_invalid):

    invalid_config = MockInstallation(
        {
            "config.yml": {
                'version': 1,
            }
        }
    )
    with pytest.raises(AssertionError, match="Error: Cannot load Transpile `config.yml` from Databricks Workspace"):
        utils = TranspileContext(mock_workspace_client_cli, invalid_config, MockPrompts({}))
        utils.run()


def test_missing_transpile_config(mock_workspace_client_cli, mock_transpile_invalid):

    missing_config = MockInstallation({})
    with pytest.raises(AssertionError, match="Error: Cannot load Transpile `config.yml` from Databricks Workspace"):
        utils = TranspileContext(mock_workspace_client_cli, missing_config, MockPrompts({}))
        utils.run()


def test_cli_transpile(mock_workspace_client, mock_transpile_invalid):
    with patch(
        "databricks.labs.blueprint.installation.Installation.assume_user_home", return_value=mock_transpile_invalid
    ):
        with patch("databricks.labs.remorph.context.transpile_context.TranspileContext.run", return_value=None):
            assert cli.transpile(mock_workspace_client) is None


def test_cli_transpile_overwrite_workspace_values(mock_workspace_client, mock_transpile_invalid):
    prompts = MockPrompts(
        {
            r"Would you like to overwrite workspace `Transpile Config` values": "yes",
        }
    )
    utils = TranspileContext(mock_workspace_client, mock_transpile_invalid, prompts)
    with pytest.raises(AssertionError, match="Error: Cannot load Transpile `config.yml` from Databricks Workspace"):
        utils.run()


def test_generate_lineage_valid_input(temp_dirs_for_lineage, mock_workspace_client_cli):
    input_dir, output_dir = temp_dirs_for_lineage
    cli.generate_lineage(
        mock_workspace_client_cli, source="snowflake", input_sql=str(input_dir), output_folder=str(output_dir)
    )

    date_str = datetime.datetime.now().strftime("%d%m%y")
    output_filename = f"lineage_{date_str}.dot"
    output_file = output_dir.join(output_filename)
    assert output_file.check(file=1)
    expected_output = """
    flowchart TD
    Table1 --> Table2
    Table1 --> Table3
    Table1 --> Table4
    Table2 --> Table4
    Table3
    Table4
    Table5 --> Table3
    Table5 --> Table4
    """
    actual_output = output_file.read()
    assert actual_output.strip() == expected_output.strip()


def test_generate_lineage_with_invalid_dialect(mock_workspace_client_cli):
    with pytest.raises(Exception, match="Error: Invalid value for '--source'"):
        cli.generate_lineage(
            mock_workspace_client_cli,
            source="invalid_dialect",
            input_sql="/path/to/sql/file.sql",
            output_folder="/path/to/output",
        )


def test_generate_lineage_invalid_input_sql(mock_workspace_client_cli):
    with (
        patch("os.path.exists", return_value=False),
        pytest.raises(Exception, match="Error: Invalid value for '--input_sql'"),
    ):
        cli.generate_lineage(
            mock_workspace_client_cli,
            source="snowflake",
            input_sql="/path/to/invalid/sql/file.sql",
            output_folder="/path/to/output",
        )


def test_generate_lineage_invalid_output_dir(mock_workspace_client_cli, monkeypatch):
    input_sql = "/path/to/sql/file.sql"
    output_folder = "/path/to/output"
    monkeypatch.setattr("os.path.exists", lambda x: x == input_sql)
    with pytest.raises(Exception, match="Error: Invalid value for '--output-folder'"):
        cli.generate_lineage(
            mock_workspace_client_cli,
            source="snowflake",
            input_sql=input_sql,
            output_folder=output_folder,
        )


def test_configure_secrets_databricks(mock_workspace_client):
    source_dict = {"databricks": "0", "netezza": "1", "oracle": "2", "snowflake": "3"}
    prompts = MockPrompts(
        {
            r"Select the source": source_dict["databricks"],
        }
    )

    recon_conf = ReconConfigPrompts(mock_workspace_client, prompts)
    recon_conf.prompt_source()

    recon_conf.prompt_and_save_connection_details()


def test_cli_configure_secrets_config(mock_workspace_client):
    with patch("databricks.labs.remorph.cli.ReconConfigPrompts") as mock_recon_config:
        cli.configure_secrets(mock_workspace_client)
        mock_recon_config.assert_called_once_with(mock_workspace_client)


def test_cli_reconcile(mock_workspace_client):
    with patch("databricks.labs.remorph.reconcile.runner.ReconcileRunner.run", return_value=True):
        cli.reconcile(mock_workspace_client)<|MERGE_RESOLUTION|>--- conflicted
+++ resolved
@@ -166,14 +166,6 @@
     return input_dir, output_dir
 
 
-<<<<<<< HEAD
-def test_transpile_with_invalid_dialect(mock_workspace_client, mock_transpile_invalid):
-    prompts = MockPrompts(
-        {
-            r"Would you like to overwrite workspace `Transpile Config` values": "no",
-        }
-    )
-=======
 def test_transpile_with_missing_installation():
     workspace_client = create_autospec(WorkspaceClient)
     with (
@@ -341,11 +333,7 @@
             "current",
         )
 
->>>>>>> cb9cbb6e
-
-    with pytest.raises(Exception, match="Error: Invalid value for '--source'"):
-        utils = TranspileContext(mock_workspace_client, mock_transpile_invalid, prompts)
-        utils.run()
+    
 
 
 def test_invalid_input_sql(mock_workspace_client_cli, mock_transpile_invalid):
