--- conflicted
+++ resolved
@@ -322,132 +322,7 @@
         )
 
 
-<<<<<<< HEAD
-def test_recon_with_invalid_recon_conf(mock_workspace_client_cli, tmp_path):
-    with pytest.raises(Exception, match="Error: Invalid value for '--recon_conf'"):
-        invalid_recon_conf_path = tmp_path / "invalid_recon_conf"
-        valid_conn_profile_path = tmp_path / "valid_conn_profile"
-        valid_conn_profile_path.touch()
-        source = "snowflake"
-        report = "data"
-        cli.reconcile(
-            mock_workspace_client_cli,
-            str(invalid_recon_conf_path.absolute()),
-            str(valid_conn_profile_path.absolute()),
-            source,
-            report,
-        )
-
-
-def test_recon_with_invalid_conn_profile(mock_workspace_client_cli, tmp_path):
-    with pytest.raises(Exception, match="Error: Invalid value for '--conn_profile'"):
-        valid_recon_conf_path = tmp_path / "valid_recon_conf"
-        valid_recon_conf_path.touch()
-        invalid_conn_profile_path = tmp_path / "invalid_conn_profile"
-        source = "snowflake"
-        report = "data"
-        cli.reconcile(
-            mock_workspace_client_cli,
-            str(valid_recon_conf_path.absolute()),
-            str(invalid_conn_profile_path.absolute()),
-            source,
-            report,
-        )
-
-
-def test_recon_with_invalid_source(mock_workspace_client_cli):
-    recon_conf = "/path/to/recon/conf"
-    conn_profile = "/path/to/conn/profile"
-    source = "invalid_source"
-    report = "data"
-
-    with (
-        patch("os.path.exists", return_value=True),
-        pytest.raises(Exception, match="Error: Invalid value for '--source'"),
-    ):
-        cli.reconcile(mock_workspace_client_cli, recon_conf, conn_profile, source, report)
-
-
-def test_recon_with_invalid_report(mock_workspace_client_cli):
-    recon_conf = "/path/to/recon/conf"
-    conn_profile = "/path/to/conn/profile"
-    source = "snowflake"
-    report = "invalid_report"
-
-    with (
-        patch("os.path.exists", return_value=True),
-        pytest.raises(Exception, match="Error: Invalid value for '--report'"),
-    ):
-        cli.reconcile(mock_workspace_client_cli, recon_conf, conn_profile, source, report)
-
-
-def test_recon_with_valid_input(mock_workspace_client_cli):
-    recon_conf = "/path/to/recon/conf"
-    conn_profile = "/path/to/conn/profile"
-    source = "snowflake"
-    report = "data"
-
-    with patch("os.path.exists", return_value=True), patch("databricks.labs.remorph.cli.recon") as mock_recon:
-        cli.reconcile(mock_workspace_client_cli, recon_conf, conn_profile, source, report)
-        mock_recon.assert_called_once_with(recon_conf, conn_profile, source, report)
-
-
-# def test_validate_recon_config_with_missing_recon_conf(mock_workspace_client_cli):
-#     with pytest.raises(Exception, match="No such file or directory: '/path/to/invalid/recon/conf'"):
-#         invalid_recon_conf_path = "/path/to/invalid/recon/conf"
-#         cli.validate_recon_config(mock_workspace_client_cli, invalid_recon_conf_path)
-#
-#
-# def test_validate_recon_config_with_invalid_recon_conf(mock_workspace_client_cli):
-#     invalid_recon_conf_path = "./recon_conf_test.json"
-#     recon_config_json = """{
-#                           source_catalog: "catalog",
-#                           "source_schema": 'schema',
-#                           "tables": [
-#                             ],
-#                           "target_catalog": "tgt_catalog",
-#                           "target_schema": "tgt_schema"
-#                           }"""
-#     with open(invalid_recon_conf_path, "w", encoding="utf-8") as f:
-#         f.write(recon_config_json)
-#
-#     error_msg = "Error: Invalid reconciliation config file .*"
-#
-#     with patch(
-#         "databricks.labs.blueprint.installation.Installation.load_local",
-#         side_effect=json.JSONDecodeError("error", "doc", 0),
-#     ):
-#         with pytest.raises(ValueError, match=error_msg):
-#             cli.validate_recon_config(mock_workspace_client_cli, invalid_recon_conf_path)
-#
-#     Path(invalid_recon_conf_path).unlink()
-#
-#
-# def test_validate_recon_config_with_valid_input(mock_workspace_client_cli):
-#     tables_list = [Table(source_name=field, target_name=field) for field in ("table1", "table2", "table3")]
-#
-#     table_recon = TableRecon(
-#         source_catalog="catalog",
-#         source_schema="schema",
-#         target_catalog="tgt_catalog",
-#         target_schema="tgt_schema",
-#         tables=tables_list,
-#     )
-#     recon_config = json.dumps(table_recon, default=vars, indent=2, sort_keys=True)
-#     recon_config_json = recon_config.replace("null", "None")
-#
-#     recon_conf = "./recon_conf_test.json"
-#     with open("./recon_conf_test.json", "w", encoding="utf-8") as f:
-#         f.write(recon_config_json)
-#
-#     with pytest.raises(SerdeError, match="source_schema: not a str: value is missing"):
-#         cli.validate_recon_config(mock_workspace_client_cli, recon_conf)
-#
-#     Path(recon_conf).unlink()
-
-
-=======
->>>>>>> 75ac7fb9
+
 def test_generate_lineage_valid_input(temp_dirs_for_lineage, mock_workspace_client_cli):
     input_dir, output_dir = temp_dirs_for_lineage
     cli.generate_lineage(
