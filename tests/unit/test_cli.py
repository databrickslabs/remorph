--- conflicted
+++ resolved
@@ -6,23 +6,15 @@
 
 import pytest
 import yaml
-<<<<<<< HEAD
 from databricks.labs.blueprint.installation import SerdeError
-from databricks.sdk import WorkspaceClient
-from databricks.sdk.errors import NotFound
-=======
->>>>>>> 8abee279
 
 from databricks.labs.blueprint.tui import MockPrompts
 from databricks.labs.remorph import cli
-from databricks.labs.remorph.config import MorphConfig
-<<<<<<< HEAD
-from databricks.labs.remorph.reconcile.recon_config import Table, TableRecon
-=======
+from databricks.labs.remorph.config import MorphConfig, TableRecon
+from databricks.labs.remorph.reconcile.recon_config import Table
 from databricks.labs.remorph.helpers.recon_config_utils import ReconConfigPrompts
 from databricks.sdk import WorkspaceClient
 from databricks.sdk.errors import NotFound
->>>>>>> 8abee279
 
 
 @pytest.fixture
@@ -317,7 +309,6 @@
         mock_recon.assert_called_once_with(recon_conf, conn_profile, source, report)
 
 
-<<<<<<< HEAD
 def test_validate_recon_config_with_missing_recon_conf(mock_workspace_client_cli):
     with pytest.raises(Exception, match="No such file or directory: '/path/to/invalid/recon/conf'"):
         invalid_recon_conf_path = "/path/to/invalid/recon/conf"
@@ -370,7 +361,8 @@
         cli.validate_recon_config(mock_workspace_client_cli, recon_conf)
 
     Path(recon_conf).unlink()
-=======
+
+    
 def test_generate_lineage_valid_input(temp_dirs_for_lineage, mock_workspace_client_cli):
     input_dir, output_dir = temp_dirs_for_lineage
     cli.generate_lineage(
@@ -436,5 +428,4 @@
 def test_cli_configure_secrets_config(mock_workspace_client):
     with patch("databricks.labs.remorph.cli.ReconConfigPrompts") as mock_recon_config:
         cli.configure_secrets(mock_workspace_client)
-        mock_recon_config.assert_called_once_with(mock_workspace_client)
->>>>>>> 8abee279
+        mock_recon_config.assert_called_once_with(mock_workspace_client)