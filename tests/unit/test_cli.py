--- conflicted
+++ resolved
@@ -305,7 +305,6 @@
         mock_recon.assert_called_once_with(recon_conf, conn_profile, source, report)
 
 
-<<<<<<< HEAD
 def test_generate_lineage_valid_input(temp_dirs_for_lineage, mock_workspace_client_cli):
     input_dir, output_dir = temp_dirs_for_lineage
     cli.generate_lineage(
@@ -352,7 +351,8 @@
             input_sql="/path/to/invalid/sql/file.sql",
             output_folder="/path/to/output",
         )
-=======
+        
+        
 def test_configure_secrets_databricks(mock_workspace_client):
     source_dict = {"databricks": "0", "netezza": "1", "oracle": "2", "snowflake": "3"}
     prompts = MockPrompts(
@@ -370,5 +370,4 @@
 def test_cli_configure_secrets_config(mock_workspace_client):
     with patch("databricks.labs.remorph.cli.ReconConfigPrompts") as mock_recon_config:
         cli.configure_secrets(mock_workspace_client)
-        mock_recon_config.assert_called_once_with(mock_workspace_client)
->>>>>>> 668ca415
+        mock_recon_config.assert_called_once_with(mock_workspace_client)