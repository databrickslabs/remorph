--- conflicted
+++ resolved
@@ -22,7 +22,6 @@
     assert "Error Parsing args" in error_list[1].exception.args[0]
 
 
-<<<<<<< HEAD
 def test_parse_query():
     transpiler = SQLTranspiler("SNOWFLAKE", "SELECT TRY_TO_NUMBER(COLUMN, $99.99, 27,2) FROM table", "file.sql", [])
     parsed_query = transpiler.parse()
@@ -53,7 +52,7 @@
     assert result == []
     assert error_list[1].file_name == "file.sql"
     assert "Invalid expression / Unexpected token." in error_list[1].exception.args[0]
-=======
+
 def test_tokenizer_exception():
     error_list = [ParseError("", "")]
     transpiler = SQLTranspiler("SNOWFLAKE", "1SELECT ~v\ud83d' ", "file.sql", error_list)
@@ -68,4 +67,3 @@
     transpiler = SQLTranspiler("SNOWFLAKE", procedure_sql, "file.sql", [])
     result = transpiler.transpile()[0]
     assert result == "CREATE PROCEDURE my_procedure(\n  \n) AS BEGIN\nSELECT\n  *\nFROM my_table"
->>>>>>> 6f1f0db8
