<<<<<<< HEAD
from databricks.labs.remorph.helpers.morph_status import ParserError
=======
import pytest
from sqlglot import expressions

from databricks.labs.remorph.helpers.morph_status import ParseError
from databricks.labs.remorph.snow import local_expression
>>>>>>> 6a913c5e
from databricks.labs.remorph.snow.sql_transpiler import SQLTranspiler


@pytest.fixture
def transpiler():
    return SQLTranspiler("SNOWFLAKE", [])


def test_transpile_snowflake(transpiler):
    result = transpiler.transpile("SELECT CURRENT_TIMESTAMP(0)", "file.sql")[0]
    assert result == "SELECT\n  CURRENT_TIMESTAMP()"


def test_transpile_exception():
<<<<<<< HEAD
    error_list = [ParserError("", "")]
    transpiler = SQLTranspiler(
        "SNOWFLAKE", "SELECT TRY_TO_NUMBER(COLUMN, $99.99, 27) FROM table", "file.sql", error_list
    )
    result = transpiler.transpile()
=======
    error_list = [ParseError("", "")]
    transpiler = SQLTranspiler("SNOWFLAKE", error_list)
    result = transpiler.transpile("SELECT TRY_TO_NUMBER(COLUMN, $99.99, 27) FROM table", "file.sql")
>>>>>>> 6a913c5e
    assert result == ""
    assert error_list[1].file_name == "file.sql"
    assert "Error Parsing args" in error_list[1].exception.args[0]


def test_parse_query(transpiler):
    parsed_query = transpiler.parse("SELECT TRY_TO_NUMBER(COLUMN, $99.99, 27,2) FROM table", "file.sql")

    expected_result = [
        local_expression.TryToNumber(
            this=expressions.Column(this=expressions.Identifier(this="COLUMN", quoted=False)),
            expression=expressions.Parameter(this=expressions.Literal(this=99.99, is_string=False)),
            precision=expressions.Literal(this=27, is_string=False),
            scale=expressions.Literal(this=2, is_string=False),
        )
    ]

    expected_from_result = expressions.From(
        this=expressions.Table(this=expressions.Identifier(this="table", quoted=False))
    )

    for exp in parsed_query:
        if exp:
            assert repr(exp.args["expressions"]) == repr(expected_result)
            assert repr(exp.args["from"]) == repr(expected_from_result)


def test_parse_invalid_query():
    error_list = [ParseError("", "")]
    transpiler = SQLTranspiler("TSQL", error_list)
    result = transpiler.parse("invalid sql query", "file.sql")
    assert result == []
    assert error_list[1].file_name == "file.sql"
    assert "Invalid expression / Unexpected token." in error_list[1].exception.args[0]


def test_tokenizer_exception():
<<<<<<< HEAD
    error_list = [ParserError("", "")]
    transpiler = SQLTranspiler("SNOWFLAKE", "1SELECT ~v\ud83d' ", "file.sql", error_list)
    result = transpiler.transpile()
=======
    error_list = [ParseError("", "")]
    transpiler = SQLTranspiler("SNOWFLAKE", error_list)
    result = transpiler.transpile("1SELECT ~v\ud83d' ", "file.sql")
>>>>>>> 6a913c5e
    assert result == ""
    assert error_list[1].file_name == "file.sql"
    assert "Error tokenizing" in error_list[1].exception.args[0]


def test_procedure_conversion(transpiler):
    procedure_sql = "CREATE OR REPLACE PROCEDURE my_procedure() AS BEGIN SELECT * FROM my_table; END;"
    result = transpiler.transpile(procedure_sql, "file.sql")[0]
    assert result == "CREATE PROCEDURE my_procedure(\n  \n) AS BEGIN\nSELECT\n  *\nFROM my_table"


def test_find_root_tables(transpiler):
    expression = transpiler.parse("SELECT * FROM table_name", "test.sql")
    assert transpiler._find_root_tables(expression[0]) == "table_name"


def test_parse_sql_content(transpiler):
    result = list(transpiler.parse_sql_content("SELECT * FROM table_name", "test.sql"))
    assert result[0][0] == "table_name"
    assert result[0][1] == "test.sql"<|MERGE_RESOLUTION|>--- conflicted
+++ resolved
@@ -1,12 +1,12 @@
-<<<<<<< HEAD
+
 from databricks.labs.remorph.helpers.morph_status import ParserError
-=======
+
 import pytest
 from sqlglot import expressions
 
 from databricks.labs.remorph.helpers.morph_status import ParseError
 from databricks.labs.remorph.snow import local_expression
->>>>>>> 6a913c5e
+
 from databricks.labs.remorph.snow.sql_transpiler import SQLTranspiler
 
 
@@ -21,17 +21,9 @@
 
 
 def test_transpile_exception():
-<<<<<<< HEAD
-    error_list = [ParserError("", "")]
-    transpiler = SQLTranspiler(
-        "SNOWFLAKE", "SELECT TRY_TO_NUMBER(COLUMN, $99.99, 27) FROM table", "file.sql", error_list
-    )
-    result = transpiler.transpile()
-=======
     error_list = [ParseError("", "")]
     transpiler = SQLTranspiler("SNOWFLAKE", error_list)
     result = transpiler.transpile("SELECT TRY_TO_NUMBER(COLUMN, $99.99, 27) FROM table", "file.sql")
->>>>>>> 6a913c5e
     assert result == ""
     assert error_list[1].file_name == "file.sql"
     assert "Error Parsing args" in error_list[1].exception.args[0]
@@ -69,15 +61,10 @@
 
 
 def test_tokenizer_exception():
-<<<<<<< HEAD
-    error_list = [ParserError("", "")]
-    transpiler = SQLTranspiler("SNOWFLAKE", "1SELECT ~v\ud83d' ", "file.sql", error_list)
-    result = transpiler.transpile()
-=======
     error_list = [ParseError("", "")]
     transpiler = SQLTranspiler("SNOWFLAKE", error_list)
     result = transpiler.transpile("1SELECT ~v\ud83d' ", "file.sql")
->>>>>>> 6a913c5e
+
     assert result == ""
     assert error_list[1].file_name == "file.sql"
     assert "Error tokenizing" in error_list[1].exception.args[0]
