--- conflicted
+++ resolved
@@ -114,15 +114,6 @@
 
     for source_dialect, source_sql in (source or {}).items():
         write_dialect = get_dialect("experimental") if experimental else get_dialect("databricks")
-<<<<<<< HEAD
-
-        transpiled_queries = "; ".join(
-            transpile(
-                source_sql, read=get_dialect(source_dialect), write=write_dialect, pretty=pretty, error_level=None
-            )
-        )
-        actual_sql = _normalize_string(transpiled_queries).rstrip(';')
-=======
         actual_sql = transpile(
             source_sql,
             read=get_dialect(source_dialect),
@@ -132,7 +123,6 @@
         )[0]
         orig_sql = actual_sql
         actual_sql = _normalize_string(actual_sql).rstrip(';')
->>>>>>> b2dc8a94
         expected_sql = _normalize_string(databricks_sql).rstrip(';')
 
         error_msg = f"""-> *target_sql* `{expected_sql}` is not matching with\
