--- conflicted
+++ resolved
@@ -4,43 +4,13 @@
 from unittest.mock import create_autospec
 
 import pytest
-<<<<<<< HEAD
-from sqlglot import ErrorLevel, UnsupportedError
-=======
-from pyspark.sql import SparkSession
-from pyspark.sql.types import (
-    ArrayType,
-    BooleanType,
-    IntegerType,
-    LongType,
-    MapType,
-    StringType,
-    StructField,
-    StructType,
-    TimestampType,
-)
 from sqlglot import ErrorLevel, UnsupportedError, Dialect
->>>>>>> 00e31caf
 from sqlglot.errors import SqlglotError, ParseError
 from sqlglot import parse_one as sqlglot_parse_one
 from sqlglot import transpile
 
-<<<<<<< HEAD
-from databricks.labs.remorph.config import SQLGLOT_DIALECTS, TranspileConfig
-=======
 from databricks.labs.remorph.config import TranspileConfig
 from databricks.labs.remorph.transpiler.sqlglot.dialect_utils import SQLGLOT_DIALECTS
-from databricks.labs.remorph.reconcile.recon_config import (
-    ColumnMapping,
-    Filters,
-    JdbcReaderOptions,
-    Schema,
-    Table,
-    ColumnThresholds,
-    Transformation,
-    TableThresholds,
-)
->>>>>>> 00e31caf
 from databricks.labs.remorph.transpiler.sqlglot.generator.databricks import Databricks
 from databricks.labs.remorph.transpiler.sqlglot.parsers.snowflake import Snowflake
 from databricks.sdk.core import Config
@@ -58,18 +28,7 @@
 
 
 @pytest.fixture()
-<<<<<<< HEAD
-def morph_config():
-=======
-def mock_workspace_client():
-    client = create_autospec(WorkspaceClient)
-    client.current_user.me = lambda: iam.User(user_name="remorph", groups=[iam.ComplexValue(display="admins")])
-    yield client
-
-
-@pytest.fixture()
 def transpile_config():
->>>>>>> 00e31caf
     yield TranspileConfig(
         sdk_config={"cluster_id": "test_cluster"},
         source_dialect="snowflake",
