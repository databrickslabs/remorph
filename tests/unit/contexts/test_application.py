--- conflicted
+++ resolved
@@ -41,11 +41,7 @@
         installation=MockInstallation(
             {
                 "config.yml": {
-<<<<<<< HEAD
-                    "transpiler": "sqlglot",
-=======
                     "transpiler_config_path": "sqlglot",
->>>>>>> 3b9a1bdd
                     "source_dialect": "snowflake",
                     "catalog_name": "transpiler_test",
                     "input_sql": "sf_queries",
