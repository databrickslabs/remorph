import asyncio
import dataclasses
import re
from pathlib import Path
from tempfile import TemporaryDirectory
from typing import Any, cast
from unittest.mock import create_autospec, patch

import pytest

from databricks.labs.lsql.backends import MockBackend
from databricks.labs.remorph.transpiler.transpile_engine import TranspileEngine
from databricks.sdk import WorkspaceClient

<<<<<<< HEAD
from databricks.labs.lakebridge.config import TranspileConfig, ValidationResult
from databricks.labs.lakebridge.helpers.file_utils import dir_walk, is_sql_file
from databricks.labs.lakebridge.helpers.validation import Validator
from databricks.labs.lakebridge.transpiler.execute import (
    transpile as do_transpile,
    transpile_column_exp,
    transpile_sql,
)
from databricks.sdk.core import Config

from databricks.labs.lakebridge.transpiler.sqlglot.sqlglot_engine import SqlglotEngine
from databricks.labs.lakebridge.transpiler.transpile_engine import TranspileEngine
from tests.unit.conftest import path_to_resource


# pylint: disable=unspecified-encoding


def transpile(workspace_client: WorkspaceClient, engine: TranspileEngine, config: TranspileConfig):
=======
from databricks.labs.remorph.config import TranspileConfig
from databricks.labs.remorph.helpers.file_utils import dir_walk, is_sql_file
from databricks.labs.remorph.transpiler.execute import transpile as do_transpile


def transpile(workspace_client: WorkspaceClient, config: TranspileConfig):
    engine = create_autospec(TranspileEngine)
>>>>>>> 7e8faa63
    return asyncio.run(do_transpile(workspace_client, engine, config))


def check_status(
    status: dict[str, Any],
    total_files_processed: int,
    total_queries_processed: int,
    analysis_error_count: int,
    parsing_error_count: int,
    validation_error_count: int,
    generation_error_count: int,
    error_file_name: Path | None,
):
    assert status is not None, "Status returned by transpile function is None"
    assert isinstance(status, dict), "Status returned by transpile function is not a dict"
    assert len(status) > 0, "Status returned by transpile function is an empty dict"
    assert (
        status["total_files_processed"] == total_files_processed
    ), "total_files_processed does not match expected value"
    assert (
        status["total_queries_processed"] == total_queries_processed
    ), "total_queries_processed does not match expected value"
    assert status["analysis_error_count"] == analysis_error_count, "analysis_error_count does not match expected value"

    assert status["parsing_error_count"] == parsing_error_count, "parsing_error_count does not match expected value"
    assert (
        status["validation_error_count"] == validation_error_count
    ), "validation_error_count does not match expected value"
    assert (
        status["generation_error_count"] == generation_error_count
    ), "generation_error_count does not match expected value"
    expected_error_file_name = str(error_file_name) if error_file_name is not None else None
    assert status["error_log_file"] == expected_error_file_name, f"error_log_file does not match {error_file_name}"


def check_error_lines(error_file_path: str, expected_errors: list[dict[str, str]]):
    pattern = r"TranspileError\(code=(?P<code>[^,]+), kind=(?P<kind>[^,]+), severity=(?P<severity>[^,]+), path='(?P<path>[^']+)', message='(?P<message>[^']+)('\))?"
    with open(Path(error_file_path), encoding="utf-8") as file:
        error_count = 0
        match_count = 0
        for line in file:
            match = re.match(pattern, line)
            if not match:
                continue
            error_count += 1
            # Extract information using group names from the pattern
            error_info = match.groupdict()
            # Perform assertions
            for expected_error in expected_errors:
                if expected_error["path"] == error_info["path"]:
                    match_count += 1
                    expected_message = expected_error["message"]
                    actual_message = error_info["message"]
                    assert (
                        expected_message in actual_message
                    ), f"Message {actual_message} does not match the expected value {expected_message}"
        assert match_count == len(expected_errors), "Not all expected errors were found"
        assert error_count == match_count, "Not all actual errors were matched"


def check_generated(input_source: Path, output_folder: Path):
    for _, _, files in dir_walk(input_source):
        for input_file in files:
            if not is_sql_file(input_file):
                continue
            relative = cast(Path, input_file).relative_to(input_source)
            transpiled = output_folder / relative
            assert transpiled.exists(), f"Could not find transpiled file {transpiled!s} for {input_file!s}"


<<<<<<< HEAD
def test_with_dir_with_output_folder_skipping_validation(
    input_source, output_folder, error_file, mock_workspace_client
):
    config = TranspileConfig(
        transpiler_config_path="sqlglot",
        input_source=str(input_source),
        output_folder=str(output_folder),
        error_file_path=str(error_file),
        sdk_config=None,
        source_dialect="snowflake",
        skip_validation=True,
    )
    with patch('databricks.labs.lakebridge.helpers.db_sql.get_sql_backend', return_value=MockBackend()):
        status, _errors = transpile(mock_workspace_client, SqlglotEngine(), config)
    # check the status
    check_status(status, 8, 7, 1, 2, 0, 0, error_file)
    # check errors
    expected_errors = [
        {
            "path": f"{input_source!s}/queries/query3.sql",
            "message": f"Unsupported operation found in file {input_source!s}/queries/query3.sql.",
        },
        {"path": f"{input_source!s}/queries/query4.sql", "message": "Parsing error Start:"},
        {"path": f"{input_source!s}/queries/query5.sql", "message": "Token error Start:"},
    ]
    check_error_lines(status["error_log_file"], expected_errors)
    # check generation
    check_generated(input_source, output_folder)


def test_with_file(input_source, error_file, mock_workspace_client):
    sdk_config = create_autospec(Config)
    spark = create_autospec(DatabricksSession)
    config = TranspileConfig(
        transpiler_config_path="sqlglot",
        input_source=str(input_source / "queries" / "query1.sql"),
        output_folder=None,
        error_file_path=str(error_file),
        sdk_config=sdk_config,
        source_dialect="snowflake",
        skip_validation=False,
    )
    mock_validate = create_autospec(Validator)
    mock_validate.spark = spark
    mock_validate.validate_format_result.return_value = ValidationResult(
        """ Mock validated query """, "Mock validation error"
    )

    with (
        patch(
            'databricks.labs.lakebridge.helpers.db_sql.get_sql_backend',
            return_value=MockBackend(),
        ),
        patch("databricks.labs.lakebridge.transpiler.execute.Validator", return_value=mock_validate),
    ):
        status, _errors = transpile(mock_workspace_client, SqlglotEngine(), config)

    # check the status
    check_status(status, 1, 1, 0, 0, 1, 0, error_file)
    # check errors
    expected_errors = [{"path": f"{input_source!s}/queries/query1.sql", "message": "Mock validation error"}]
    check_error_lines(status["error_log_file"], expected_errors)


def test_with_file_with_output_folder_skip_validation(input_source, output_folder, mock_workspace_client):
    config = TranspileConfig(
        transpiler_config_path="sqlglot",
        input_source=str(input_source / "queries" / "query1.sql"),
        output_folder=str(output_folder),
        sdk_config=None,
        source_dialect="snowflake",
        skip_validation=True,
    )

    with patch(
        'databricks.labs.lakebridge.helpers.db_sql.get_sql_backend',
        return_value=MockBackend(),
    ):
        status, _errors = transpile(mock_workspace_client, SqlglotEngine(), config)

    # check the status
    check_status(status, 1, 1, 0, 0, 0, 0, None)


def test_with_not_a_sql_file_skip_validation(input_source, mock_workspace_client):
=======
def test_with_not_a_sql_file(input_source, mock_workspace_client):
>>>>>>> 7e8faa63
    config = TranspileConfig(
        transpiler_config_path="sqlglot",
        input_source=str(input_source / "file.txt"),
        output_folder=None,
        sdk_config=None,
        source_dialect="snowflake",
        skip_validation=True,
    )

    with patch(
        'databricks.labs.lakebridge.helpers.db_sql.get_sql_backend',
        return_value=MockBackend(),
    ):
        status, _errors = transpile(mock_workspace_client, config)

    # check the status
    check_status(status, 0, 0, 0, 0, 0, 0, None)


def test_with_not_existing_file(input_source, mock_workspace_client):
    config = TranspileConfig(
        transpiler_config_path="sqlglot",
        input_source=str(input_source / "file_not_exist.txt"),
        output_folder=None,
        sdk_config=None,
        source_dialect="snowflake",
        skip_validation=True,
    )
    with pytest.raises(FileNotFoundError):
        with patch(
            'databricks.labs.lakebridge.helpers.db_sql.get_sql_backend',
            return_value=MockBackend(),
        ):
            transpile(mock_workspace_client, config)


<<<<<<< HEAD
def test_transpile_sql(mock_workspace_client):
    config = TranspileConfig(
        transpiler_config_path="sqlglot",
        source_dialect="snowflake",
        skip_validation=False,
        catalog_name="catalog",
        schema_name="schema",
    )
    query = """select col from table;"""

    with patch(
        'databricks.labs.lakebridge.helpers.db_sql.get_sql_backend',
        return_value=MockBackend(
            rows={
                "EXPLAIN SELECT": [Row(plan="== Physical Plan ==")],
            }
        ),
    ):
        transpiler_result, validation_result = transpile_sql(mock_workspace_client, config, query)
        assert transpiler_result.transpiled_code == 'SELECT\n  col\nFROM table'
        assert validation_result.exception_msg is None


def test_transpile_column_exp(mock_workspace_client):
    config = TranspileConfig(
        transpiler_config_path="sqlglot",
        source_dialect="snowflake",
        skip_validation=True,
        catalog_name="catalog",
        schema_name="schema",
    )
    query = ["case when col1 is null then 1 else 0 end", "col2 * 2", "current_timestamp()"]

    with patch(
        'databricks.labs.lakebridge.helpers.db_sql.get_sql_backend',
        return_value=MockBackend(
            rows={
                "EXPLAIN SELECT": [Row(plan="== Physical Plan ==")],
            }
        ),
    ):
        result = transpile_column_exp(mock_workspace_client, config, query)
        assert len(result) == 3
        assert result[0][0].transpiled_code == 'CASE WHEN col1 IS NULL THEN 1 ELSE 0 END'
        assert result[1][0].transpiled_code == 'col2 * 2'
        assert result[2][0].transpiled_code == 'CURRENT_TIMESTAMP()'
        assert result[0][0].error_list == []
        assert result[1][0].error_list == []
        assert result[2][0].error_list == []
        assert result[0][1] is None
        assert result[1][1] is None
        assert result[2][1] is None


def test_with_file_with_success(input_source, mock_workspace_client):
    sdk_config = create_autospec(Config)
    spark = create_autospec(DatabricksSession)
    config = TranspileConfig(
        transpiler_config_path="sqlglot",
        input_source=str(input_source / "queries" / "query1.sql"),
        output_folder=None,
        sdk_config=sdk_config,
        source_dialect="snowflake",
        skip_validation=False,
    )
    mock_validate = create_autospec(Validator)
    mock_validate.spark = spark
    mock_validate.validate_format_result.return_value = ValidationResult(""" Mock validated query """, None)

    with (
        patch(
            'databricks.labs.lakebridge.helpers.db_sql.get_sql_backend',
            return_value=MockBackend(),
        ),
        patch("databricks.labs.lakebridge.transpiler.execute.Validator", return_value=mock_validate),
    ):
        status, _errors = transpile(mock_workspace_client, SqlglotEngine(), config)
        # assert the status
        check_status(status, 1, 1, 0, 0, 0, 0, None)


def test_with_input_source_none(mock_workspace_client):
=======
def test_with_no_input_source(mock_workspace_client):
>>>>>>> 7e8faa63
    config = TranspileConfig(
        transpiler_config_path="sqlglot",
        input_source=None,
        output_folder=None,
        sdk_config=None,
        source_dialect="snowflake",
        skip_validation=True,
    )

    with pytest.raises(ValueError, match="Input SQL path is not provided"):
<<<<<<< HEAD
        transpile(mock_workspace_client, SqlglotEngine(), config)


def test_parse_error_handling(input_source, error_file, mock_workspace_client):
    config = TranspileConfig(
        transpiler_config_path="sqlglot",
        input_source=str(input_source / "queries" / "query4.sql"),
        output_folder=None,
        error_file_path=str(error_file),
        sdk_config=None,
        source_dialect="snowflake",
        skip_validation=True,
    )

    with patch('databricks.labs.lakebridge.helpers.db_sql.get_sql_backend', return_value=MockBackend()):
        status, _errors = transpile(mock_workspace_client, SqlglotEngine(), config)

    # assert the status
    check_status(status, 1, 1, 0, 1, 0, 0, error_file)
    # check errors
    expected_errors = [{"path": f"{input_source}/queries/query4.sql", "message": "Parsing error Start:"}]
    check_error_lines(status["error_log_file"], expected_errors)


def test_token_error_handling(input_source, error_file, mock_workspace_client):
    config = TranspileConfig(
        transpiler_config_path="sqlglot",
        input_source=str(input_source / "queries" / "query5.sql"),
        output_folder=None,
        error_file_path=str(error_file),
        sdk_config=None,
        source_dialect="snowflake",
        skip_validation=True,
    )

    with patch('databricks.labs.lakebridge.helpers.db_sql.get_sql_backend', return_value=MockBackend()):
        status, _errors = transpile(mock_workspace_client, SqlglotEngine(), config)
    # assert the status
    check_status(status, 1, 1, 0, 1, 0, 0, error_file)
    # check errors
    expected_errors = [{"path": f"{input_source}/queries/query5.sql", "message": "Token error Start:"}]
    check_error_lines(status["error_log_file"], expected_errors)


def test_server_decombines_workflow_output(mock_workspace_client, lsp_engine, transpile_config):
    with TemporaryDirectory() as output_folder:
        input_path = Path(path_to_resource("lsp_transpiler", "workflow.xml"))
        transpile_config = dataclasses.replace(
            transpile_config, input_source=input_path, output_folder=output_folder, skip_validation=True
        )
        _status, _errors = transpile(mock_workspace_client, lsp_engine, transpile_config)

        assert any(Path(output_folder).glob("*.json")), "No .json file found in output_folder"
=======
        transpile(mock_workspace_client, config)
>>>>>>> 7e8faa63
<|MERGE_RESOLUTION|>--- conflicted
+++ resolved
@@ -7,40 +7,23 @@
 from unittest.mock import create_autospec, patch
 
 import pytest
+from databricks.connect import DatabricksSession
 
 from databricks.labs.lsql.backends import MockBackend
-from databricks.labs.remorph.transpiler.transpile_engine import TranspileEngine
 from databricks.sdk import WorkspaceClient
 
-<<<<<<< HEAD
 from databricks.labs.lakebridge.config import TranspileConfig, ValidationResult
 from databricks.labs.lakebridge.helpers.file_utils import dir_walk, is_sql_file
 from databricks.labs.lakebridge.helpers.validation import Validator
-from databricks.labs.lakebridge.transpiler.execute import (
-    transpile as do_transpile,
-    transpile_column_exp,
-    transpile_sql,
-)
+from databricks.labs.lakebridge.transpiler.execute import transpile as do_transpile
 from databricks.sdk.core import Config
 
-from databricks.labs.lakebridge.transpiler.sqlglot.sqlglot_engine import SqlglotEngine
 from databricks.labs.lakebridge.transpiler.transpile_engine import TranspileEngine
 from tests.unit.conftest import path_to_resource
 
 
-# pylint: disable=unspecified-encoding
-
-
-def transpile(workspace_client: WorkspaceClient, engine: TranspileEngine, config: TranspileConfig):
-=======
-from databricks.labs.remorph.config import TranspileConfig
-from databricks.labs.remorph.helpers.file_utils import dir_walk, is_sql_file
-from databricks.labs.remorph.transpiler.execute import transpile as do_transpile
-
-
 def transpile(workspace_client: WorkspaceClient, config: TranspileConfig):
     engine = create_autospec(TranspileEngine)
->>>>>>> 7e8faa63
     return asyncio.run(do_transpile(workspace_client, engine, config))
 
 
@@ -111,7 +94,6 @@
             assert transpiled.exists(), f"Could not find transpiled file {transpiled!s} for {input_file!s}"
 
 
-<<<<<<< HEAD
 def test_with_dir_with_output_folder_skipping_validation(
     input_source, output_folder, error_file, mock_workspace_client
 ):
@@ -125,7 +107,7 @@
         skip_validation=True,
     )
     with patch('databricks.labs.lakebridge.helpers.db_sql.get_sql_backend', return_value=MockBackend()):
-        status, _errors = transpile(mock_workspace_client, SqlglotEngine(), config)
+        status, _errors = transpile(mock_workspace_client, config)
     # check the status
     check_status(status, 8, 7, 1, 2, 0, 0, error_file)
     # check errors
@@ -167,7 +149,7 @@
         ),
         patch("databricks.labs.lakebridge.transpiler.execute.Validator", return_value=mock_validate),
     ):
-        status, _errors = transpile(mock_workspace_client, SqlglotEngine(), config)
+        status, _errors = transpile(mock_workspace_client, config)
 
     # check the status
     check_status(status, 1, 1, 0, 0, 1, 0, error_file)
@@ -190,16 +172,13 @@
         'databricks.labs.lakebridge.helpers.db_sql.get_sql_backend',
         return_value=MockBackend(),
     ):
-        status, _errors = transpile(mock_workspace_client, SqlglotEngine(), config)
+        status, _errors = transpile(mock_workspace_client, config)
 
     # check the status
     check_status(status, 1, 1, 0, 0, 0, 0, None)
 
 
 def test_with_not_a_sql_file_skip_validation(input_source, mock_workspace_client):
-=======
-def test_with_not_a_sql_file(input_source, mock_workspace_client):
->>>>>>> 7e8faa63
     config = TranspileConfig(
         transpiler_config_path="sqlglot",
         input_source=str(input_source / "file.txt"),
@@ -236,61 +215,6 @@
             transpile(mock_workspace_client, config)
 
 
-<<<<<<< HEAD
-def test_transpile_sql(mock_workspace_client):
-    config = TranspileConfig(
-        transpiler_config_path="sqlglot",
-        source_dialect="snowflake",
-        skip_validation=False,
-        catalog_name="catalog",
-        schema_name="schema",
-    )
-    query = """select col from table;"""
-
-    with patch(
-        'databricks.labs.lakebridge.helpers.db_sql.get_sql_backend',
-        return_value=MockBackend(
-            rows={
-                "EXPLAIN SELECT": [Row(plan="== Physical Plan ==")],
-            }
-        ),
-    ):
-        transpiler_result, validation_result = transpile_sql(mock_workspace_client, config, query)
-        assert transpiler_result.transpiled_code == 'SELECT\n  col\nFROM table'
-        assert validation_result.exception_msg is None
-
-
-def test_transpile_column_exp(mock_workspace_client):
-    config = TranspileConfig(
-        transpiler_config_path="sqlglot",
-        source_dialect="snowflake",
-        skip_validation=True,
-        catalog_name="catalog",
-        schema_name="schema",
-    )
-    query = ["case when col1 is null then 1 else 0 end", "col2 * 2", "current_timestamp()"]
-
-    with patch(
-        'databricks.labs.lakebridge.helpers.db_sql.get_sql_backend',
-        return_value=MockBackend(
-            rows={
-                "EXPLAIN SELECT": [Row(plan="== Physical Plan ==")],
-            }
-        ),
-    ):
-        result = transpile_column_exp(mock_workspace_client, config, query)
-        assert len(result) == 3
-        assert result[0][0].transpiled_code == 'CASE WHEN col1 IS NULL THEN 1 ELSE 0 END'
-        assert result[1][0].transpiled_code == 'col2 * 2'
-        assert result[2][0].transpiled_code == 'CURRENT_TIMESTAMP()'
-        assert result[0][0].error_list == []
-        assert result[1][0].error_list == []
-        assert result[2][0].error_list == []
-        assert result[0][1] is None
-        assert result[1][1] is None
-        assert result[2][1] is None
-
-
 def test_with_file_with_success(input_source, mock_workspace_client):
     sdk_config = create_autospec(Config)
     spark = create_autospec(DatabricksSession)
@@ -313,15 +237,12 @@
         ),
         patch("databricks.labs.lakebridge.transpiler.execute.Validator", return_value=mock_validate),
     ):
-        status, _errors = transpile(mock_workspace_client, SqlglotEngine(), config)
+        status, _errors = transpile(mock_workspace_client, config)
         # assert the status
         check_status(status, 1, 1, 0, 0, 0, 0, None)
 
 
-def test_with_input_source_none(mock_workspace_client):
-=======
 def test_with_no_input_source(mock_workspace_client):
->>>>>>> 7e8faa63
     config = TranspileConfig(
         transpiler_config_path="sqlglot",
         input_source=None,
@@ -332,60 +253,19 @@
     )
 
     with pytest.raises(ValueError, match="Input SQL path is not provided"):
-<<<<<<< HEAD
-        transpile(mock_workspace_client, SqlglotEngine(), config)
-
-
-def test_parse_error_handling(input_source, error_file, mock_workspace_client):
-    config = TranspileConfig(
-        transpiler_config_path="sqlglot",
-        input_source=str(input_source / "queries" / "query4.sql"),
-        output_folder=None,
-        error_file_path=str(error_file),
-        sdk_config=None,
-        source_dialect="snowflake",
-        skip_validation=True,
-    )
-
-    with patch('databricks.labs.lakebridge.helpers.db_sql.get_sql_backend', return_value=MockBackend()):
-        status, _errors = transpile(mock_workspace_client, SqlglotEngine(), config)
-
-    # assert the status
-    check_status(status, 1, 1, 0, 1, 0, 0, error_file)
-    # check errors
-    expected_errors = [{"path": f"{input_source}/queries/query4.sql", "message": "Parsing error Start:"}]
-    check_error_lines(status["error_log_file"], expected_errors)
-
-
-def test_token_error_handling(input_source, error_file, mock_workspace_client):
-    config = TranspileConfig(
-        transpiler_config_path="sqlglot",
-        input_source=str(input_source / "queries" / "query5.sql"),
-        output_folder=None,
-        error_file_path=str(error_file),
-        sdk_config=None,
-        source_dialect="snowflake",
-        skip_validation=True,
-    )
-
-    with patch('databricks.labs.lakebridge.helpers.db_sql.get_sql_backend', return_value=MockBackend()):
-        status, _errors = transpile(mock_workspace_client, SqlglotEngine(), config)
-    # assert the status
-    check_status(status, 1, 1, 0, 1, 0, 0, error_file)
-    # check errors
-    expected_errors = [{"path": f"{input_source}/queries/query5.sql", "message": "Token error Start:"}]
-    check_error_lines(status["error_log_file"], expected_errors)
-
-
-def test_server_decombines_workflow_output(mock_workspace_client, lsp_engine, transpile_config):
+        transpile(mock_workspace_client, config)
+
+
+async def test_server_decombines_workflow_output(mock_workspace_client, lsp_engine, transpile_config):
     with TemporaryDirectory() as output_folder:
         input_path = Path(path_to_resource("lsp_transpiler", "workflow.xml"))
         transpile_config = dataclasses.replace(
             transpile_config, input_source=input_path, output_folder=output_folder, skip_validation=True
         )
-        _status, _errors = transpile(mock_workspace_client, lsp_engine, transpile_config)
-
-        assert any(Path(output_folder).glob("*.json")), "No .json file found in output_folder"
-=======
-        transpile(mock_workspace_client, config)
->>>>>>> 7e8faa63
+        await lsp_engine.initialize(transpile_config)
+        await lsp_engine.transpile(
+            transpile_config.source_dialect, "databricks", input_path.read_text(encoding="utf-8"), input_path
+        )
+        await lsp_engine.shutdown()
+
+        assert any(Path(output_folder).glob("*.json")), "No .json file found in output_folder"