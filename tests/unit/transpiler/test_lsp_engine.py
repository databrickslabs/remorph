--- conflicted
+++ resolved
@@ -1,11 +1,8 @@
 import asyncio
 import dataclasses
 import logging
-<<<<<<< HEAD
 import os
-=======
 from collections.abc import AsyncGenerator
->>>>>>> fac8730f
 from pathlib import Path
 from time import sleep
 
@@ -84,16 +81,6 @@
     product_info = ProductInfo.from_class(type(lsp_engine))
     expected_client_info = f"client-info={product_info.product_name()}/{product_info.version()}"
     assert expected_client_info in log
-    await lsp_engine.shutdown()
-
-
-async def test_receives_client_info(lsp_engine, transpile_config):
-    await lsp_engine.initialize(transpile_config)
-    log = Path(path_to_resource("lsp_transpiler", "test-lsp-server.log")).read_text("utf-8")
-    product_info = ProductInfo.from_class(type(lsp_engine))
-    expected_client_info = f"client-info={product_info.product_name()}/{product_info.version()}"
-    assert expected_client_info in log
-    await lsp_engine.shutdown()
 
 
 async def test_receives_process_id(lsp_engine, transpile_config):
