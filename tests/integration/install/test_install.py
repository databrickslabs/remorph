--- conflicted
+++ resolved
@@ -137,12 +137,9 @@
 
 
 async def test_installs_and_runs_local_rct():
-<<<<<<< HEAD
-=======
     # Note: This test currently uses the user's home-directory, and doesn't really test the install process if the
     # transpiler is already installed there: many install paths are a no-op if the transpiler is already installed.
     # TODO: Fix to use a temporary location instead of the user's home directory.
->>>>>>> 9bc797cd
     artifact = (
         Path(__file__).parent.parent.parent
         / "resources"
@@ -187,12 +184,9 @@
 
 
 async def test_installs_and_runs_local_bladerunner():
-<<<<<<< HEAD
-=======
     # Note: This test currently uses the user's home-directory, and doesn't really test the install process if the
     # transpiler is already installed there: many install paths are a no-op if the transpiler is already installed.
     # TODO: Fix to use a temporary location instead of the user's home directory.
->>>>>>> 9bc797cd
     artifact = (
         Path(__file__).parent.parent.parent
         / "resources"
@@ -236,12 +230,9 @@
 
 
 async def test_installs_and_runs_local_morpheus():
-<<<<<<< HEAD
-=======
     # Note: This test currently uses the user's home-directory, and doesn't really test the install process if the
     # transpiler is already installed there: many install paths are a no-op if the transpiler is already installed.
     # TODO: Fix to use a temporary location instead of the user's home directory.
->>>>>>> 9bc797cd
     artifact = (
         Path(__file__).parent.parent.parent
         / "resources"
