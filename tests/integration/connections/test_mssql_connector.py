from unittest.mock import patch
from urllib.parse import urlparse

import pytest

from databricks.labs.remorph.connections.credential_manager import create_credential_manager
from databricks.labs.remorph.connections.database_manager import DatabaseManager, MSSQLConnector
from databricks.labs.remorph.connections.env_getter import EnvGetter


@pytest.fixture(scope="module")
def mock_credentials():
    with patch(
        'databricks.labs.remorph.connections.credential_manager._load_credentials',
        return_value={
            'secret_vault_type': 'env',
            'secret_vault_name': '',
            'mssql': {
                'user': 'TEST_TSQL_USER',
                'password': 'TEST_TSQL_PASS',
                'server': 'TEST_TSQL_JDBC',
                'database': 'TEST_TSQL_JDBC',
                'driver': 'ODBC Driver 18 for SQL Server',
            },
        },
    ):
        yield


@pytest.fixture(scope="module")
def db_manager(mock_credentials):
<<<<<<< HEAD
    config = Credentials("remorph", EnvGetter(True)).load("mssql")
=======
    config = create_credential_manager("remorph", EnvGetter(True)).fetch("mssql")
>>>>>>> 8cdb3362
    # since the kv has only URL so added explicit parse rules
    base_url, params = config['server'].replace("jdbc:", "", 1).split(";", 1)

    url_parts = urlparse(base_url)
    server = url_parts.hostname
    query_params = dict(param.split("=", 1) for param in params.split(";") if "=" in param)
    database = query_params.get("database", "" "")
    config['server'] = server
    config['database'] = database

    return DatabaseManager("mssql", config)


def test_mssql_connector_connection(db_manager):
    assert isinstance(db_manager.connector, MSSQLConnector)


def test_mssql_connector_execute_query(db_manager):
    # Test executing a query
    query = "SELECT 101 AS test_column"
    result = db_manager.execute_query(query)
    row = result.fetchone()
    assert row[0] == 101


def test_connection_test(db_manager):
    assert db_manager.connection_test()<|MERGE_RESOLUTION|>--- conflicted
+++ resolved
@@ -29,11 +29,8 @@
 
 @pytest.fixture(scope="module")
 def db_manager(mock_credentials):
-<<<<<<< HEAD
-    config = Credentials("remorph", EnvGetter(True)).load("mssql")
-=======
     config = create_credential_manager("remorph", EnvGetter(True)).fetch("mssql")
->>>>>>> 8cdb3362
+
     # since the kv has only URL so added explicit parse rules
     base_url, params = config['server'].replace("jdbc:", "", 1).split(";", 1)
 
