--- conflicted
+++ resolved
@@ -50,10 +50,8 @@
       - name: report
         default: all
         description: Report type
-<<<<<<< HEAD
   - name: generate-recon-config
     description: Utility to generate Recon config file from Database and Schema
-=======
   - name: generate-lineage
     description: Utility to generate a lineage of the SQL files
     flags:
@@ -64,5 +62,4 @@
       - name: output-folder
         description: Directory to store the generated lineage file
   - name: configure-secrets
-    description: Utility to setup Scope and Secrets on Databricks Workspace
->>>>>>> 9a762656
+    description: Utility to setup Scope and Secrets on Databricks Workspace