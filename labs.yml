---
name: remorph
description: Code Transpiler and Data Reconciliation tool for Accelerating Data onboarding to Databricks from EDW, CDW and other ETL sources.
install:
<<<<<<< HEAD
  script: src/databricks/labs/remorph/install.py
=======
  min_runtime_version: 13.3
  script: src/databricks/labs/remorph/base_install.py
>>>>>>> a0eee072
uninstall:
  script: src/databricks/labs/remorph/uninstall.py
entrypoint: src/databricks/labs/remorph/cli.py
min_python: 3.10
commands:
  - name: transpile
    description: Transpile SQL script to Databricks SQL
    flags:
      - name: transpiler-config-path
        description: Path to the transpiler configuration file
        default: sqlglot
      - name: source-dialect
        description: Dialect name
        default: None
      - name: input-source
        description: Input SQL Folder or File
      - name: output-folder
        default: None
        description: Output Location For Storing Transpiled Code, defaults to input-source folder
      - name: error-file-path
        default: None
        description: Output Location For Storing Errors, defaults to input-source folder
      - name: skip-validation
        default: true
        description: Validate Transpiled Code, default True validation skipped, False validate
      - name: catalog-name
        default: None
        description: Catalog Name Applicable only when Validation Mode is DATABRICKS
      - name: schema-name
        default: None
        description: Schema Name Applicable only when Validation Mode is DATABRICKS
      - name: mode
        default: current
        description: Run in Current or Experimental Mode, Accepted Values [experimental, current], Default current, experimental mode will execute including any Private Preview features

    table_template: |-
      total_files_processed\ttotal_queries_processed\tno_of_sql_failed_while_parsing\tno_of_sql_failed_while_validating\terror_log_file
      {{range .}}{{.total_files_processed}}\t{{.total_queries_processed}}\t{{.no_of_sql_failed_while_parsing}}\t{{.no_of_sql_failed_while_validating}}\t{{.error_log_file}}
      {{end}}
  - name: reconcile
    description: Reconcile is an utility to streamline the reconciliation process between source data and target data residing on Databricks.
  - name: aggregates-reconcile
    description: Aggregates Reconcile is an utility to streamline the reconciliation process, specific aggregate metric is compared between source and target data residing on Databricks.
  - name: generate-lineage
    description: "[INTERNAL] Utility to generate a lineage of the SQL files"
    flags:
      - name: transpiler-config-path
        description: Path to the transpiler configuration file
        default: sqlglot
      - name: source-dialect
        description: Dialect name
        default: None
      - name: input-source
        description: Input SQL Folder or File
      - name: output-folder
        description: Directory to store the generated lineage file
  - name: configure-secrets
    description: Utility to setup Scope and Secrets on Databricks Workspace
  - name: debug-me
    description: "[INTERNAL] Debug SDK connectivity"
  - name: install-assessment
    description: "Install Assessment"
  - name: install-transpile
    description: "Install Transpile"
  - name: install-reconcile
    description: "Install Reconcile"<|MERGE_RESOLUTION|>--- conflicted
+++ resolved
@@ -2,12 +2,7 @@
 name: remorph
 description: Code Transpiler and Data Reconciliation tool for Accelerating Data onboarding to Databricks from EDW, CDW and other ETL sources.
 install:
-<<<<<<< HEAD
-  script: src/databricks/labs/remorph/install.py
-=======
-  min_runtime_version: 13.3
   script: src/databricks/labs/remorph/base_install.py
->>>>>>> a0eee072
 uninstall:
   script: src/databricks/labs/remorph/uninstall.py
 entrypoint: src/databricks/labs/remorph/cli.py
