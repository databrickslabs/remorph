--- conflicted
+++ resolved
@@ -40,24 +40,11 @@
       {{end}}
   - name: reconcile
     description: Reconcile is an utility to streamline the reconciliation process between source data and target data residing on Databricks.
-<<<<<<< HEAD
-    flags:
-      - name: recon_conf
-        description: Path of the data-recon config
-      - name: conn_profile
-        description: Path of the source connection config
-      - name: source
-        description: Source Type, Accepted Values [snowflake]
-      - name: report
-        default: all
-        description: Report type
   - name: validate-recon-config
     description: Utility to validate Recon Config file.
     flags:
         - name: recon_conf
           description: Path of the data-recon config
-=======
->>>>>>> 75ac7fb9
   - name: generate-lineage
     description: Utility to generate a lineage of the SQL files
     flags:
