--- conflicted
+++ resolved
@@ -50,13 +50,11 @@
       - name: report
         default: all
         description: Report type
-<<<<<<< HEAD
   - name: validate-recon-config
     description: Utility to validate Recon Config file.
     flags:
         - name: recon_conf
           description: Path of the data-recon config
-=======
   - name: generate-lineage
     description: Utility to generate a lineage of the SQL files
     flags:
@@ -67,5 +65,4 @@
       - name: output-folder
         description: Directory to store the generated lineage file
   - name: configure-secrets
-    description: Utility to setup Scope and Secrets on Databricks Workspace
->>>>>>> 8abee279
+    description: Utility to setup Scope and Secrets on Databricks Workspace