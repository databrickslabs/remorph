---
name: remorph
description: Code Transpiler and Data Reconciliation tool for Accelerating Data onboarding to Databricks from EDW, CDW and other ETL sources.
install:
  min_runtime_version: 13.3
  require_running_cluster: false
  require_databricks_connect: false
  script: src/databricks/labs/remorph/install.py
uninstall:
  script: src/databricks/labs/remorph/uninstall.py
entrypoint: src/databricks/labs/remorph/cli.py
min_python: 3.10
commands:
  - name: transpile
    description: Transpile SQL script to Databricks SQL
    flags:
      - name: transpiler-config-path
        description: Path to the transpiler configuration file
        default: sqlglot
      - name: source-dialect
        description: Dialect name
        default: None
      - name: input-source
        description: Input SQL Folder or File
      - name: output-folder
        default: None
<<<<<<< HEAD
        description: Output Location For Storing Transpiled Code
      - name: error-file
        default: None
        description: Output Location For Storing Errors
=======
        description: Output Location For Storing Transpiled Code, defaults to input-source folder
      - name: error-file-path
        default: None
        description: Output Location For Storing Errors, defaults to input-source folder
>>>>>>> 32000802
      - name: skip-validation
        default: true
        description: Validate Transpiled Code, default True validation skipped, False validate
      - name: catalog-name
        default: None
        description: Catalog Name Applicable only when Validation Mode is DATABRICKS
      - name: schema-name
        default: None
        description: Schema Name Applicable only when Validation Mode is DATABRICKS
      - name: mode
        default: current
        description: Run in Current or Experimental Mode, Accepted Values [experimental, current], Default current, experimental mode will execute including any Private Preview features

    table_template: |-
      total_files_processed\ttotal_queries_processed\tno_of_sql_failed_while_parsing\tno_of_sql_failed_while_validating\terror_log_file
      {{range .}}{{.total_files_processed}}\t{{.total_queries_processed}}\t{{.no_of_sql_failed_while_parsing}}\t{{.no_of_sql_failed_while_validating}}\t{{.error_log_file}}
      {{end}}
  - name: reconcile
    description: Reconcile is an utility to streamline the reconciliation process between source data and target data residing on Databricks.
  - name: aggregates-reconcile
    description: Aggregates Reconcile is an utility to streamline the reconciliation process, specific aggregate metric is compared between source and target data residing on Databricks.
  - name: generate-lineage
    description: Utility to generate a lineage of the SQL files
    flags:
      - name: transpiler-config-path
        description: Path to the transpiler configuration file
        default: sqlglot
      - name: source-dialect
        description: Dialect name
        default: None
      - name: input-source
        description: Input SQL Folder or File
      - name: output-folder
        description: Directory to store the generated lineage file
  - name: configure-secrets
    description: Utility to setup Scope and Secrets on Databricks Workspace
  - name: debug-script
    description: "[INTERNAL] Debug Script"
    flags:
      - name: name
        description: Filename to debug
      - name: dialect
        description: sql dialect
  - name: debug-me
    description: "[INTERNAL] Debug SDK connectivity"
  - name: debug-coverage
    description: "[INTERNAL] Run coverage tests"
    flags:
      - name: dialect
        description: sql dialect
      - name: src
        description: The parent directory under which test queries are laid out
      - name: dst
        description: The directory under which the report files will be written
      - name: extractor
        description: The strategy for extracting queries from the test files. Valid strategies are "full" (when files contain only one input query) and "comment" (when files contain an input query and the corresponding translation, separated by a comment stating the dialect of each query).
  - name: debug-estimate
    description: "[INTERNAL] estimate migration effort"
    flags:
      - name: dialect
        description: sql dialect
      - name: source-queries
        description: The folder with queries. Otherwise will attempt to fetch query history for a dialect
      - name: console-output
        default: true
        description: Output results to a folder
      - name: dst
        description: The directory for report
  - name: debug-bundle
    description: "[INTERNAL] Generate bundle for the translated queries"
    flags:
      - name: dialect
        description: sql dialect
      - name: source-queries
        description: The folder with queries. Otherwise will attempt to fetch query history for a dialect
      - name: dst
        description: The directory for generated files<|MERGE_RESOLUTION|>--- conflicted
+++ resolved
@@ -24,17 +24,10 @@
         description: Input SQL Folder or File
       - name: output-folder
         default: None
-<<<<<<< HEAD
-        description: Output Location For Storing Transpiled Code
-      - name: error-file
-        default: None
-        description: Output Location For Storing Errors
-=======
         description: Output Location For Storing Transpiled Code, defaults to input-source folder
       - name: error-file-path
         default: None
         description: Output Location For Storing Errors, defaults to input-source folder
->>>>>>> 32000802
       - name: skip-validation
         default: true
         description: Validate Transpiled Code, default True validation skipped, False validate
