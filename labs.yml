---
name: remorph
description: Code Transpiler and Data Reconciliation tool for Accelerating Data onboarding to Databricks from EDW, CDW and other ETL sources.
install:
  min_runtime_version: 13.3
  require_running_cluster: false
  require_databricks_connect: true
  script: src/databricks/labs/remorph/install.py
uninstall:
  script: src/databricks/labs/remorph/uninstall.py
entrypoint: src/databricks/labs/remorph/cli.py
min_python: 3.10
commands:
  - name: transpile
    description: Transpile SQL script to Databricks SQL
    flags:
      - name: source
        description: Input SQL Dialect Type Accepted Values [snowflake, tsql]
      - name: input-sql
        description: Input SQL Folder or File
      - name: output-folder
        default: None
        description: Output Location For Storing Transpiled Cod
      - name: skip-validation
        default: true
        description: Validate Transpiled Code, default True validation skipped, False validate
      - name: catalog-name
        default: None
        description: Catalog Name Applicable only when Validation Mode is DATABRICKS
      - name: schema-name
        default: None
        description: Schema Name Applicable only when Validation Mode is DATABRICKS
      - name: mode
        default: current
        description: Run in Current or Experimental Mode, Accepted Values [experimental, current], Default current, experimental mode will execute including any Private Preview features

    table_template: |-
      total_files_processed\ttotal_queries_processed\tno_of_sql_failed_while_parsing\tno_of_sql_failed_while_validating\terror_log_file
      {{range .}}{{.total_files_processed}}\t{{.total_queries_processed}}\t{{.no_of_sql_failed_while_parsing}}\t{{.no_of_sql_failed_while_validating}}\t{{.error_log_file}}
      {{end}}
  - name: reconcile
    description: Reconcile is an utility to streamline the reconciliation process between source data and target data residing on Databricks.
<<<<<<< HEAD
    flags:
      - name: source
        description: Source Type, Accepted Values [snowflake, databricks, oracle]
      - name: report
        default: all
        description: Report type, Accepted Values [all, data, schema, row]
    table_template: |-
      recon_id
      {{range .}}{{.recon_id}}
      {{end}}
=======
>>>>>>> 1ac37fb4
  - name: generate-lineage
    description: Utility to generate a lineage of the SQL files
    flags:
      - name: source
        description: Input SQL Dialect Type Accepted Values [snowflake, tsql]
      - name: input-sql
        description: Input SQL Folder or File
      - name: output-folder
        description: Directory to store the generated lineage file
  - name: configure-secrets
    description: Utility to setup Scope and Secrets on Databricks Workspace
  - name: generate-recon-config
    description: Utility to generate Recon config file from Catalog and Schema<|MERGE_RESOLUTION|>--- conflicted
+++ resolved
@@ -40,19 +40,6 @@
       {{end}}
   - name: reconcile
     description: Reconcile is an utility to streamline the reconciliation process between source data and target data residing on Databricks.
-<<<<<<< HEAD
-    flags:
-      - name: source
-        description: Source Type, Accepted Values [snowflake, databricks, oracle]
-      - name: report
-        default: all
-        description: Report type, Accepted Values [all, data, schema, row]
-    table_template: |-
-      recon_id
-      {{range .}}{{.recon_id}}
-      {{end}}
-=======
->>>>>>> 1ac37fb4
   - name: generate-lineage
     description: Utility to generate a lineage of the SQL files
     flags:
