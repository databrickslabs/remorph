---
name: remorph
description: Code Transpiler and Data Reconciliation tool for Accelerating Data onboarding to Databricks from EDW, CDW and other ETL sources.
install:
  min_runtime_version: 13.3
  require_running_cluster: false
  require_databricks_connect: true
  script: src/databricks/labs/remorph/install.py
uninstall:
  script: src/databricks/labs/remorph/uninstall.py
entrypoint: src/databricks/labs/remorph/cli.py
min_python: 3.10
commands:
  - name: transpile
    description: Transpile SQL script to Databricks SQL
    flags:
      - name: source
        description: Input SQL Dialect Type Accepted Values [snowflake, tsql]
      - name: input-sql
        description: Input SQL Folder or File
      - name: output-folder
        default: None
        description: Output Location For Storing Transpiled Cod
      - name: skip-validation
        default: true
        description: Validate Transpiled Code, default True validation skipped, False validate
      - name: catalog-name
        description: Catalog Name Applicable only when Validation Mode is DATABRICKS
      - name: schema-name
        description: Schema Name Applicable only when Validation Mode is DATABRICKS
      - name: mode
        default: current
        description: Run in Current or Experimental Mode, Accepted Values [experimental, current], Default current, experimental mode will execute including any Private Preview features

    table_template: |-
      total_files_processed\ttotal_queries_processed\tno_of_sql_failed_while_parsing\tno_of_sql_failed_while_validating\terror_log_file
      {{range .}}{{.total_files_processed}}\t{{.total_queries_processed}}\t{{.no_of_sql_failed_while_parsing}}\t{{.no_of_sql_failed_while_validating}}\t{{.error_log_file}}
      {{end}}
  - name: reconcile
    description: Reconcile is an utility to streamline the reconciliation process between source data and target data residing on Databricks.
    flags:
      - name: source
        description: Source Type, Accepted Values [snowflake, databricks, oracle]
      - name: report
        default: all
<<<<<<< HEAD
        description: Report type
  - name: generate-recon-config
    description: Utility to generate Recon config file from Database and Schema
=======
        description: Report type, Accepted Values [all, data, schema, row]

    table_template: |-
      recon_id
      {{range .}}{{.recon_id}}
      {{end}}
>>>>>>> a5db1651
  - name: generate-lineage
    description: Utility to generate a lineage of the SQL files
    flags:
      - name: source
        description: Input SQL Dialect Type Accepted Values [snowflake, tsql]
      - name: input-sql
        description: Input SQL Folder or File
      - name: output-folder
        description: Directory to store the generated lineage file
  - name: configure-secrets
    description: Utility to setup Scope and Secrets on Databricks Workspace<|MERGE_RESOLUTION|>--- conflicted
+++ resolved
@@ -43,18 +43,13 @@
         description: Source Type, Accepted Values [snowflake, databricks, oracle]
       - name: report
         default: all
-<<<<<<< HEAD
         description: Report type
   - name: generate-recon-config
-    description: Utility to generate Recon config file from Database and Schema
-=======
         description: Report type, Accepted Values [all, data, schema, row]
-
     table_template: |-
       recon_id
       {{range .}}{{.recon_id}}
       {{end}}
->>>>>>> a5db1651
   - name: generate-lineage
     description: Utility to generate a lineage of the SQL files
     flags:
