---
name: remorph
description: Code Transpiler and Data Reconciliation tool for Accelerating Data onboarding to Databricks from EDW, CDW and other ETL sources.
install:
  min_runtime_version: 13.3
  require_running_cluster: false
  require_databricks_connect: true
  script: src/databricks/labs/remorph/install.py
uninstall:
  script: src/databricks/labs/remorph/uninstall.py
entrypoint: src/databricks/labs/remorph/cli.py
min_python: 3.10
commands:
  - name: transpile
    description: Transpile SQL script to Databricks SQL
    flags:
      - name: source
        description: Input SQL Dialect Type Accepted Values [snowflake, tsql]
      - name: input-sql
        description: Input SQL Folder or File
      - name: output-folder
        default: None
        description: Output Location For Storing Transpiled Cod
      - name: skip-validation
        default: true
        description: Validate Transpiled Code, default True validation skipped, False validate
      - name: catalog-name
        default: transpiler_test
        description: Catalog Name Applicable only when Validation Mode is DATABRICKS
      - name: schema-name
        default: convertor_test
        description: Schema Name Applicable only when Validation Mode is DATABRICKS
      - name: mode
        default: current
        description: Run in Current or Experimental Mode, Accepted Values [experimental, current], Default current, experimental mode will execute including any Private Preview features

    table_template: |-
      total_files_processed\ttotal_queries_processed\tno_of_sql_failed_while_parsing\tno_of_sql_failed_while_validating\terror_log_file
      {{range .}}{{.total_files_processed}}\t{{.total_queries_processed}}\t{{.no_of_sql_failed_while_parsing}}\t{{.no_of_sql_failed_while_validating}}\t{{.error_log_file}}
      {{end}}
  - name: reconcile
    description: Reconcile is an utility to streamline the reconciliation process between source data and target data residing on Databricks.
    flags:
      - name: recon_conf
        description: Path of the data-recon config
      - name: conn_profile
        description: Path of the source connection config
      - name: source
        description: Source Type, Accepted Values [snowflake]
      - name: report
        default: all
        description: Report type
<<<<<<< HEAD
  - name: generate-lineage
    description: Utility to generate a lineage of the SQL files
    flags:
      - name: source
        description: Input SQL Dialect Type Accepted Values [snowflake, tsql]
      - name: input-sql
        description: Input SQL Folder or File
      - name: output-folder
        description: Directory to store the generated lineage file
=======
  - name: configure-secrets
    description: Utility to setup Scope and Secrets on Databricks Workspace
>>>>>>> 668ca415
<|MERGE_RESOLUTION|>--- conflicted
+++ resolved
@@ -50,7 +50,6 @@
       - name: report
         default: all
         description: Report type
-<<<<<<< HEAD
   - name: generate-lineage
     description: Utility to generate a lineage of the SQL files
     flags:
@@ -60,7 +59,5 @@
         description: Input SQL Folder or File
       - name: output-folder
         description: Directory to store the generated lineage file
-=======
   - name: configure-secrets
-    description: Utility to setup Scope and Secrets on Databricks Workspace
->>>>>>> 668ca415
+    description: Utility to setup Scope and Secrets on Databricks Workspace