import dataclasses
import logging
import os
import webbrowser

from databricks.labs.blueprint.installation import Installation
from databricks.labs.blueprint.installation import SerdeError
from databricks.labs.blueprint.installer import InstallState
from databricks.labs.blueprint.tui import Prompts
from databricks.labs.blueprint.wheels import ProductInfo
from databricks.labs.remorph.assessments.configure_assessment import ConfigureAssessment
from databricks.sdk import WorkspaceClient
from databricks.sdk.errors import NotFound, PermissionDenied

from databricks.labs.remorph.config import (
    TranspileConfig,
    ReconcileConfig,
    DatabaseConfig,
    RemorphConfigs,
    ReconcileMetadataConfig,
)
<<<<<<< HEAD
from databricks.labs.remorph.connections.credential_manager import Credentials
from databricks.labs.remorph.connections.env_getter import EnvGetter
from databricks.labs.remorph.contexts.application import ApplicationContext
=======
>>>>>>> a0eee072
from databricks.labs.remorph.deployment.configurator import ResourceConfigurator
from databricks.labs.remorph.deployment.installation import WorkspaceInstallation
from databricks.labs.remorph.reconcile.constants import ReconReportType, ReconSourceType
from databricks.labs.remorph.transpiler.sqlglot.dialect_utils import SQLGLOT_DIALECTS


logger = logging.getLogger(__name__)

TRANSPILER_WAREHOUSE_PREFIX = "Remorph Transpiler Validation"
<<<<<<< HEAD
MODULES = sorted({"assessment", "transpile", "reconcile", "all"})
PRODUCT_NAME = "remorph"
=======
>>>>>>> a0eee072


class WorkspaceInstaller:
    def __init__(
        self,
        ws: WorkspaceClient,
        prompts: Prompts,
        installation: Installation,
        install_state: InstallState,
        product_info: ProductInfo,
        resource_configurator: ResourceConfigurator,
        workspace_installation: WorkspaceInstallation,
        environ: dict[str, str] | None = None,
    ):
        self._ws = ws
        self._prompts = prompts
        self._installation = installation
        self._install_state = install_state
        self._product_info = product_info
        self._resource_configurator = resource_configurator
        self._ws_installation = workspace_installation

        if not environ:
            environ = dict(os.environ.items())

        if "DATABRICKS_RUNTIME_VERSION" in environ:
            msg = "WorkspaceInstaller is not supposed to be executed in Databricks Runtime"
            raise SystemExit(msg)

    def run(
        self,
        module: str,
        config: RemorphConfigs | None = None,
    ) -> RemorphConfigs:
        logger.info(f"Installing Remorph v{self._product_info.version()}")
        if not config:
            config = self.configure(module)
        if self._is_testing():
            return config
        self._ws_installation.install(config)
        logger.info("Installation completed successfully! Please refer to the documentation for the next steps.")
        return config

    def configure(self, module: str) -> RemorphConfigs:
        match module:
            case "transpile":
                logger.info("Configuring remorph `transpile`.")
                return RemorphConfigs(self._configure_transpile(), None)
            case "reconcile":
                logger.info("Configuring remorph `reconcile`.")
                return RemorphConfigs(None, self._configure_reconcile())
            case "all":
                logger.info("Configuring remorph `transpile` and `reconcile`.")
                return RemorphConfigs(
                    self._configure_transpile(),
                    self._configure_reconcile(),
                )
            case _:
                raise ValueError(f"Invalid input: {module}")

    def _is_testing(self):
        return self._product_info.product_name() != "remorph"

    def _configure_transpile(self) -> TranspileConfig:
        try:
            self._installation.load(TranspileConfig)
            logger.info("Remorph `transpile` is already installed on this workspace.")
            if not self._prompts.confirm("Do you want to override the existing installation?"):
                raise SystemExit(
                    "Remorph `transpile` is already installed and no override has been requested. Exiting..."
                )
        except NotFound:
            logger.info("Couldn't find existing `transpile` installation")
        except (PermissionDenied, SerdeError, ValueError, AttributeError):
            install_dir = self._installation.install_folder()
            logger.warning(
                f"Existing `transpile` installation at {install_dir} is corrupted. Continuing new installation..."
            )

        config = self._configure_new_transpile_installation()
        logger.info("Finished configuring remorph `transpile`.")
        return config

    def _configure_new_transpile_installation(self) -> TranspileConfig:
        default_config = self._prompt_for_new_transpile_installation()
        runtime_config = None
        catalog_name = "remorph"
        schema_name = "transpiler"
        if not default_config.skip_validation:
            catalog_name = self._configure_catalog()
            schema_name = self._configure_schema(catalog_name, "transpile")
            self._has_necessary_access(catalog_name, schema_name)
            runtime_config = self._configure_runtime()

        config = dataclasses.replace(
            default_config,
            catalog_name=catalog_name,
            schema_name=schema_name,
            sdk_config=runtime_config,
        )
        self._save_config(config)
        return config

    def _prompt_for_new_transpile_installation(self) -> TranspileConfig:
        logger.info("Please answer a few questions to configure remorph `transpile`")
        transpiler = self._prompts.question("Enter path to the transpiler configuration file", default="sqlglot")
        source_dialect = self._prompts.choice("Select the source dialect:", list(SQLGLOT_DIALECTS.keys()))
        input_source = self._prompts.question("Enter input SQL path (directory/file)")
        output_folder = self._prompts.question("Enter output directory", default="transpiled")
        error_file_path = self._prompts.question("Enter error file path", default="errors.log")
        run_validation = self._prompts.confirm(
            "Would you like to validate the syntax and semantics of the transpiled queries?"
        )

        return TranspileConfig(
            transpiler_config_path=transpiler,
            source_dialect=source_dialect,
            skip_validation=(not run_validation),
            mode="current",  # mode will not have a prompt as this is a hidden flag
            input_source=input_source,
            output_folder=output_folder,
            error_file_path=error_file_path,
        )

    def _configure_catalog(
        self,
    ) -> str:
        return self._resource_configurator.prompt_for_catalog_setup()

    def _configure_schema(
        self,
        catalog: str,
        default_schema_name: str,
    ) -> str:
        return self._resource_configurator.prompt_for_schema_setup(
            catalog,
            default_schema_name,
        )

    def _configure_runtime(self) -> dict[str, str]:
        if self._prompts.confirm("Do you want to use SQL Warehouse for validation?"):
            warehouse_id = self._resource_configurator.prompt_for_warehouse_setup(TRANSPILER_WAREHOUSE_PREFIX)
            return {"warehouse_id": warehouse_id}

        if self._ws.config.cluster_id:
            logger.info(f"Using cluster {self._ws.config.cluster_id} for validation")
            return {"cluster_id": self._ws.config.cluster_id}

        cluster_id = self._prompts.question("Enter a valid cluster_id to proceed")
        return {"cluster_id": cluster_id}

    def _configure_reconcile(self) -> ReconcileConfig:
        try:
            self._installation.load(ReconcileConfig)
            logger.info("Remorph `reconcile` is already installed on this workspace.")
            if not self._prompts.confirm("Do you want to override the existing installation?"):
                raise SystemExit(
                    "Remorph `reconcile` is already installed and no override has been requested. Exiting..."
                )
        except NotFound:
            logger.info("Couldn't find existing `reconcile` installation")
        except (PermissionDenied, SerdeError, ValueError, AttributeError):
            install_dir = self._installation.install_folder()
            logger.warning(
                f"Existing `reconcile` installation at {install_dir} is corrupted. Continuing new installation..."
            )

        config = self._configure_new_reconcile_installation()
        logger.info("Finished configuring remorph `reconcile`.")
        return config

    def _configure_new_reconcile_installation(self) -> ReconcileConfig:
        default_config = self._prompt_for_new_reconcile_installation()
        self._save_config(default_config)
        return default_config

    def _prompt_for_new_reconcile_installation(self) -> ReconcileConfig:
        logger.info("Please answer a few questions to configure remorph `reconcile`")
        data_source = self._prompts.choice(
            "Select the Data Source:", [source_type.value for source_type in ReconSourceType]
        )
        report_type = self._prompts.choice(
            "Select the report type:", [report_type.value for report_type in ReconReportType]
        )
        scope_name = self._prompts.question(
            f"Enter Secret scope name to store `{data_source.capitalize()}` connection details / secrets",
            default=f"remorph_{data_source}",
        )

        db_config = self._prompt_for_reconcile_database_config(data_source)
        metadata_config = self._prompt_for_reconcile_metadata_config()

        return ReconcileConfig(
            data_source=data_source,
            report_type=report_type,
            secret_scope=scope_name,
            database_config=db_config,
            metadata_config=metadata_config,
        )

    def _prompt_for_reconcile_database_config(self, source) -> DatabaseConfig:
        source_catalog = None
        if source == ReconSourceType.SNOWFLAKE.value:
            source_catalog = self._prompts.question(f"Enter source catalog name for `{source.capitalize()}`")

        schema_prompt = f"Enter source schema name for `{source.capitalize()}`"
        if source in {ReconSourceType.ORACLE.value}:
            schema_prompt = f"Enter source database name for `{source.capitalize()}`"

        source_schema = self._prompts.question(schema_prompt)
        target_catalog = self._prompts.question("Enter target catalog name for Databricks")
        target_schema = self._prompts.question("Enter target schema name for Databricks")

        return DatabaseConfig(
            source_schema=source_schema,
            target_catalog=target_catalog,
            target_schema=target_schema,
            source_catalog=source_catalog,
        )

    def _prompt_for_reconcile_metadata_config(self) -> ReconcileMetadataConfig:
        logger.info("Configuring reconcile metadata.")
        catalog = self._configure_catalog()
        schema = self._configure_schema(
            catalog,
            "reconcile",
        )
        volume = self._configure_volume(catalog, schema, "reconcile_volume")
        self._has_necessary_access(catalog, schema, volume)
        return ReconcileMetadataConfig(catalog=catalog, schema=schema, volume=volume)

    def _configure_volume(
        self,
        catalog: str,
        schema: str,
        default_volume_name: str,
    ) -> str:
        return self._resource_configurator.prompt_for_volume_setup(
            catalog,
            schema,
            default_volume_name,
        )

    def _save_config(self, config: TranspileConfig | ReconcileConfig):
        logger.info(f"Saving configuration file {config.__file__}")
        self._installation.save(config)
        ws_file_url = self._installation.workspace_link(config.__file__)
        if self._prompts.confirm(f"Open config file {ws_file_url} in the browser?"):
            webbrowser.open(ws_file_url)

    def _has_necessary_access(self, catalog_name: str, schema_name: str, volume_name: str | None = None):
<<<<<<< HEAD
        self._resource_configurator.has_necessary_access(catalog_name, schema_name, volume_name)


if __name__ == "__main__":
    logger = get_logger(__file__)
    logger.setLevel("INFO")
    if is_in_debug():
        logging.getLogger("databricks").setLevel(logging.DEBUG)

    prompt = Prompts()
    selected_module = prompt.choice("Select a module to configure:", MODULES)

    if selected_module != "assessment":
        app_context = ApplicationContext(WorkspaceClient(product=PRODUCT_NAME, product_version=__version__))
        installer = WorkspaceInstaller(
            app_context.workspace_client,
            app_context.prompts,
            app_context.installation,
            app_context.install_state,
            app_context.product_info,
            app_context.resource_configurator,
            app_context.workspace_installation,
        )
        installer.run(selected_module)
    else:
        logger.info("Configuring remorph `assessment`.")
        credential_manager = Credentials(PRODUCT_NAME, EnvGetter(False))
        ConfigureAssessment(PRODUCT_NAME, prompt, credential_manager).run()
=======
        self._resource_configurator.has_necessary_access(catalog_name, schema_name, volume_name)
>>>>>>> a0eee072
<|MERGE_RESOLUTION|>--- conflicted
+++ resolved
@@ -19,12 +19,7 @@
     RemorphConfigs,
     ReconcileMetadataConfig,
 )
-<<<<<<< HEAD
-from databricks.labs.remorph.connections.credential_manager import Credentials
-from databricks.labs.remorph.connections.env_getter import EnvGetter
-from databricks.labs.remorph.contexts.application import ApplicationContext
-=======
->>>>>>> a0eee072
+
 from databricks.labs.remorph.deployment.configurator import ResourceConfigurator
 from databricks.labs.remorph.deployment.installation import WorkspaceInstallation
 from databricks.labs.remorph.reconcile.constants import ReconReportType, ReconSourceType
@@ -34,11 +29,6 @@
 logger = logging.getLogger(__name__)
 
 TRANSPILER_WAREHOUSE_PREFIX = "Remorph Transpiler Validation"
-<<<<<<< HEAD
-MODULES = sorted({"assessment", "transpile", "reconcile", "all"})
-PRODUCT_NAME = "remorph"
-=======
->>>>>>> a0eee072
 
 
 class WorkspaceInstaller:
@@ -290,35 +280,4 @@
             webbrowser.open(ws_file_url)
 
     def _has_necessary_access(self, catalog_name: str, schema_name: str, volume_name: str | None = None):
-<<<<<<< HEAD
-        self._resource_configurator.has_necessary_access(catalog_name, schema_name, volume_name)
-
-
-if __name__ == "__main__":
-    logger = get_logger(__file__)
-    logger.setLevel("INFO")
-    if is_in_debug():
-        logging.getLogger("databricks").setLevel(logging.DEBUG)
-
-    prompt = Prompts()
-    selected_module = prompt.choice("Select a module to configure:", MODULES)
-
-    if selected_module != "assessment":
-        app_context = ApplicationContext(WorkspaceClient(product=PRODUCT_NAME, product_version=__version__))
-        installer = WorkspaceInstaller(
-            app_context.workspace_client,
-            app_context.prompts,
-            app_context.installation,
-            app_context.install_state,
-            app_context.product_info,
-            app_context.resource_configurator,
-            app_context.workspace_installation,
-        )
-        installer.run(selected_module)
-    else:
-        logger.info("Configuring remorph `assessment`.")
-        credential_manager = Credentials(PRODUCT_NAME, EnvGetter(False))
-        ConfigureAssessment(PRODUCT_NAME, prompt, credential_manager).run()
-=======
-        self._resource_configurator.has_necessary_access(catalog_name, schema_name, volume_name)
->>>>>>> a0eee072
+        self._resource_configurator.has_necessary_access(catalog_name, schema_name, volume_name)