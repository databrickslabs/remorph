--- conflicted
+++ resolved
@@ -170,7 +170,6 @@
             return None
 
 
-
 class RCTInstaller(TranspilerInstaller):
     RCT_TRANSPILER_NAME = "remorph-community-transpiler"
     RCT_TRANSPILER_PYPI_NAME = f"databricks-labs-{RCT_TRANSPILER_NAME}"
@@ -263,7 +262,6 @@
         logger.info("Installation completed successfully! Please refer to the documentation for the next steps.")
         return config
 
-<<<<<<< HEAD
     @classmethod
     def install_rct(cls):
         RCTInstaller.install()
@@ -272,13 +270,8 @@
     def install_morpheus(cls):
         MorpheusInstaller.install()
 
-    def configure(self, module: str | None = None) -> RemorphConfigs:
-        selected_module = module or self._prompts.choice("Select a module to configure:", MODULES)
-        match selected_module:
-=======
     def configure(self, module: str) -> RemorphConfigs:
         match module:
->>>>>>> d14ce4b9
             case "transpile":
                 logger.info("Configuring remorph `transpile`.")
                 return RemorphConfigs(self._configure_transpile(), None)
