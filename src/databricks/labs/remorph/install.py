--- conflicted
+++ resolved
@@ -85,20 +85,14 @@
 
     @classmethod
     def get_local_artifact_version(cls, artifact: Path) -> str | None:
-<<<<<<< HEAD
-=======
         # TODO: Get the version from the metadata inside the artifact rather than relying on the filename.
->>>>>>> 9bc797cd
         match = cls._version_pattern.search(artifact.stem)
         if not match:
             return None
         group = match.group(0)
         if not group:
             return None
-<<<<<<< HEAD
-=======
         # TODO: Update the regex to take care of these trimming scenarios.
->>>>>>> 9bc797cd
         if group.startswith('-'):
             group = group[1:]
         if group.endswith("-py3"):
@@ -570,14 +564,6 @@
             cls.install_morpheus(path)
         elif "databricks_bb_plugin" in path.name:
             cls.install_bladerunner(path)
-<<<<<<< HEAD
-        # don't automatically install RCT, but keep the ability to install it manually
-        elif "remorph_community_transpiler" in path.name:
-            local_name = "remorph-community-transpiler"
-            pypi_name = f"databricks-labs-{local_name}"
-            TranspilerInstaller.install_from_pypi(local_name, pypi_name, path)
-=======
->>>>>>> 9bc797cd
         else:
             logger.fatal(f"Cannot install unsupported artifact: {artifact}")
 
