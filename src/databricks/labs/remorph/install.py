import abc
import dataclasses
import shutil
from collections.abc import Iterable
from json import loads, dumps
import logging
import os
from shutil import rmtree, move
from subprocess import run, CalledProcessError
import sys
from typing import Any, cast
from urllib import request
from urllib.error import URLError, HTTPError
import webbrowser
from datetime import datetime
from pathlib import Path

from databricks.labs.blueprint.installation import Installation
from databricks.labs.blueprint.installation import SerdeError
from databricks.labs.blueprint.installer import InstallState
from databricks.labs.blueprint.tui import Prompts
from databricks.labs.blueprint.wheels import ProductInfo
from databricks.sdk import WorkspaceClient
from databricks.sdk.errors import NotFound, PermissionDenied

from databricks.labs.remorph.config import (
    TranspileConfig,
    ReconcileConfig,
    DatabaseConfig,
    RemorphConfigs,
    ReconcileMetadataConfig,
    LSPConfigOptionV1,
    LSPPromptMethod,
)

from databricks.labs.remorph.deployment.configurator import ResourceConfigurator
from databricks.labs.remorph.deployment.installation import WorkspaceInstallation
from databricks.labs.remorph.reconcile.constants import ReconReportType, ReconSourceType
from databricks.labs.remorph.transpiler.lsp.lsp_engine import LSPConfig

logger = logging.getLogger(__name__)

TRANSPILER_WAREHOUSE_PREFIX = "Remorph Transpiler Validation"


class TranspilerInstaller(abc.ABC):

    @classmethod
    def labs_path(cls):
        return Path.home() / ".databricks" / "labs"

    @classmethod
    def transpilers_path(cls):
        return cls.labs_path() / "remorph-transpilers"

    @classmethod
    def resources_folder(cls):
        return Path(__file__).parent / "resources" / "transpilers"

    @classmethod
    def get_installed_version(cls, product_name: str, is_transpiler=True) -> str | None:
        product_path = (cls.transpilers_path() if is_transpiler else cls.labs_path()) / product_name
        current_version_path = product_path / "state" / "version.json"
        if not current_version_path.exists():
            return None
        text = current_version_path.read_text("utf-8")
        data: dict[str, Any] = loads(text)
        version: str | None = data.get("version", None)
        if not version or not version.startswith("v"):
            return None
        return version[1:]

    @classmethod
    def get_maven_version(cls, group_id: str, artifact_id: str) -> str | None:
        try:
            url = (
                f"https://search.maven.org/solrsearch/select?q=g:{group_id}+AND+a:{artifact_id}&core=gav&rows=1&wt=json"
            )
            with request.urlopen(url) as server:
                text = server.read()
<<<<<<< HEAD
                return cls._get_maven_version(text)
        except HTTPError:
            return None

    @classmethod
    def _get_maven_version(cls, text: str):
        data: dict[str, Any] = loads(text)
        response: dict[str, Any] | None = data.get("response", None)
        if not response:
            return None
        docs: list[dict[str, Any]] = response.get('docs', None)
        if not docs or len(docs) < 1:
            return None
        return docs[0].get("v", None)
=======
            data: dict[str, Any] = loads(text)
            return data.get("response", {}).get('docs', [{}])[0].get("v", None)
        except HTTPError:
            return None
>>>>>>> 14c10497

    @classmethod
    def download_from_maven(cls, group_id: str, artifact_id: str, version: str, target: Path, extension="jar"):
        group_id = group_id.replace(".", "/")
        url = f"https://search.maven.org/remotecontent?filepath={group_id}/{artifact_id}/{version}/{artifact_id}-{version}.{extension}"
        try:
            path, message = request.urlretrieve(url)
            if path:
                move(path, str(target))
                return 0
            logger.error(message)
            return -1
        except URLError as e:
            logger.error("While downloading from maven", exc_info=e)
            return -1

    @classmethod
    def get_pypi_version(cls, product_name: str) -> str | None:
        try:
            with request.urlopen(f"https://pypi.org/pypi/{product_name}/json") as server:
                text = server.read()
            data: dict[str, Any] = loads(text)
            return data.get("info", {}).get('version', None)
        except HTTPError:
            return None

    @classmethod
    def install_from_pypi(cls, product_name: str, pypi_name: str):
        current_version = cls.get_installed_version(product_name)
        latest_version = cls.get_pypi_version(pypi_name)
        if current_version == latest_version:
            logger.info(f"{pypi_name} v{latest_version} already installed")
            return None
        logger.info(f"Installing {pypi_name} v{latest_version}")
        product_path = cls.transpilers_path() / product_name
        if current_version is not None:
            product_path.rename(f"{product_name}-saved")
        install_path = product_path / "lib"
        install_path.mkdir()
        args = ["pip", "install", pypi_name, "-t", str(install_path)]
        state_path = product_path / "state"
        state_path.mkdir()
        version_data = {"version": f"v{latest_version}", "date": str(datetime.now())}
        version_path = state_path / "version.json"
        try:
            run(args, stdin=sys.stdin, stdout=sys.stdout, stderr=sys.stderr, check=True)
            version_path.write_text(dumps(version_data), "utf-8")
            logger.info(f"Successfully installed {pypi_name} v{latest_version}")
            if current_version is not None:
                rmtree(f"{product_path!s}-saved")
            return install_path
        except CalledProcessError as e:
            logger.info(f"Failed to install {pypi_name} v{latest_version}", exc_info=e)
            if current_version is not None:
                rmtree(str(product_path))
                renamed = Path(f"{product_path!s}-saved")
                renamed.rename(product_path.name)
            return None

    @classmethod
    def all_transpiler_configs(cls) -> dict[str, LSPConfig]:
        all_configs = cls._all_transpiler_configs()
        return {config.name: config for config in all_configs}

    @classmethod
    def all_transpiler_names(cls) -> set[str]:
        all_configs = cls.all_transpiler_configs()
        return set(all_configs.keys())

    @classmethod
    def all_dialects(cls):
        all_dialects: set[str] = set()
        for config in cls._all_transpiler_configs():
            all_dialects = all_dialects.union(config.remorph.dialects)
        return all_dialects

    @classmethod
    def transpilers_with_dialect(cls, dialect: str) -> set[str]:
        configs = filter(lambda cfg: dialect in cfg.remorph.dialects, cls.all_transpiler_configs().values())
        return set(config.name for config in configs)

    @classmethod
    def transpiler_config_path(cls, transpiler_name):
        config = cls.all_transpiler_configs().get(transpiler_name, None)
        if not config:
            raise ValueError(f"No such transpiler: {transpiler_name}")
        return f"{config.path!s}"

    @classmethod
    def transpiler_config_options(cls, transpiler_name, source_dialect) -> list[LSPConfigOptionV1]:
        config = cls.all_transpiler_configs().get(transpiler_name, None)
        if not config:
            return []  # gracefully returns an empty list, since this can only happen during testing
        return config.options.get(source_dialect, config.options.get("all", []))

    @classmethod
    def _all_transpiler_configs(cls) -> Iterable[LSPConfig]:
        path = cls.transpilers_path()
        if path.exists():
            all_files = os.listdir(path)
            for file in all_files:
                config = cls._transpiler_config(cls.transpilers_path() / file)
                if config:
                    yield config

    @classmethod
    def _transpiler_config(cls, path: Path) -> LSPConfig | None:
        if not path.is_dir() or not (path / "lib").is_dir():
            return None
        config_path = path / "lib" / "config.yml"
        if not config_path.is_file():
            return None
        try:
            return LSPConfig.load(config_path)
        except ValueError as e:
            logger.error(f"Could not load config: {path!s}", exc_info=e)
            return None


class RCTInstaller(TranspilerInstaller):
    RCT_TRANSPILER_NAME = "remorph-community-transpiler"
    RCT_TRANSPILER_PYPI_NAME = f"databricks-labs-{RCT_TRANSPILER_NAME}"

    @classmethod
    def install(cls):
        install_path = cls.install_from_pypi(cls.RCT_TRANSPILER_NAME, cls.RCT_TRANSPILER_PYPI_NAME)
        if install_path:
            config = TranspilerInstaller.resources_folder() / "rct" / "lib" / "config.yml"
            shutil.copyfile(str(config), str(install_path / "config.yml"))


class MorpheusInstaller(TranspilerInstaller):
    MORPHEUS_TRANSPILER_NAME = "morpheus"
    MORPHEUS_TRANSPILER_GROUP_NAME = "com.databricks.labs"

    @classmethod
    def install(cls):
        current_version = cls.get_installed_version(cls.MORPHEUS_TRANSPILER_NAME)
        latest_version = cls.get_maven_version(cls.MORPHEUS_TRANSPILER_GROUP_NAME, cls.MORPHEUS_TRANSPILER_NAME)
        if current_version == latest_version:
            logger.info(f"Databricks Morpheus transpiler v{latest_version} already installed")
            return
        if latest_version is None:
            return
        logger.info(f"Installing Databricks Morpheus transpiler v{latest_version}")
        product_path = cls.transpilers_path() / cls.MORPHEUS_TRANSPILER_NAME
        if current_version is not None:
            product_path.rename(f"{cls.MORPHEUS_TRANSPILER_NAME}-saved")
        install_path = product_path / "lib"
        install_path.mkdir()
        return_code = cls.download_from_maven(
            cls.MORPHEUS_TRANSPILER_GROUP_NAME,
            cls.MORPHEUS_TRANSPILER_NAME,
            latest_version,
            install_path / f"{cls.MORPHEUS_TRANSPILER_NAME}.jar",
        )
        if return_code == 0:
            state_path = product_path / "state"
            state_path.mkdir()
            version_data = {"version": f"v{latest_version}", "date": str(datetime.now())}
            version_path = state_path / "version.json"
            version_path.write_text(dumps(version_data), "utf-8")
            config = TranspilerInstaller.resources_folder() / "morpheus" / "lib" / "config.yml"
            shutil.copyfile(str(config), str(install_path / "config.yml"))
            logger.info(f"Successfully installed Databricks Morpheus transpiler v{latest_version}")
            if current_version is not None:
                rmtree(f"{product_path!s}-saved")
        else:
            logger.info(f"Failed to install Databricks Morpheus transpiler v{latest_version}")
            if current_version is not None:
                rmtree(str(product_path))
                renamed = Path(f"{product_path!s}-saved")
                renamed.rename(product_path.name)


class WorkspaceInstaller:
    def __init__(
        self,
        ws: WorkspaceClient,
        prompts: Prompts,
        installation: Installation,
        install_state: InstallState,
        product_info: ProductInfo,
        resource_configurator: ResourceConfigurator,
        workspace_installation: WorkspaceInstallation,
        environ: dict[str, str] | None = None,
    ):
        self._ws = ws
        self._prompts = prompts
        self._installation = installation
        self._install_state = install_state
        self._product_info = product_info
        self._resource_configurator = resource_configurator
        self._ws_installation = workspace_installation

        if not environ:
            environ = dict(os.environ.items())

        if "DATABRICKS_RUNTIME_VERSION" in environ:
            msg = "WorkspaceInstaller is not supposed to be executed in Databricks Runtime"
            raise SystemExit(msg)

    def run(
        self,
        module: str,
        config: RemorphConfigs | None = None,
    ) -> RemorphConfigs:
        if module in {"transpile", "all"}:
            self.install_rct()
            self.install_morpheus()
        logger.info(f"Installing Remorph v{self._product_info.version()}")
        if not config:
            config = self.configure(module)
        if self._is_testing():
            return config
        self._ws_installation.install(config)
        logger.info("Installation completed successfully! Please refer to the documentation for the next steps.")
        return config

    @classmethod
    def install_rct(cls):
        RCTInstaller.install()

    @classmethod
    def install_morpheus(cls):
        MorpheusInstaller.install()

    def configure(self, module: str) -> RemorphConfigs:
        match module:
            case "transpile":
                logger.info("Configuring remorph `transpile`.")
                return RemorphConfigs(self._configure_transpile(), None)
            case "reconcile":
                logger.info("Configuring remorph `reconcile`.")
                return RemorphConfigs(None, self._configure_reconcile())
            case "all":
                logger.info("Configuring remorph `transpile` and `reconcile`.")
                return RemorphConfigs(
                    self._configure_transpile(),
                    self._configure_reconcile(),
                )
            case _:
                raise ValueError(f"Invalid input: {module}")

    def _is_testing(self):
        return self._product_info.product_name() != "remorph"

    def _configure_transpile(self) -> TranspileConfig:
        try:
            self._installation.load(TranspileConfig)
            logger.info("Remorph `transpile` is already installed on this workspace.")
            if not self._prompts.confirm("Do you want to override the existing installation?"):
                raise SystemExit(
                    "Remorph `transpile` is already installed and no override has been requested. Exiting..."
                )
        except NotFound:
            logger.info("Couldn't find existing `transpile` installation")
        except (PermissionDenied, SerdeError, ValueError, AttributeError):
            install_dir = self._installation.install_folder()
            logger.warning(
                f"Existing `transpile` installation at {install_dir} is corrupted. Continuing new installation..."
            )

        config = self._configure_new_transpile_installation()
        logger.info("Finished configuring remorph `transpile`.")
        return config

    def _configure_new_transpile_installation(self) -> TranspileConfig:
        default_config = self._prompt_for_new_transpile_installation()
        runtime_config = None
        catalog_name = "remorph"
        schema_name = "transpiler"
        if not default_config.skip_validation:
            catalog_name = self._configure_catalog()
            schema_name = self._configure_schema(catalog_name, "transpile")
            self._has_necessary_access(catalog_name, schema_name)
            runtime_config = self._configure_runtime()

        config = dataclasses.replace(
            default_config,
            catalog_name=catalog_name,
            schema_name=schema_name,
            sdk_config=runtime_config,
        )
        self._save_config(config)
        return config

    def _all_installed_dialects(self):
        return sorted(TranspilerInstaller.all_dialects())

    def _transpilers_with_dialect(self, dialect: str):
        return sorted(TranspilerInstaller.transpilers_with_dialect(dialect))

    def _transpiler_config_path(self, transpiler: str):
        return TranspilerInstaller.transpiler_config_path(transpiler)

    def _prompt_for_new_transpile_installation(self) -> TranspileConfig:
        logger.info("Please answer a few questions to configure remorph `transpile`")
        all_dialects = self._all_installed_dialects()
        source_dialect = self._prompts.choice("Select the source dialect:", all_dialects)
        transpilers = self._transpilers_with_dialect(source_dialect)
        if len(transpilers) > 1:
            transpiler_name = self._prompts.choice("Select the transpiler:", transpilers)
        else:
            transpiler_name = next(t for t in transpilers)
            logger.info(f"Remorph will use the {transpiler_name} transpiler")
        transpiler_config_path = self._transpiler_config_path(transpiler_name)
        transpiler_options = self._prompt_for_transpiler_options(transpiler_name, source_dialect)
        input_source = self._prompts.question("Enter input SQL path (directory/file)")
        output_folder = self._prompts.question("Enter output directory", default="transpiled")
        error_file_path = self._prompts.question("Enter error file path", default="errors.log")
        run_validation = self._prompts.confirm(
            "Would you like to validate the syntax and semantics of the transpiled queries?"
        )

        return TranspileConfig(
            transpiler_config_path=transpiler_config_path,
            transpiler_options=transpiler_options,
            source_dialect=source_dialect,
            skip_validation=(not run_validation),
            input_source=input_source,
            output_folder=output_folder,
            error_file_path=error_file_path,
        )

    def _prompt_for_transpiler_options(self, transpiler_name: str, source_dialect: str) -> dict[str, Any]:
        config_options = TranspilerInstaller.transpiler_config_options(transpiler_name, source_dialect)
        return {cfg.flag: self._prompt_for_transpiler_option(cfg) for cfg in config_options}

    def _prompt_for_transpiler_option(self, config_option: LSPConfigOptionV1) -> Any:
        if config_option.method == LSPPromptMethod.FORCE:
            return config_option.default
        if config_option.method == LSPPromptMethod.CONFIRM:
            return self._prompts.confirm(config_option.prompt)
        if config_option.method == LSPPromptMethod.QUESTION:
            return self._prompts.question(config_option.prompt, default=config_option.default)
        if config_option.method == LSPPromptMethod.CHOICE:
            return self._prompts.choice(config_option.prompt, cast(list[str], config_option.choices))
        raise ValueError(f"Unsupported prompt method: {config_option.method}")

    def _configure_catalog(
        self,
    ) -> str:
        return self._resource_configurator.prompt_for_catalog_setup()

    def _configure_schema(
        self,
        catalog: str,
        default_schema_name: str,
    ) -> str:
        return self._resource_configurator.prompt_for_schema_setup(
            catalog,
            default_schema_name,
        )

    def _configure_runtime(self) -> dict[str, str]:
        if self._prompts.confirm("Do you want to use SQL Warehouse for validation?"):
            warehouse_id = self._resource_configurator.prompt_for_warehouse_setup(TRANSPILER_WAREHOUSE_PREFIX)
            return {"warehouse_id": warehouse_id}

        if self._ws.config.cluster_id:
            logger.info(f"Using cluster {self._ws.config.cluster_id} for validation")
            return {"cluster_id": self._ws.config.cluster_id}

        cluster_id = self._prompts.question("Enter a valid cluster_id to proceed")
        return {"cluster_id": cluster_id}

    def _configure_reconcile(self) -> ReconcileConfig:
        try:
            self._installation.load(ReconcileConfig)
            logger.info("Remorph `reconcile` is already installed on this workspace.")
            if not self._prompts.confirm("Do you want to override the existing installation?"):
                raise SystemExit(
                    "Remorph `reconcile` is already installed and no override has been requested. Exiting..."
                )
        except NotFound:
            logger.info("Couldn't find existing `reconcile` installation")
        except (PermissionDenied, SerdeError, ValueError, AttributeError):
            install_dir = self._installation.install_folder()
            logger.warning(
                f"Existing `reconcile` installation at {install_dir} is corrupted. Continuing new installation..."
            )

        config = self._configure_new_reconcile_installation()
        logger.info("Finished configuring remorph `reconcile`.")
        return config

    def _configure_new_reconcile_installation(self) -> ReconcileConfig:
        default_config = self._prompt_for_new_reconcile_installation()
        self._save_config(default_config)
        return default_config

    def _prompt_for_new_reconcile_installation(self) -> ReconcileConfig:
        logger.info("Please answer a few questions to configure remorph `reconcile`")
        data_source = self._prompts.choice(
            "Select the Data Source:", [source_type.value for source_type in ReconSourceType]
        )
        report_type = self._prompts.choice(
            "Select the report type:", [report_type.value for report_type in ReconReportType]
        )
        scope_name = self._prompts.question(
            f"Enter Secret scope name to store `{data_source.capitalize()}` connection details / secrets",
            default=f"remorph_{data_source}",
        )

        db_config = self._prompt_for_reconcile_database_config(data_source)
        metadata_config = self._prompt_for_reconcile_metadata_config()

        return ReconcileConfig(
            data_source=data_source,
            report_type=report_type,
            secret_scope=scope_name,
            database_config=db_config,
            metadata_config=metadata_config,
        )

    def _prompt_for_reconcile_database_config(self, source) -> DatabaseConfig:
        source_catalog = None
        if source == ReconSourceType.SNOWFLAKE.value:
            source_catalog = self._prompts.question(f"Enter source catalog name for `{source.capitalize()}`")

        schema_prompt = f"Enter source schema name for `{source.capitalize()}`"
        if source in {ReconSourceType.ORACLE.value}:
            schema_prompt = f"Enter source database name for `{source.capitalize()}`"

        source_schema = self._prompts.question(schema_prompt)
        target_catalog = self._prompts.question("Enter target catalog name for Databricks")
        target_schema = self._prompts.question("Enter target schema name for Databricks")

        return DatabaseConfig(
            source_schema=source_schema,
            target_catalog=target_catalog,
            target_schema=target_schema,
            source_catalog=source_catalog,
        )

    def _prompt_for_reconcile_metadata_config(self) -> ReconcileMetadataConfig:
        logger.info("Configuring reconcile metadata.")
        catalog = self._configure_catalog()
        schema = self._configure_schema(
            catalog,
            "reconcile",
        )
        volume = self._configure_volume(catalog, schema, "reconcile_volume")
        self._has_necessary_access(catalog, schema, volume)
        return ReconcileMetadataConfig(catalog=catalog, schema=schema, volume=volume)

    def _configure_volume(
        self,
        catalog: str,
        schema: str,
        default_volume_name: str,
    ) -> str:
        return self._resource_configurator.prompt_for_volume_setup(
            catalog,
            schema,
            default_volume_name,
        )

    def _save_config(self, config: TranspileConfig | ReconcileConfig):
        logger.info(f"Saving configuration file {config.__file__}")
        self._installation.save(config)
        ws_file_url = self._installation.workspace_link(config.__file__)
        if self._prompts.confirm(f"Open config file {ws_file_url} in the browser?"):
            webbrowser.open(ws_file_url)

    def _has_necessary_access(self, catalog_name: str, schema_name: str, volume_name: str | None = None):
        self._resource_configurator.has_necessary_access(catalog_name, schema_name, volume_name)<|MERGE_RESOLUTION|>--- conflicted
+++ resolved
@@ -78,7 +78,6 @@
             )
             with request.urlopen(url) as server:
                 text = server.read()
-<<<<<<< HEAD
                 return cls._get_maven_version(text)
         except HTTPError:
             return None
@@ -93,12 +92,6 @@
         if not docs or len(docs) < 1:
             return None
         return docs[0].get("v", None)
-=======
-            data: dict[str, Any] = loads(text)
-            return data.get("response", {}).get('docs', [{}])[0].get("v", None)
-        except HTTPError:
-            return None
->>>>>>> 14c10497
 
     @classmethod
     def download_from_maven(cls, group_id: str, artifact_id: str, version: str, target: Path, extension="jar"):
