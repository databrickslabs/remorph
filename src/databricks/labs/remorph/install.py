--- conflicted
+++ resolved
@@ -289,12 +289,9 @@
         module: str,
         config: RemorphConfigs | None = None,
     ) -> RemorphConfigs:
-<<<<<<< HEAD
-=======
         if module in {"transpile", "all"}:
             self.install_rct()
             self.install_morpheus()
->>>>>>> aca69615
         logger.info(f"Installing Remorph v{self._product_info.version()}")
         if not config:
             config = self.configure(module)
@@ -315,8 +312,6 @@
     def configure(self, module: str) -> RemorphConfigs:
         match module:
             case "transpile":
-                self.install_rct()
-                self.install_morpheus()
                 logger.info("Configuring remorph `transpile`.")
                 return RemorphConfigs(self._configure_transpile(), None)
             case "reconcile":
