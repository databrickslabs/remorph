import abc
import dataclasses
import shutil
from collections.abc import Iterable
from json import loads, dumps
import logging
import os
from shutil import rmtree, move
from subprocess import run, CalledProcessError
import sys
from typing import Any, cast
from urllib import request
from urllib.error import URLError, HTTPError
import webbrowser
from datetime import datetime
from pathlib import Path

from databricks.labs.blueprint.installation import Installation
from databricks.labs.blueprint.installation import SerdeError
from databricks.labs.blueprint.installer import InstallState
from databricks.labs.blueprint.tui import Prompts
from databricks.labs.blueprint.wheels import ProductInfo
from databricks.sdk import WorkspaceClient
from databricks.sdk.errors import NotFound, PermissionDenied

from databricks.labs.remorph.config import (
    TranspileConfig,
    ReconcileConfig,
    DatabaseConfig,
    RemorphConfigs,
    ReconcileMetadataConfig,
    LSPConfigOptionV1,
    LSPPromptMethod,
)

from databricks.labs.remorph.deployment.configurator import ResourceConfigurator
from databricks.labs.remorph.deployment.installation import WorkspaceInstallation
from databricks.labs.remorph.reconcile.constants import ReconReportType, ReconSourceType
from databricks.labs.remorph.transpiler.lsp.lsp_engine import LSPConfig

logger = logging.getLogger(__name__)

TRANSPILER_WAREHOUSE_PREFIX = "Remorph Transpiler Validation"


class TranspilerInstaller(abc.ABC):

    @classmethod
    def labs_path(cls):
        return Path.home() / ".databricks" / "labs"

    @classmethod
    def transpilers_path(cls):
        return cls.labs_path() / "remorph-transpilers"

    @classmethod
    def resources_folder(cls):
        return Path(__file__).parent / "resources" / "transpilers"

    @classmethod
    def get_installed_version(cls, product_name: str, is_transpiler=True) -> str | None:
        product_path = (cls.transpilers_path() if is_transpiler else cls.labs_path()) / product_name
        current_version_path = product_path / "state" / "version.json"
        if not current_version_path.exists():
            return None
        text = current_version_path.read_text("utf-8")
        data: dict[str, Any] = loads(text)
        version: str | None = data.get("version", None)
        if not version or not version.startswith("v"):
            return None
        return version[1:]

    @classmethod
    def get_maven_version(cls, group_id: str, artifact_id: str) -> str | None:
        try:
            url = (
                f"https://search.maven.org/solrsearch/select?q=g:{group_id}+AND+a:{artifact_id}&core=gav&rows=1&wt=json"
            )
            with request.urlopen(url) as server:
                text = server.read()
                return cls._get_maven_version(text)
        except HTTPError:
            return None

    @classmethod
    def _get_maven_version(cls, text: str):
        data: dict[str, Any] = loads(text)
        response: dict[str, Any] | None = data.get("response", None)
        if not response:
            return None
        docs: list[dict[str, Any]] = response.get('docs', None)
        if not docs or len(docs) < 1:
            return None
        return docs[0].get("v", None)

    @classmethod
    def download_from_maven(cls, group_id: str, artifact_id: str, version: str, target: Path, extension="jar"):
        group_id = group_id.replace(".", "/")
        url = f"https://search.maven.org/remotecontent?filepath={group_id}/{artifact_id}/{version}/{artifact_id}-{version}.{extension}"
        try:
            path, message = request.urlretrieve(url)
            if path:
                move(path, str(target))
                return 0
            logger.error(message)
            return -1
        except URLError as e:
            logger.error("While downloading from maven", exc_info=e)
            return -1

    @classmethod
    def get_pypi_version(cls, product_name: str) -> str | None:
        try:
            with request.urlopen(f"https://pypi.org/pypi/{product_name}/json") as server:
                text = server.read()
            data: dict[str, Any] = loads(text)
            return data.get("info", {}).get('version', None)
        except HTTPError:
            return None

    @classmethod
    def install_from_pypi(cls, product_name: str, pypi_name: str):
        current_version = cls.get_installed_version(product_name)
        latest_version = cls.get_pypi_version(pypi_name)
        if current_version == latest_version:
            logger.info(f"{pypi_name} v{latest_version} already installed")
            return None
        logger.info(f"Installing {pypi_name} v{latest_version}")
        product_path = cls.transpilers_path() / product_name
        if current_version is not None:
            product_path.rename(f"{product_name}-saved")
        install_path = product_path / "lib"
        install_path.mkdir()
        args = ["pip", "install", pypi_name, "-t", str(install_path)]
        state_path = product_path / "state"
        state_path.mkdir()
        version_data = {"version": f"v{latest_version}", "date": str(datetime.now())}
        version_path = state_path / "version.json"
        try:
            run(args, stdin=sys.stdin, stdout=sys.stdout, stderr=sys.stderr, check=True)
            version_path.write_text(dumps(version_data), "utf-8")
            logger.info(f"Successfully installed {pypi_name} v{latest_version}")
            if current_version is not None:
                rmtree(f"{product_path!s}-saved")
            return install_path
        except CalledProcessError as e:
            logger.info(f"Failed to install {pypi_name} v{latest_version}", exc_info=e)
            if current_version is not None:
                rmtree(str(product_path))
                renamed = Path(f"{product_path!s}-saved")
                renamed.rename(product_path.name)
            return None

    @classmethod
    def all_transpiler_configs(cls) -> dict[str, LSPConfig]:
        all_configs = cls._all_transpiler_configs()
        return {config.name: config for config in all_configs}

    @classmethod
    def all_transpiler_names(cls) -> set[str]:
        all_configs = cls.all_transpiler_configs()
        return set(all_configs.keys())

    @classmethod
    def all_dialects(cls):
        all_dialects: set[str] = set()
        for config in cls._all_transpiler_configs():
            all_dialects = all_dialects.union(config.remorph.dialects)
        return all_dialects

    @classmethod
    def transpilers_with_dialect(cls, dialect: str) -> set[str]:
        configs = filter(lambda cfg: dialect in cfg.remorph.dialects, cls.all_transpiler_configs().values())
        return set(config.name for config in configs)

    @classmethod
    def transpiler_config_path(cls, transpiler_name):
        config = cls.all_transpiler_configs().get(transpiler_name, None)
        if not config:
            raise ValueError(f"No such transpiler: {transpiler_name}")
        return f"{config.path!s}"

    @classmethod
    def transpiler_config_options(cls, transpiler_name, source_dialect) -> list[LSPConfigOptionV1]:
        config = cls.all_transpiler_configs().get(transpiler_name, None)
        if not config:
            return []  # gracefully returns an empty list, since this can only happen during testing
        return config.options.get(source_dialect, config.options.get("all", []))

    @classmethod
    def _all_transpiler_configs(cls) -> Iterable[LSPConfig]:
        path = cls.transpilers_path()
        if path.exists():
            all_files = os.listdir(path)
            for file in all_files:
                config = cls._transpiler_config(cls.transpilers_path() / file)
                if config:
                    yield config

    @classmethod
    def _transpiler_config(cls, path: Path) -> LSPConfig | None:
        if not path.is_dir() or not (path / "lib").is_dir():
            return None
        config_path = path / "lib" / "config.yml"
        if not config_path.is_file():
            return None
        try:
            return LSPConfig.load(config_path)
        except ValueError as e:
            logger.error(f"Could not load config: {path!s}", exc_info=e)
            return None


class RCTInstaller(TranspilerInstaller):
    RCT_TRANSPILER_NAME = "remorph-community-transpiler"
    RCT_TRANSPILER_PYPI_NAME = f"databricks-labs-{RCT_TRANSPILER_NAME}"

    @classmethod
    def install(cls):
        install_path = cls.install_from_pypi(cls.RCT_TRANSPILER_NAME, cls.RCT_TRANSPILER_PYPI_NAME)
        if install_path:
            config = TranspilerInstaller.resources_folder() / "rct" / "lib" / "config.yml"
            shutil.copyfile(str(config), str(install_path / "config.yml"))


class MorpheusInstaller(TranspilerInstaller):
    MORPHEUS_TRANSPILER_NAME = "morpheus"
    MORPHEUS_TRANSPILER_GROUP_NAME = "com.databricks.labs"

    @classmethod
    def install(cls):
        current_version = cls.get_installed_version(cls.MORPHEUS_TRANSPILER_NAME)
        latest_version = cls.get_maven_version(cls.MORPHEUS_TRANSPILER_GROUP_NAME, cls.MORPHEUS_TRANSPILER_NAME)
        if current_version == latest_version:
            logger.info(f"Databricks Morpheus transpiler v{latest_version} already installed")
            return
        if latest_version is None:
            return
        logger.info(f"Installing Databricks Morpheus transpiler v{latest_version}")
        product_path = cls.transpilers_path() / cls.MORPHEUS_TRANSPILER_NAME
        if current_version is not None:
            product_path.rename(f"{cls.MORPHEUS_TRANSPILER_NAME}-saved")
        install_path = product_path / "lib"
        install_path.mkdir()
        return_code = cls.download_from_maven(
            cls.MORPHEUS_TRANSPILER_GROUP_NAME,
            cls.MORPHEUS_TRANSPILER_NAME,
            latest_version,
            install_path / f"{cls.MORPHEUS_TRANSPILER_NAME}.jar",
        )
        if return_code == 0:
            state_path = product_path / "state"
            state_path.mkdir()
            version_data = {"version": f"v{latest_version}", "date": str(datetime.now())}
            version_path = state_path / "version.json"
            version_path.write_text(dumps(version_data), "utf-8")
            config = TranspilerInstaller.resources_folder() / "morpheus" / "lib" / "config.yml"
            shutil.copyfile(str(config), str(install_path / "config.yml"))
            logger.info(f"Successfully installed Databricks Morpheus transpiler v{latest_version}")
            if current_version is not None:
                rmtree(f"{product_path!s}-saved")
        else:
            logger.info(f"Failed to install Databricks Morpheus transpiler v{latest_version}")
            if current_version is not None:
                rmtree(str(product_path))
                renamed = Path(f"{product_path!s}-saved")
                renamed.rename(product_path.name)


class WorkspaceInstaller:
    def __init__(
        self,
        ws: WorkspaceClient,
        prompts: Prompts,
        installation: Installation,
        install_state: InstallState,
        product_info: ProductInfo,
        resource_configurator: ResourceConfigurator,
        workspace_installation: WorkspaceInstallation,
        environ: dict[str, str] | None = None,
    ):
        self._ws = ws
        self._prompts = prompts
        self._installation = installation
        self._install_state = install_state
        self._product_info = product_info
        self._resource_configurator = resource_configurator
        self._ws_installation = workspace_installation

        if not environ:
            environ = dict(os.environ.items())

        if "DATABRICKS_RUNTIME_VERSION" in environ:
            msg = "WorkspaceInstaller is not supposed to be executed in Databricks Runtime"
            raise SystemExit(msg)

    def run(
        self,
        module: str,
        config: RemorphConfigs | None = None,
    ) -> RemorphConfigs:
        if module in {"transpile", "all"}:
            self.install_rct()
            self.install_morpheus()
        logger.info(f"Installing Remorph v{self._product_info.version()}")
        if not config:
            config = self.configure(module)
        if self._is_testing():
            return config
        self._ws_installation.install(config)
        logger.info("Installation completed successfully! Please refer to the documentation for the next steps.")
        return config

    @classmethod
    def install_rct(cls):
        RCTInstaller.install()

    @classmethod
    def install_morpheus(cls):
        MorpheusInstaller.install()

    def configure(self, module: str) -> RemorphConfigs:
        match module:
            case "transpile":
                logger.info("Configuring remorph `transpile`.")
                return RemorphConfigs(self._configure_transpile(), None)
            case "reconcile":
                logger.info("Configuring remorph `reconcile`.")
                return RemorphConfigs(None, self._configure_reconcile())
            case "all":
                logger.info("Configuring remorph `transpile` and `reconcile`.")
                return RemorphConfigs(
                    self._configure_transpile(),
                    self._configure_reconcile(),
                )
            case _:
                raise ValueError(f"Invalid input: {module}")

    def _is_testing(self):
        return self._product_info.product_name() != "remorph"

    def _configure_transpile(self) -> TranspileConfig:
        try:
            self._installation.load(TranspileConfig)
            logger.info("Remorph `transpile` is already installed on this workspace.")
            if not self._prompts.confirm("Do you want to override the existing installation?"):
                raise SystemExit(
                    "Remorph `transpile` is already installed and no override has been requested. Exiting..."
                )
        except NotFound:
            logger.info("Couldn't find existing `transpile` installation")
        except (PermissionDenied, SerdeError, ValueError, AttributeError):
            install_dir = self._installation.install_folder()
            logger.warning(
                f"Existing `transpile` installation at {install_dir} is corrupted. Continuing new installation..."
            )

        config = self._configure_new_transpile_installation()
        logger.info("Finished configuring remorph `transpile`.")
        return config

    def _configure_new_transpile_installation(self) -> TranspileConfig:
        default_config = self._prompt_for_new_transpile_installation()
        runtime_config = None
        catalog_name = "remorph"
        schema_name = "transpiler"
        if not default_config.skip_validation:
            catalog_name = self._configure_catalog()
            schema_name = self._configure_schema(catalog_name, "transpile")
            self._has_necessary_access(catalog_name, schema_name)
            warehouse_id = self._resource_configurator.prompt_for_warehouse_setup(TRANSPILER_WAREHOUSE_PREFIX)
            runtime_config = {"warehouse_id": warehouse_id}

        config = dataclasses.replace(
            default_config,
            catalog_name=catalog_name,
            schema_name=schema_name,
            sdk_config=runtime_config,
        )
        self._save_config(config)
        return config

    def _all_installed_dialects(self):
        return sorted(TranspilerInstaller.all_dialects())

    def _transpilers_with_dialect(self, dialect: str):
        return sorted(TranspilerInstaller.transpilers_with_dialect(dialect))

    def _transpiler_config_path(self, transpiler: str):
        return TranspilerInstaller.transpiler_config_path(transpiler)

    def _prompt_for_new_transpile_installation(self) -> TranspileConfig:
        install_later = "Set it later"
        # TODO tidy this up, logger might not display the below in console...
        logger.info("Please answer a few questions to configure remorph `transpile`")
<<<<<<< HEAD
        all_dialects = [install_later] + self._all_installed_dialects()
        source_dialect: str | None = self._prompts.choice("Select the source dialect:", all_dialects, sort=False)
        if source_dialect == install_later:
            source_dialect = None
        transpiler_name = None
        transpiler_config_path = None
        if source_dialect:
            transpilers = self._transpilers_with_dialect(source_dialect)
            if len(transpilers) > 1:
                transpilers = [install_later] + transpilers
                transpiler_name = self._prompts.choice("Select the transpiler:", transpilers, sort=False)
                if transpiler_name == install_later:
                    transpiler_name = None
            else:
                transpiler_name = next(t for t in transpilers)
                logger.info(f"Remorph will use the {transpiler_name} transpiler")
            if transpiler_name:
                transpiler_config_path = self._transpiler_config_path(transpiler_name)
        transpiler_options = None
        if transpiler_config_path:
            transpiler_options = self._prompt_for_transpiler_options(
                cast(str, transpiler_name), cast(str, source_dialect)
            )
        input_source: str | None = self._prompts.question(
            "Enter input SQL path (directory/file)", default=install_later
        )
        if input_source == install_later:
            input_source = None
=======
        all_dialects = self._all_installed_dialects()
        source_dialect = self._prompts.choice("Select the source dialect:", all_dialects)
        transpilers = self._transpilers_with_dialect(source_dialect)
        if len(transpilers) > 1:
            transpiler_name = self._prompts.choice("Select the transpiler:", transpilers)
        else:
            transpiler_name = next(t for t in transpilers)
            logger.info(f"Remorph will use the {transpiler_name} transpiler")
        transpiler_config_path = self._transpiler_config_path(transpiler_name)
        transpiler_options = self._prompt_for_transpiler_options(transpiler_name, source_dialect)
        input_source = self._prompts.question("Enter input SQL path (directory/file)")
>>>>>>> 11b2522d
        output_folder = self._prompts.question("Enter output directory", default="transpiled")
        error_file_path = self._prompts.question("Enter error file path", default="errors.log")
        run_validation = self._prompts.confirm(
            "Would you like to validate the syntax and semantics of the transpiled queries?"
        )

        return TranspileConfig(
            transpiler_config_path=transpiler_config_path,
            transpiler_options=transpiler_options,
            source_dialect=source_dialect,
            skip_validation=(not run_validation),
            input_source=input_source,
            output_folder=output_folder,
            error_file_path=error_file_path,
        )

<<<<<<< HEAD
    def _prompt_for_transpiler_options(self, transpiler_name: str, source_dialect: str) -> dict[str, Any] | None:
        config_options = TranspilerInstaller.transpiler_config_options(transpiler_name, source_dialect)
        if len(config_options) == 0:
            return None
=======
    def _prompt_for_transpiler_options(self, transpiler_name: str, source_dialect: str) -> dict[str, Any]:
        config_options = TranspilerInstaller.transpiler_config_options(transpiler_name, source_dialect)
>>>>>>> 11b2522d
        return {cfg.flag: self._prompt_for_transpiler_option(cfg) for cfg in config_options}

    def _prompt_for_transpiler_option(self, config_option: LSPConfigOptionV1) -> Any:
        if config_option.method == LSPPromptMethod.FORCE:
            return config_option.default
        if config_option.method == LSPPromptMethod.CONFIRM:
            return self._prompts.confirm(config_option.prompt)
        if config_option.method == LSPPromptMethod.QUESTION:
            return self._prompts.question(config_option.prompt, default=config_option.default)
        if config_option.method == LSPPromptMethod.CHOICE:
            return self._prompts.choice(config_option.prompt, cast(list[str], config_option.choices))
        raise ValueError(f"Unsupported prompt method: {config_option.method}")

    def _configure_catalog(
        self,
    ) -> str:
        return self._resource_configurator.prompt_for_catalog_setup()

    def _configure_schema(
        self,
        catalog: str,
        default_schema_name: str,
    ) -> str:
        return self._resource_configurator.prompt_for_schema_setup(
            catalog,
            default_schema_name,
        )

    def _configure_reconcile(self) -> ReconcileConfig:
        try:
            self._installation.load(ReconcileConfig)
            logger.info("Remorph `reconcile` is already installed on this workspace.")
            if not self._prompts.confirm("Do you want to override the existing installation?"):
                raise SystemExit(
                    "Remorph `reconcile` is already installed and no override has been requested. Exiting..."
                )
        except NotFound:
            logger.info("Couldn't find existing `reconcile` installation")
        except (PermissionDenied, SerdeError, ValueError, AttributeError):
            install_dir = self._installation.install_folder()
            logger.warning(
                f"Existing `reconcile` installation at {install_dir} is corrupted. Continuing new installation..."
            )

        config = self._configure_new_reconcile_installation()
        logger.info("Finished configuring remorph `reconcile`.")
        return config

    def _configure_new_reconcile_installation(self) -> ReconcileConfig:
        default_config = self._prompt_for_new_reconcile_installation()
        self._save_config(default_config)
        return default_config

    def _prompt_for_new_reconcile_installation(self) -> ReconcileConfig:
        logger.info("Please answer a few questions to configure remorph `reconcile`")
        data_source = self._prompts.choice(
            "Select the Data Source:", [source_type.value for source_type in ReconSourceType]
        )
        report_type = self._prompts.choice(
            "Select the report type:", [report_type.value for report_type in ReconReportType]
        )
        scope_name = self._prompts.question(
            f"Enter Secret scope name to store `{data_source.capitalize()}` connection details / secrets",
            default=f"remorph_{data_source}",
        )

        db_config = self._prompt_for_reconcile_database_config(data_source)
        metadata_config = self._prompt_for_reconcile_metadata_config()

        return ReconcileConfig(
            data_source=data_source,
            report_type=report_type,
            secret_scope=scope_name,
            database_config=db_config,
            metadata_config=metadata_config,
        )

    def _prompt_for_reconcile_database_config(self, source) -> DatabaseConfig:
        source_catalog = None
        if source == ReconSourceType.SNOWFLAKE.value:
            source_catalog = self._prompts.question(f"Enter source catalog name for `{source.capitalize()}`")

        schema_prompt = f"Enter source schema name for `{source.capitalize()}`"
        if source in {ReconSourceType.ORACLE.value}:
            schema_prompt = f"Enter source database name for `{source.capitalize()}`"

        source_schema = self._prompts.question(schema_prompt)
        target_catalog = self._prompts.question("Enter target catalog name for Databricks")
        target_schema = self._prompts.question("Enter target schema name for Databricks")

        return DatabaseConfig(
            source_schema=source_schema,
            target_catalog=target_catalog,
            target_schema=target_schema,
            source_catalog=source_catalog,
        )

    def _prompt_for_reconcile_metadata_config(self) -> ReconcileMetadataConfig:
        logger.info("Configuring reconcile metadata.")
        catalog = self._configure_catalog()
        schema = self._configure_schema(
            catalog,
            "reconcile",
        )
        volume = self._configure_volume(catalog, schema, "reconcile_volume")
        self._has_necessary_access(catalog, schema, volume)
        return ReconcileMetadataConfig(catalog=catalog, schema=schema, volume=volume)

    def _configure_volume(
        self,
        catalog: str,
        schema: str,
        default_volume_name: str,
    ) -> str:
        return self._resource_configurator.prompt_for_volume_setup(
            catalog,
            schema,
            default_volume_name,
        )

    def _save_config(self, config: TranspileConfig | ReconcileConfig):
        logger.info(f"Saving configuration file {config.__file__}")
        self._installation.save(config)
        ws_file_url = self._installation.workspace_link(config.__file__)
        if self._prompts.confirm(f"Open config file {ws_file_url} in the browser?"):
            webbrowser.open(ws_file_url)

    def _has_necessary_access(self, catalog_name: str, schema_name: str, volume_name: str | None = None):
        self._resource_configurator.has_necessary_access(catalog_name, schema_name, volume_name)<|MERGE_RESOLUTION|>--- conflicted
+++ resolved
@@ -393,7 +393,6 @@
         install_later = "Set it later"
         # TODO tidy this up, logger might not display the below in console...
         logger.info("Please answer a few questions to configure remorph `transpile`")
-<<<<<<< HEAD
         all_dialects = [install_later] + self._all_installed_dialects()
         source_dialect: str | None = self._prompts.choice("Select the source dialect:", all_dialects, sort=False)
         if source_dialect == install_later:
@@ -422,19 +421,6 @@
         )
         if input_source == install_later:
             input_source = None
-=======
-        all_dialects = self._all_installed_dialects()
-        source_dialect = self._prompts.choice("Select the source dialect:", all_dialects)
-        transpilers = self._transpilers_with_dialect(source_dialect)
-        if len(transpilers) > 1:
-            transpiler_name = self._prompts.choice("Select the transpiler:", transpilers)
-        else:
-            transpiler_name = next(t for t in transpilers)
-            logger.info(f"Remorph will use the {transpiler_name} transpiler")
-        transpiler_config_path = self._transpiler_config_path(transpiler_name)
-        transpiler_options = self._prompt_for_transpiler_options(transpiler_name, source_dialect)
-        input_source = self._prompts.question("Enter input SQL path (directory/file)")
->>>>>>> 11b2522d
         output_folder = self._prompts.question("Enter output directory", default="transpiled")
         error_file_path = self._prompts.question("Enter error file path", default="errors.log")
         run_validation = self._prompts.confirm(
@@ -451,15 +437,10 @@
             error_file_path=error_file_path,
         )
 
-<<<<<<< HEAD
     def _prompt_for_transpiler_options(self, transpiler_name: str, source_dialect: str) -> dict[str, Any] | None:
         config_options = TranspilerInstaller.transpiler_config_options(transpiler_name, source_dialect)
         if len(config_options) == 0:
             return None
-=======
-    def _prompt_for_transpiler_options(self, transpiler_name: str, source_dialect: str) -> dict[str, Any]:
-        config_options = TranspilerInstaller.transpiler_config_options(transpiler_name, source_dialect)
->>>>>>> 11b2522d
         return {cfg.flag: self._prompt_for_transpiler_option(cfg) for cfg in config_options}
 
     def _prompt_for_transpiler_option(self, config_option: LSPConfigOptionV1) -> Any:
