import abc
import dataclasses
import re
import shutil
from collections.abc import Iterable
from json import loads, dumps
import logging
import os
from shutil import rmtree, move
from subprocess import run, CalledProcessError
import sys
from typing import Any, cast
from urllib import request
from urllib.error import URLError, HTTPError
import webbrowser
from datetime import datetime, timezone
from pathlib import Path
from zipfile import ZipFile

from databricks.labs.blueprint.installation import Installation
from databricks.labs.blueprint.installation import SerdeError
from databricks.labs.blueprint.installer import InstallState
from databricks.labs.blueprint.tui import Prompts
from databricks.labs.blueprint.wheels import ProductInfo
from databricks.sdk import WorkspaceClient
from databricks.sdk.errors import NotFound, PermissionDenied

from databricks.labs.remorph.config import (
    TranspileConfig,
    ReconcileConfig,
    DatabaseConfig,
    RemorphConfigs,
    ReconcileMetadataConfig,
    LSPConfigOptionV1,
    LSPPromptMethod,
)

from databricks.labs.remorph.deployment.configurator import ResourceConfigurator
from databricks.labs.remorph.deployment.installation import WorkspaceInstallation
from databricks.labs.remorph.reconcile.constants import ReconReportType, ReconSourceType
from databricks.labs.remorph.transpiler.lsp.lsp_engine import LSPConfig

logger = logging.getLogger(__name__)

TRANSPILER_WAREHOUSE_PREFIX = "Remorph Transpiler Validation"


class TranspilerInstaller(abc.ABC):

    @classmethod
    def install_from_pypi(cls, product_name: str, pypi_name: str, artifact: Path | None = None) -> Path | None:
        installer = WheelInstaller(product_name, pypi_name, artifact)
        return installer.install()

    @classmethod
    def install_from_maven(
        cls, product_name: str, group_id: str, artifact_id: str, artifact: Path | None = None
    ) -> Path | None:
        installer = MavenInstaller(product_name, group_id, artifact_id, artifact)
        return installer.install()

    @classmethod
    def labs_path(cls) -> Path:
        return Path.home() / ".databricks" / "labs"

    @classmethod
    def transpilers_path(cls) -> Path:
        return cls.labs_path() / "remorph-transpilers"

    @classmethod
    def get_installed_version(cls, product_name: str, is_transpiler=True) -> str | None:
        product_path = (cls.transpilers_path() if is_transpiler else cls.labs_path()) / product_name
        current_version_path = product_path / "state" / "version.json"
        if not current_version_path.exists():
            return None
        text = current_version_path.read_text("utf-8")
        data: dict[str, Any] = loads(text)
        version: str | None = data.get("version", None)
        if not version or not version.startswith("v"):
            return None
        return version[1:]

    @classmethod
    def get_local_artifact_version(cls, artifact: Path) -> str | None:
        match = re.search(r"[_-](\d+(?:[.\-_]\w*\d+)+)", artifact.stem)
        if not match:
            return None
        group = match.group(0)
        if not group:
            return None
        if group.startswith('-'):
            group = group[1:]
        if group.endswith("-py3"):
            group = group[:-4]
        return group

    @classmethod
    def all_transpiler_configs(cls) -> dict[str, LSPConfig]:
        all_configs = cls._all_transpiler_configs()
        return {config.name: config for config in all_configs}

    @classmethod
    def all_transpiler_names(cls) -> set[str]:
        all_configs = cls.all_transpiler_configs()
        return set(all_configs.keys())

    @classmethod
    def all_dialects(cls) -> set[str]:
        all_dialects: set[str] = set()
        for config in cls._all_transpiler_configs():
            all_dialects = all_dialects.union(config.remorph.dialects)
        return all_dialects

    @classmethod
    def transpilers_with_dialect(cls, dialect: str) -> set[str]:
        configs = filter(lambda cfg: dialect in cfg.remorph.dialects, cls.all_transpiler_configs().values())
        return set(config.name for config in configs)

    @classmethod
    def transpiler_config_path(cls, transpiler_name) -> str:
        config = cls.all_transpiler_configs().get(transpiler_name, None)
        if not config:
            raise ValueError(f"No such transpiler: {transpiler_name}")
        return f"{config.path!s}"

    @classmethod
    def transpiler_config_options(cls, transpiler_name, source_dialect) -> list[LSPConfigOptionV1]:
        config = cls.all_transpiler_configs().get(transpiler_name, None)
        if not config:
            return []  # gracefully returns an empty list, since this can only happen during testing
        return config.options.get(source_dialect, config.options.get("all", []))

    @classmethod
    def _all_transpiler_configs(cls) -> Iterable[LSPConfig]:
        path = cls.transpilers_path()
        if path.exists():
            all_files = os.listdir(path)
            for file in all_files:
                config = cls._transpiler_config(cls.transpilers_path() / file)
                if config:
                    yield config

    @classmethod
    def _transpiler_config(cls, path: Path) -> LSPConfig | None:
        if not path.is_dir() or not (path / "lib").is_dir():
            return None
        config_path = path / "lib" / "config.yml"
        if not config_path.is_file():
            return None
        try:
            return LSPConfig.load(config_path)
        except ValueError as e:
            logger.error(f"Could not load config: {path!s}", exc_info=e)
            return None


class WheelInstaller(TranspilerInstaller):

    @classmethod
    def get_latest_artifact_version_from_pypi(cls, product_name: str) -> str | None:
        try:
            with request.urlopen(f"https://pypi.org/pypi/{product_name}/json") as server:
                text = server.read()
            data: dict[str, Any] = loads(text)
            return data.get("info", {}).get('version', None)
        except HTTPError:
            return None

    @classmethod
    def download_artifact_from_pypi(cls, product_name: str, version: str, target: Path, extension="whl") -> int:
        suffix = "-py3-none-any.whl" if extension == "whl" else ".tar.gz" if extension == "tar" else f".{extension}"
        filename = f"{product_name.replace('-', '_')}-{version}{suffix}"
        url = f"https://pypi.debian.net/{product_name}/{filename}"
        try:
            path, _ = request.urlretrieve(url)
            logger.info(f"Successfully downloaded {path}")
            if not target.exists():
                logger.info(f"Moving {path} to {target!s}")
                move(path, str(target))
            return 0
        except URLError as e:
            logger.error("While downloading from pypi", exc_info=e)
            return -1

    def __init__(self, product_name: str, pypi_name: str, artifact: Path | None = None):
        self._product_name = product_name
        self._pypi_name = pypi_name
        self._artifact = artifact

    def install(self) -> Path | None:
        return self._install_checking_versions()

    def _install_checking_versions(self) -> Path | None:
        latest_version = (
            self.get_local_artifact_version(self._artifact)
            if self._artifact
            else self.get_latest_artifact_version_from_pypi(self._pypi_name)
        )
        if latest_version is None:
            return None
        self._latest_version: str = latest_version
        self._current_version = self.get_installed_version(self._product_name)
        if self._current_version == self._latest_version:
            logger.info(f"{self._pypi_name} v{self._latest_version} already installed")
            return None
        return self._install_latest_version()

    def _install_latest_version(self) -> Path | None:
        logger.info(f"Installing Databricks {self._product_name} transpiler v{self._latest_version}")
        # use type(self) to workaround a mock bug on class methods
        self._product_path = type(self).transpilers_path() / self._product_name
        backup_path = Path(f"{self._product_path!s}-saved")
        if self._product_path.exists():
            os.rename(self._product_path, backup_path)
        self._product_path.mkdir(parents=True)
        self._install_path = self._product_path / "lib"
        self._install_path.mkdir()
        try:
            result = self._unsafe_install_latest_version()
            logger.info(f"Successfully installed {self._pypi_name} v{self._latest_version}")
            if backup_path.exists():
                rmtree(backup_path)
            return result
        except (CalledProcessError, ValueError) as e:
            logger.info(f"Failed to install {self._pypi_name} v{self._latest_version}", exc_info=e)
            rmtree(self._product_path)
            if backup_path.exists():
                os.rename(backup_path, self._product_path)
            return None

    def _unsafe_install_latest_version(self) -> Path | None:
        self._create_venv()
        self._install_with_pip()
        self._copy_lsp_resources()
        return self._post_install()

    def _create_venv(self) -> None:
        self._venv = self._install_path / ".venv"
        cwd = os.getcwd()
        try:
            os.chdir(self._install_path)
            # using the venv module doesn't work (maybe it's not possible to create a venv from a venv ?)
            # so falling back to something that works
            # for some reason this requires shell=True, so pass full cmd line
            cmd_line = f"{sys.executable} -m venv .venv"
            run(cmd_line, stdin=sys.stdin, stdout=sys.stdout, stderr=sys.stderr, shell=True, check=True)
            self._site_packages = self._locate_site_packages()
        finally:
            os.chdir(cwd)

    def _locate_site_packages(self) -> Path:
        # can't use sysconfig because it only works for currently running python
        if sys.platform == "win32":
            return self._locate_site_packages_windows()
        return self._locate_site_packages_linux_or_macos()

    def _locate_site_packages_windows(self) -> Path:
        packages = self._venv / "Lib" / "site-packages"
        if packages.exists():
            return packages
        raise ValueError(f"Could not locate 'site-packages' for {self._venv!s}")

    def _locate_site_packages_linux_or_macos(self) -> Path:
        lib = self._venv / "lib"
        for dir_ in os.listdir(lib):
            if dir_.startswith("python"):
                packages = lib / dir_ / "site-packages"
                if packages.exists():
                    return packages
        raise ValueError(f"Could not locate 'site-packages' for {self._venv!s}")

    def _install_with_pip(self) -> None:
        cwd = os.getcwd()
        try:
            os.chdir(self._install_path)
            # the way to call pip from python is highly sensitive to os and source type
            if self._artifact:
                self._install_local_artifact()
            else:
                self._install_remote_artifact()
        finally:
            os.chdir(cwd)

    def _install_local_artifact(self) -> None:
        pip = self._locate_pip()
        pip = pip.relative_to(self._install_path)
        target = self._site_packages.relative_to(self._install_path)
        if sys.platform == "win32":
            command = f"{pip!s} install {self._artifact!s} -t {target!s}"
            completed = run(command, stdin=sys.stdin, stdout=sys.stdout, stderr=sys.stderr, shell=False, check=False)
        else:
            command = f"'{pip!s}' install '{self._artifact!s}' -t '{target!s}'"
            completed = run(command, stdin=sys.stdin, stdout=sys.stdout, stderr=sys.stderr, shell=True, check=False)
        # checking return code later makes debugging easier
        completed.check_returncode()

    def _install_remote_artifact(self) -> None:
        pip = self._locate_pip()
        pip = pip.relative_to(self._install_path)
        target = self._site_packages.relative_to(self._install_path)
        if sys.platform == "win32":
            args = [str(pip), "install", self._pypi_name, "-t", str(target)]
            completed = run(args, stdin=sys.stdin, stdout=sys.stdout, stderr=sys.stderr, shell=False, check=False)
        else:
            args = [f"'{pip!s}'", "install", self._pypi_name, "-t", f"'{target!s}'"]
            completed = run(args, stdin=sys.stdin, stdout=sys.stdout, stderr=sys.stderr, shell=True, check=False)
        # checking return code later makes debugging easier
        completed.check_returncode()

    def _locate_pip(self) -> Path:
        return self._venv / "Scripts" / "pip3.exe" if sys.platform == "win32" else self._venv / "bin" / "pip3"

    def _copy_lsp_resources(self):
        lsp = self._site_packages / "lsp"
        if not lsp.exists():
            raise ValueError("Installed transpiler is missing a 'lsp' folder")
        shutil.copytree(lsp, self._install_path, dirs_exist_ok=True)

    def _post_install(self) -> Path | None:
        config = self._install_path / "config.yml"
        if not config.exists():
            raise ValueError("Installed transpiler is missing a 'config.yml' file in its 'lsp' folder")
        install_ext = "ps1" if sys.platform == "win32" else "sh"
        install_script = f"installer.{install_ext}"
        installer = self._install_path / install_script
        if installer.exists():
            self._run_custom_installer(installer)
        self._store_state()
        return self._install_path

    def _store_state(self) -> None:
        state_path = self._product_path / "state"
        state_path.mkdir()
        version_data = {"version": f"v{self._latest_version}", "date": datetime.now(timezone.utc).isoformat()}
        version_path = state_path / "version.json"
        version_path.write_text(dumps(version_data), "utf-8")

    def _run_custom_installer(self, installer):
        args = [str(installer)]
        run(args, stdin=sys.stdin, stdout=sys.stdout, stderr=sys.stderr, cwd=str(self._install_path), check=True)


class MavenInstaller(TranspilerInstaller):

    @classmethod
    def get_latest_artifact_version_from_maven(cls, group_id: str, artifact_id: str) -> str | None:
        try:
            url = (
                f"https://search.maven.org/solrsearch/select?q=g:{group_id}+AND+a:{artifact_id}&core=gav&rows=1&wt=json"
            )
            with request.urlopen(url) as server:
                text = server.read()
                return cls._extract_maven_artifact_version(text)
        except HTTPError:
            return None

    @classmethod
    def _extract_maven_artifact_version(cls, text: str) -> str | None:
        data: dict[str, Any] = loads(text)
        response: dict[str, Any] | None = data.get("response", None)
        if not response:
            return None
        docs: list[dict[str, Any]] = response.get('docs', None)
        if not docs or len(docs) < 1:
            return None
        return docs[0].get("v", None)

    @classmethod
    def download_artifact_from_maven(
        cls, group_id: str, artifact_id: str, version: str, target: Path, extension="jar"
    ) -> int:
        group_id = group_id.replace(".", "/")
        url = f"https://search.maven.org/remotecontent?filepath={group_id}/{artifact_id}/{version}/{artifact_id}-{version}.{extension}"
        try:
            path, _ = request.urlretrieve(url)
            logger.info(f"Successfully downloaded {path}")
            if not target.exists():
                logger.info(f"Moving {path} to {target!s}")
                move(path, str(target))
            return 0
        except URLError as e:
            logger.error("While downloading from maven", exc_info=e)
            return -1

    def __init__(self, product_name: str, group_id: str, artifact_id: str, artifact: Path | None = None):
        self._product_name = product_name
        self._group_id = group_id
        self._artifact_id = artifact_id
        self._artifact = artifact

    def install(self) -> Path | None:
        return self._install_checking_versions()

    def _install_checking_versions(self) -> Path | None:
        self._latest_version = (
            self.get_local_artifact_version(self._artifact)
            if self._artifact
            else self.get_latest_artifact_version_from_maven(self._group_id, self._artifact_id)
        )
        if self._latest_version is None:
            return None
        self._current_version = self.get_installed_version(self._product_name)
        if self._current_version == self._latest_version:
            logger.info(f"Databricks {self._product_name} transpiler v{self._latest_version} already installed")
            return None
        return self._install_latest_version()

    def _install_latest_version(self) -> Path | None:
        logger.info(f"Installing Databricks {self._product_name} transpiler v{self._latest_version}")
        # use type(self) to workaround a mock bug on class methods
        self._product_path = type(self).transpilers_path() / self._product_name
        backup_path = Path(f"{self._product_path!s}-saved")
        if self._product_path.exists():
            os.rename(self._product_path, backup_path)
        self._product_path.mkdir(parents=True)
        self._install_path = self._product_path / "lib"
        self._install_path.mkdir()
        try:
            result = self._unsafe_install_latest_version()
            logger.info(f"Successfully installed {self._product_name} v{self._latest_version}")
            if backup_path.exists():
                rmtree(str(backup_path))
            return result
        except (CalledProcessError, ValueError) as e:
            logger.info(f"Failed to install {self._product_name} v{self._latest_version}", exc_info=e)
            rmtree(str(self._product_path))
            if backup_path.exists():
                os.rename(backup_path, self._product_path)
            return None

    def _unsafe_install_latest_version(self) -> Path | None:
        jar_file_path = self._install_path / f"{self._artifact_id}.jar"
        if self._artifact:
            shutil.copyfile(self._artifact, jar_file_path)
        else:
            return_code = self.download_artifact_from_maven(
                self._group_id,
                self._artifact_id,
                str(self._latest_version),
                jar_file_path,
            )
            if return_code != 0:
                logger.error(f"Failed to install Databricks {self._product_name} transpiler v{self._latest_version}")
                return None
        self._copy_lsp_resources(jar_file_path)
        return self._post_install()

    def _copy_lsp_resources(self, jar_file_path: Path):
        with ZipFile(jar_file_path) as zip_file:
            names = [name for name in zip_file.namelist() if name.startswith("lsp/")]
            for name in names:
                zip_file.extract(name, self._install_path)
                # move file to 'lib' dir
                if not name.endswith("/"):
                    name = name.split("/")[1]
                    shutil.move(self._install_path / "lsp" / name, self._install_path / name)
                    if name.endswith(".sh") and sys.platform != "win32":
                        cmd = f"chmod 777 {(self._install_path / name)!s}"
                        run(cmd, stdout=sys.stdout, stderr=sys.stdin, shell=True, check=True)

            # drop the 'lsp' folder created by zip extract
            shutil.rmtree(self._install_path / "lsp")

    def _post_install(self) -> Path:
        install_ext = "ps1" if sys.platform == "win32" else "sh"
        install_script = f"install.{install_ext}"
        install_path = self._install_path / install_script
        if install_path.exists():
            self._run_custom_installer(install_path)
        self._store_state()
        return self._install_path

    def _store_state(self) -> None:
        state_path = self._product_path / "state"
        state_path.mkdir()
        version_data = {"version": f"v{self._latest_version}", "date": str(datetime.now())}
        version_path = state_path / "version.json"
        version_path.write_text(dumps(version_data), "utf-8")

    def _run_custom_installer(self, installer: Path) -> None:
        completed = run(
            str(installer),
            stdin=sys.stdin,
            stdout=sys.stdout,
            stderr=sys.stderr,
            cwd=str(self._install_path),
            shell=True,
            check=False,
        )
        completed.check_returncode()


class WorkspaceInstaller:
    def __init__(
        self,
        ws: WorkspaceClient,
        prompts: Prompts,
        installation: Installation,
        install_state: InstallState,
        product_info: ProductInfo,
        resource_configurator: ResourceConfigurator,
        workspace_installation: WorkspaceInstallation,
        environ: dict[str, str] | None = None,
    ):
        self._ws = ws
        self._prompts = prompts
        self._installation = installation
        self._install_state = install_state
        self._product_info = product_info
        self._resource_configurator = resource_configurator
        self._ws_installation = workspace_installation

        if not environ:
            environ = dict(os.environ.items())

        if "DATABRICKS_RUNTIME_VERSION" in environ:
            msg = "WorkspaceInstaller is not supposed to be executed in Databricks Runtime"
            raise SystemExit(msg)

    def run(self, module: str, config: RemorphConfigs | None = None, artifact: str | None = None) -> RemorphConfigs:
        if module == "transpile" and artifact:
            self.install_artifact(artifact)
        elif module in {"transpile", "all"}:
            self.install_rct()
            self.install_bladerunner()
            self.install_morpheus()
        logger.info(f"Installing Remorph v{self._product_info.version()}")
        if not config:
            config = self.configure(module)
        if self._is_testing():
            return config
        self._ws_installation.install(config)
        logger.info("Installation completed successfully! Please refer to the documentation for the next steps.")
        return config

    @classmethod
    def install_rct(cls, artifact: Path | None = None):
        local_name = "remorph-community-transpiler"
        pypi_name = f"databricks-labs-{local_name}"
        TranspilerInstaller.install_from_pypi(local_name, pypi_name, artifact)

    @classmethod
    def install_bladerunner(cls, artifact: Path | None = None):
        local_name = "bladerunner"
        pypi_name = "databricks-bb-plugin"
<<<<<<< HEAD
        TranspilerInstaller.install_from_pypi(local_name, pypi_name, artifact)
=======
        TranspilerInstaller.install_from_pypi(local_name, pypi_name)
>>>>>>> a21495d8

    @classmethod
    def install_morpheus(cls, artifact: Path | None = None):
        java_version = cls.get_java_version()
        if java_version is None or java_version < 110:
            logger.warning(
                "This software requires Java 11 or above. Please install Java and re-run 'install-transpile'."
            )
            return
        product_name = "morpheus-lsp"
        group_id = "com.databricks.labs"
        artifact_id = product_name
        TranspilerInstaller.install_from_maven(product_name, group_id, artifact_id, artifact)

    @classmethod
    def install_artifact(cls, artifact: str):
        path = Path(artifact)
        if not path.exists():
            logger.error(f"Could not locate actifact {artifact}")
            return
        if "morpheus-lsp" in path.name:
            cls.install_morpheus(path)
        elif "databricks-bb-plugin" in path.name:
            cls.install_bladerunner(path)
        elif "remorph-community-transpiler" in path.name:
            cls.install_rct(path)

    @classmethod
    def get_java_version(cls) -> int | None:
        completed = run(["java", "-version"], shell=False, capture_output=True, check=False)
        try:
            completed.check_returncode()
        except CalledProcessError:
            return None
        result = completed.stderr.decode("utf-8")
        start = result.find(" version ")
        if start < 0:
            return None
        start = result.find('"', start + 1)
        if start < 0:
            return None
        end = result.find('"', start + 1)
        if end < 0:
            return None
        version = result[start + 1 : end]
        parts = version.split('.')
        return int(parts[0] + parts[1])

    def configure(self, module: str) -> RemorphConfigs:
        match module:
            case "transpile":
                logger.info("Configuring remorph `transpile`.")
                return RemorphConfigs(self._configure_transpile(), None)
            case "reconcile":
                logger.info("Configuring remorph `reconcile`.")
                return RemorphConfigs(None, self._configure_reconcile())
            case "all":
                logger.info("Configuring remorph `transpile` and `reconcile`.")
                return RemorphConfigs(
                    self._configure_transpile(),
                    self._configure_reconcile(),
                )
            case _:
                raise ValueError(f"Invalid input: {module}")

    def _is_testing(self):
        return self._product_info.product_name() != "remorph"

    def _configure_transpile(self) -> TranspileConfig:
        try:
            self._installation.load(TranspileConfig)
            logger.info("Remorph `transpile` is already installed on this workspace.")
            if not self._prompts.confirm("Do you want to override the existing installation?"):
                raise SystemExit(
                    "Remorph `transpile` is already installed and no override has been requested. Exiting..."
                )
        except NotFound:
            logger.info("Couldn't find existing `transpile` installation")
        except (PermissionDenied, SerdeError, ValueError, AttributeError):
            install_dir = self._installation.install_folder()
            logger.warning(
                f"Existing `transpile` installation at {install_dir} is corrupted. Continuing new installation..."
            )

        config = self._configure_new_transpile_installation()
        logger.info("Finished configuring remorph `transpile`.")
        return config

    def _configure_new_transpile_installation(self) -> TranspileConfig:
        default_config = self._prompt_for_new_transpile_installation()
        runtime_config = None
        catalog_name = "remorph"
        schema_name = "transpiler"
        if not default_config.skip_validation:
            catalog_name = self._configure_catalog()
            schema_name = self._configure_schema(catalog_name, "transpile")
            self._has_necessary_access(catalog_name, schema_name)
            warehouse_id = self._resource_configurator.prompt_for_warehouse_setup(TRANSPILER_WAREHOUSE_PREFIX)
            runtime_config = {"warehouse_id": warehouse_id}

        config = dataclasses.replace(
            default_config,
            catalog_name=catalog_name,
            schema_name=schema_name,
            sdk_config=runtime_config,
        )
        self._save_config(config)
        return config

    def _all_installed_dialects(self):
        return sorted(TranspilerInstaller.all_dialects())

    def _transpilers_with_dialect(self, dialect: str):
        return sorted(TranspilerInstaller.transpilers_with_dialect(dialect))

    def _transpiler_config_path(self, transpiler: str):
        return TranspilerInstaller.transpiler_config_path(transpiler)

    def _prompt_for_new_transpile_installation(self) -> TranspileConfig:
        logger.info("Please answer a few questions to configure remorph `transpile`")
        all_dialects = self._all_installed_dialects()
        source_dialect = self._prompts.choice("Select the source dialect:", all_dialects)
        transpilers = self._transpilers_with_dialect(source_dialect)
        if len(transpilers) > 1:
            transpiler_name = self._prompts.choice("Select the transpiler:", transpilers)
        else:
            transpiler_name = next(t for t in transpilers)
            logger.info(f"Remorph will use the {transpiler_name} transpiler")
        transpiler_config_path = self._transpiler_config_path(transpiler_name)
        transpiler_options = self._prompt_for_transpiler_options(transpiler_name, source_dialect)
        input_source = self._prompts.question("Enter input SQL path (directory/file)")
        output_folder = self._prompts.question("Enter output directory", default="transpiled")
        error_file_path = self._prompts.question("Enter error file path", default="errors.log")
        run_validation = self._prompts.confirm(
            "Would you like to validate the syntax and semantics of the transpiled queries?"
        )

        return TranspileConfig(
            transpiler_config_path=transpiler_config_path,
            transpiler_options=transpiler_options,
            source_dialect=source_dialect,
            skip_validation=(not run_validation),
            input_source=input_source,
            output_folder=output_folder,
            error_file_path=error_file_path,
        )

    def _prompt_for_transpiler_options(self, transpiler_name: str, source_dialect: str) -> dict[str, Any]:
        config_options = TranspilerInstaller.transpiler_config_options(transpiler_name, source_dialect)
        return {cfg.flag: self._prompt_for_transpiler_option(cfg) for cfg in config_options}

    def _prompt_for_transpiler_option(self, config_option: LSPConfigOptionV1) -> Any:
        if config_option.method == LSPPromptMethod.FORCE:
            return config_option.default
        if config_option.method == LSPPromptMethod.CONFIRM:
            return self._prompts.confirm(config_option.prompt)
        if config_option.method == LSPPromptMethod.QUESTION:
            return self._prompts.question(config_option.prompt, default=config_option.default)
        if config_option.method == LSPPromptMethod.CHOICE:
            return self._prompts.choice(config_option.prompt, cast(list[str], config_option.choices))
        raise ValueError(f"Unsupported prompt method: {config_option.method}")

    def _configure_catalog(
        self,
    ) -> str:
        return self._resource_configurator.prompt_for_catalog_setup()

    def _configure_schema(
        self,
        catalog: str,
        default_schema_name: str,
    ) -> str:
        return self._resource_configurator.prompt_for_schema_setup(
            catalog,
            default_schema_name,
        )

    def _configure_reconcile(self) -> ReconcileConfig:
        try:
            self._installation.load(ReconcileConfig)
            logger.info("Remorph `reconcile` is already installed on this workspace.")
            if not self._prompts.confirm("Do you want to override the existing installation?"):
                raise SystemExit(
                    "Remorph `reconcile` is already installed and no override has been requested. Exiting..."
                )
        except NotFound:
            logger.info("Couldn't find existing `reconcile` installation")
        except (PermissionDenied, SerdeError, ValueError, AttributeError):
            install_dir = self._installation.install_folder()
            logger.warning(
                f"Existing `reconcile` installation at {install_dir} is corrupted. Continuing new installation..."
            )

        config = self._configure_new_reconcile_installation()
        logger.info("Finished configuring remorph `reconcile`.")
        return config

    def _configure_new_reconcile_installation(self) -> ReconcileConfig:
        default_config = self._prompt_for_new_reconcile_installation()
        self._save_config(default_config)
        return default_config

    def _prompt_for_new_reconcile_installation(self) -> ReconcileConfig:
        logger.info("Please answer a few questions to configure remorph `reconcile`")
        data_source = self._prompts.choice(
            "Select the Data Source:", [source_type.value for source_type in ReconSourceType]
        )
        report_type = self._prompts.choice(
            "Select the report type:", [report_type.value for report_type in ReconReportType]
        )
        scope_name = self._prompts.question(
            f"Enter Secret scope name to store `{data_source.capitalize()}` connection details / secrets",
            default=f"remorph_{data_source}",
        )

        db_config = self._prompt_for_reconcile_database_config(data_source)
        metadata_config = self._prompt_for_reconcile_metadata_config()

        return ReconcileConfig(
            data_source=data_source,
            report_type=report_type,
            secret_scope=scope_name,
            database_config=db_config,
            metadata_config=metadata_config,
        )

    def _prompt_for_reconcile_database_config(self, source) -> DatabaseConfig:
        source_catalog = None
        if source == ReconSourceType.SNOWFLAKE.value:
            source_catalog = self._prompts.question(f"Enter source catalog name for `{source.capitalize()}`")

        schema_prompt = f"Enter source schema name for `{source.capitalize()}`"
        if source in {ReconSourceType.ORACLE.value}:
            schema_prompt = f"Enter source database name for `{source.capitalize()}`"

        source_schema = self._prompts.question(schema_prompt)
        target_catalog = self._prompts.question("Enter target catalog name for Databricks")
        target_schema = self._prompts.question("Enter target schema name for Databricks")

        return DatabaseConfig(
            source_schema=source_schema,
            target_catalog=target_catalog,
            target_schema=target_schema,
            source_catalog=source_catalog,
        )

    def _prompt_for_reconcile_metadata_config(self) -> ReconcileMetadataConfig:
        logger.info("Configuring reconcile metadata.")
        catalog = self._configure_catalog()
        schema = self._configure_schema(
            catalog,
            "reconcile",
        )
        volume = self._configure_volume(catalog, schema, "reconcile_volume")
        self._has_necessary_access(catalog, schema, volume)
        return ReconcileMetadataConfig(catalog=catalog, schema=schema, volume=volume)

    def _configure_volume(
        self,
        catalog: str,
        schema: str,
        default_volume_name: str,
    ) -> str:
        return self._resource_configurator.prompt_for_volume_setup(
            catalog,
            schema,
            default_volume_name,
        )

    def _save_config(self, config: TranspileConfig | ReconcileConfig):
        logger.info(f"Saving configuration file {config.__file__}")
        self._installation.save(config)
        ws_file_url = self._installation.workspace_link(config.__file__)
        if self._prompts.confirm(f"Open config file {ws_file_url} in the browser?"):
            webbrowser.open(ws_file_url)

    def _has_necessary_access(self, catalog_name: str, schema_name: str, volume_name: str | None = None):
        self._resource_configurator.has_necessary_access(catalog_name, schema_name, volume_name)<|MERGE_RESOLUTION|>--- conflicted
+++ resolved
@@ -543,11 +543,7 @@
     def install_bladerunner(cls, artifact: Path | None = None):
         local_name = "bladerunner"
         pypi_name = "databricks-bb-plugin"
-<<<<<<< HEAD
-        TranspilerInstaller.install_from_pypi(local_name, pypi_name, artifact)
-=======
         TranspilerInstaller.install_from_pypi(local_name, pypi_name)
->>>>>>> a21495d8
 
     @classmethod
     def install_morpheus(cls, artifact: Path | None = None):
