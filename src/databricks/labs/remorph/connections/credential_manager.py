from pathlib import Path
import logging
<<<<<<< HEAD
import shutil
import yaml


from databricks.labs.blueprint.tui import Prompts

=======
from typing import Protocol

import yaml

>>>>>>> 8cdb3362
from databricks.labs.remorph.connections.env_getter import EnvGetter


logger = logging.getLogger(__name__)


<<<<<<< HEAD
class Credentials:
    def __init__(self, product_name: str, env: EnvGetter) -> None:
        self._product_name = product_name
        self._env = env
        self._credential_file = self._get_local_version_file_path()

    def _get_local_version_file_path(self) -> Path:
        user_home = f"{Path(__file__).home()}"
        return Path(f"{user_home}/.databricks/labs/{self._product_name}/.credentials.yml")
=======
class SecretProvider(Protocol):
    def get_secret(self, key: str) -> str:
        pass

>>>>>>> 8cdb3362

class LocalSecretProvider:
    def get_secret(self, key: str) -> str:
        return key

<<<<<<< HEAD
    def load(self, source: str) -> dict[str, str]:
        error_msg = f"source system: {source} credentials not found in file credentials.yml"
        _credentials = self._load_credentials(self._credential_file)
        if source in _credentials:
            value = _credentials[source]
            if isinstance(value, dict):
                return {k: self._get_secret_value(v) for k, v in value.items()}
            raise KeyError(error_msg)
        raise KeyError(error_msg)

    def _get_secret_value(self, key: str) -> str:
        _credentials = self._load_credentials(self._credential_file)
        secret_vault_type = _credentials.get('secret_vault_type', 'local').lower()
        if secret_vault_type == 'local':
            return key
        if secret_vault_type == 'env':
            try:
                value = self._env.get(str(key))  # Port numbers can be int
            except KeyError:
                logger.debug(f"Environment variable {key} not found Failing back to actual string value")
                return key
            return value

        if secret_vault_type == 'databricks':
            raise NotImplementedError("Databricks secret vault not implemented")

        raise ValueError(f"Unsupported secret vault type: {secret_vault_type}")

    def configure(self, prompts: Prompts):
        cred_file = self._credential_file
        source = str(prompts.question("Please enter the source system name (e.g. MSSQL, Snowflake, etc.)")).lower()
        logger.info(
            "\n(local | env) \nlocal means values are read as plain text \nenv means values are read "
            "from environment variables fall back to plain text if not variable is not found\n",
        )
        secret_vault_type = str(prompts.choice("Enter secret vault type (local | env)", ["local", "env"])).lower()

        secret_vault_name = None

        # TODO Implement Databricks secret vault

        logger.info("Please refer to the documentation to understand the difference between local and env.")

        # Currently covering only MSSQL
        credentials = {
            "secret_vault_type": secret_vault_type,
            "secret_vault_name": secret_vault_name,
            source: {
                "database": prompts.question("Enter the database name"),
                "driver": prompts.question("Enter the driver details"),
                "server": prompts.question("Enter the server or host details"),
                "port": int(prompts.question("Enter the port details", valid_number=True)),
                "user": prompts.question("Enter the user details"),
                "password": prompts.question("Enter the password details"),
            },
        }

        if cred_file.exists():
            backup_filename = cred_file.with_suffix('.bak')
            shutil.copy(cred_file, backup_filename)
            logger.debug(f"Backup of the existing file created at {backup_filename}")

        with open(cred_file, 'w', encoding='utf-8') as file:
            yaml.dump(credentials, file, default_flow_style=False)

        logger.info("Credential template created for MSSQL.")

        return source
=======

class EnvSecretProvider:
    def __init__(self, env_getter: EnvGetter):
        self._env_getter = env_getter

    def get_secret(self, key: str) -> str:
        try:
            return self._env_getter.get(str(key))
        except KeyError:
            logger.debug(f"Environment variable {key} not found. Falling back to actual value")
            return key


class DatabricksSecretProvider:
    def get_secret(self, key: str) -> str:
        raise NotImplementedError("Databricks secret vault not implemented")


class CredentialManager:
    def __init__(self, credential_loader: dict, secret_providers: dict):
        self._credentials = credential_loader
        self._secret_providers = secret_providers
        self._default_vault = self._credentials.get('secret_vault_type', 'local').lower()

    def fetch(self, source: str) -> dict:
        if source not in self._credentials:
            raise KeyError(f"Source system: {source} credentials not found")

        value = self._credentials[source]
        if not isinstance(value, dict):
            raise KeyError(f"Invalid credential format for source: {source}")

        return {k: self._get_secret_value(v) for k, v in value.items()}

    def _get_secret_value(self, key: str) -> str:
        provider = self._secret_providers.get(self._default_vault)
        if not provider:
            raise ValueError(f"Unsupported secret vault type: {self._default_vault}")
        return provider.get_secret(key)


def _get_home() -> Path:
    return Path(__file__).home()


def _load_credentials(path: Path) -> dict:
    try:
        with open(path, encoding="utf-8") as f:
            return yaml.safe_load(f)
    except FileNotFoundError as e:
        raise FileNotFoundError(f"Credentials file not found at {path}") from e


def create_credential_manager(product_name: str, env_getter: EnvGetter):
    file_path = Path(f"{_get_home()}/.databricks/labs/{product_name}/.credentials.yml")

    secret_providers = {
        'local': LocalSecretProvider(),
        'env': EnvSecretProvider(env_getter),
        'databricks': DatabricksSecretProvider(),
    }

    loader = _load_credentials(file_path)
    return CredentialManager(loader, secret_providers)
>>>>>>> 8cdb3362
<|MERGE_RESOLUTION|>--- conflicted
+++ resolved
@@ -1,115 +1,35 @@
 from pathlib import Path
 import logging
-<<<<<<< HEAD
+
 import shutil
 import yaml
 
 
 from databricks.labs.blueprint.tui import Prompts
 
-=======
+
 from typing import Protocol
 
 import yaml
 
->>>>>>> 8cdb3362
+
 from databricks.labs.remorph.connections.env_getter import EnvGetter
 
 
 logger = logging.getLogger(__name__)
 
 
-<<<<<<< HEAD
-class Credentials:
-    def __init__(self, product_name: str, env: EnvGetter) -> None:
-        self._product_name = product_name
-        self._env = env
-        self._credential_file = self._get_local_version_file_path()
-
-    def _get_local_version_file_path(self) -> Path:
-        user_home = f"{Path(__file__).home()}"
-        return Path(f"{user_home}/.databricks/labs/{self._product_name}/.credentials.yml")
-=======
 class SecretProvider(Protocol):
     def get_secret(self, key: str) -> str:
         pass
 
->>>>>>> 8cdb3362
+
 
 class LocalSecretProvider:
     def get_secret(self, key: str) -> str:
         return key
 
-<<<<<<< HEAD
-    def load(self, source: str) -> dict[str, str]:
-        error_msg = f"source system: {source} credentials not found in file credentials.yml"
-        _credentials = self._load_credentials(self._credential_file)
-        if source in _credentials:
-            value = _credentials[source]
-            if isinstance(value, dict):
-                return {k: self._get_secret_value(v) for k, v in value.items()}
-            raise KeyError(error_msg)
-        raise KeyError(error_msg)
 
-    def _get_secret_value(self, key: str) -> str:
-        _credentials = self._load_credentials(self._credential_file)
-        secret_vault_type = _credentials.get('secret_vault_type', 'local').lower()
-        if secret_vault_type == 'local':
-            return key
-        if secret_vault_type == 'env':
-            try:
-                value = self._env.get(str(key))  # Port numbers can be int
-            except KeyError:
-                logger.debug(f"Environment variable {key} not found Failing back to actual string value")
-                return key
-            return value
-
-        if secret_vault_type == 'databricks':
-            raise NotImplementedError("Databricks secret vault not implemented")
-
-        raise ValueError(f"Unsupported secret vault type: {secret_vault_type}")
-
-    def configure(self, prompts: Prompts):
-        cred_file = self._credential_file
-        source = str(prompts.question("Please enter the source system name (e.g. MSSQL, Snowflake, etc.)")).lower()
-        logger.info(
-            "\n(local | env) \nlocal means values are read as plain text \nenv means values are read "
-            "from environment variables fall back to plain text if not variable is not found\n",
-        )
-        secret_vault_type = str(prompts.choice("Enter secret vault type (local | env)", ["local", "env"])).lower()
-
-        secret_vault_name = None
-
-        # TODO Implement Databricks secret vault
-
-        logger.info("Please refer to the documentation to understand the difference between local and env.")
-
-        # Currently covering only MSSQL
-        credentials = {
-            "secret_vault_type": secret_vault_type,
-            "secret_vault_name": secret_vault_name,
-            source: {
-                "database": prompts.question("Enter the database name"),
-                "driver": prompts.question("Enter the driver details"),
-                "server": prompts.question("Enter the server or host details"),
-                "port": int(prompts.question("Enter the port details", valid_number=True)),
-                "user": prompts.question("Enter the user details"),
-                "password": prompts.question("Enter the password details"),
-            },
-        }
-
-        if cred_file.exists():
-            backup_filename = cred_file.with_suffix('.bak')
-            shutil.copy(cred_file, backup_filename)
-            logger.debug(f"Backup of the existing file created at {backup_filename}")
-
-        with open(cred_file, 'w', encoding='utf-8') as file:
-            yaml.dump(credentials, file, default_flow_style=False)
-
-        logger.info("Credential template created for MSSQL.")
-
-        return source
-=======
 
 class EnvSecretProvider:
     def __init__(self, env_getter: EnvGetter):
@@ -174,4 +94,45 @@
 
     loader = _load_credentials(file_path)
     return CredentialManager(loader, secret_providers)
->>>>>>> 8cdb3362
+
+
+    def configure(self, prompts: Prompts):
+        cred_file = self._credential_file
+        source = str(prompts.question("Please enter the source system name (e.g. MSSQL, Snowflake, etc.)")).lower()
+        logger.info(
+            "\n(local | env) \nlocal means values are read as plain text \nenv means values are read "
+            "from environment variables fall back to plain text if not variable is not found\n",
+        )
+        secret_vault_type = str(prompts.choice("Enter secret vault type (local | env)", ["local", "env"])).lower()
+
+        secret_vault_name = None
+
+        # TODO Implement Databricks secret vault
+
+        logger.info("Please refer to the documentation to understand the difference between local and env.")
+
+        # Currently covering only MSSQL
+        credentials = {
+            "secret_vault_type": secret_vault_type,
+            "secret_vault_name": secret_vault_name,
+            source: {
+                "database": prompts.question("Enter the database name"),
+                "driver": prompts.question("Enter the driver details"),
+                "server": prompts.question("Enter the server or host details"),
+                "port": int(prompts.question("Enter the port details", valid_number=True)),
+                "user": prompts.question("Enter the user details"),
+                "password": prompts.question("Enter the password details"),
+            },
+        }
+
+        if cred_file.exists():
+            backup_filename = cred_file.with_suffix('.bak')
+            shutil.copy(cred_file, backup_filename)
+            logger.debug(f"Backup of the existing file created at {backup_filename}")
+
+        with open(cred_file, 'w', encoding='utf-8') as file:
+            yaml.dump(credentials, file, default_flow_style=False)
+
+        logger.info("Credential template created for MSSQL.")
+
+        return source