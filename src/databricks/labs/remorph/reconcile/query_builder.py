from abc import ABC, abstractmethod
from io import StringIO

from databricks.labs.remorph.reconcile.connectors.databricks import DatabricksDataSource
from databricks.labs.remorph.reconcile.connectors.oracle import OracleDataSource
from databricks.labs.remorph.reconcile.connectors.snowflake import SnowflakeDataSource
from databricks.labs.remorph.reconcile.constants import (
    ColumnTransformationType,
    Constants,
    SourceType,
)
from databricks.labs.remorph.reconcile.query_config import QueryConfig
from databricks.labs.remorph.reconcile.recon_config import (
    ColumnMapping,
    Schema,
<<<<<<< HEAD
    Table,
=======
>>>>>>> 47533cab
    Transformation,
    TransformRuleMapping,
)


class QueryBuilder(ABC):

<<<<<<< HEAD
    def __init__(self, table_conf: Table, schema: list[Schema], layer: str, source: str):
        self.table_conf = table_conf
        self.schema = schema
        self.layer = layer
        self.source = source
=======
    def __init__(self, qrc: QueryConfig):
        self.qrc = qrc
>>>>>>> 47533cab

    @abstractmethod
    def build_query(self):
        raise NotImplementedError

<<<<<<< HEAD
        columns, key_columns = self._get_column_list()

        # get transformation for columns considered for hashing
        col_transformations = self._generate_transformation_rule_mapping(columns, schema_info)
        hash_columns_expr = sorted(
            self._get_column_expr(TransformRuleMapping.get_column_expression_without_alias, col_transformations)
        )
        hash_expr = self._generate_hash_algorithm(self.source, hash_columns_expr)

        # get transformation for columns considered for joining and partition key
        key_column_transformation = self._generate_transformation_rule_mapping(key_columns, schema_info)
        key_column_expr = sorted(
            self._get_column_expr(TransformRuleMapping.get_column_expression_with_alias, key_column_transformation)
        )

        # get table_name and query filter
        if self.layer == "source":
            table_name = self._get_table_name(self.source, self.table_conf.source_name)
            query_filter = self.table_conf.filters.source if self.table_conf.filters else " 1 = 1 "
        else:
            table_name = self._get_table_name(self.source, self.table_conf.target_name)
            query_filter = self.table_conf.filters.target if self.table_conf.filters else " 1 = 1 "

        # construct select hash query
        select_query = self._construct_hash_query(table_name, query_filter, hash_expr, key_column_expr)
=======
    def _get_custom_transformation(
        self, cols: list[str], transform_dict: dict[str, Transformation], col_mapping: dict[str, ColumnMapping]
    ) -> list[TransformRuleMapping]:
        transform_rule_mapping = []
        for col in cols:
            if col in transform_dict.keys():
                transform = self._get_layer_transform(transform_dict, col, self.qrc.layer)
            else:
                transform = None

            col_origin, col_alias = self._get_column_alias(self.qrc.layer, col, col_mapping)

            transform_rule_mapping.append(TransformRuleMapping(col_origin, transform, col_alias))

        return transform_rule_mapping

    def _get_default_transformation(
        self, cols: list[str], col_mapping: dict[str, ColumnMapping], schema: dict[str, Schema]
    ) -> list[TransformRuleMapping]:
        transform_rule_mapping = []
        for col in cols:
            col_origin = col if self.qrc.layer == "source" else self._get_column_map(col, col_mapping)
            col_data_type = schema.get(col_origin).data_type
            transform = self._get_default_transformation_expr(self.qrc.source, col_data_type).format(col_origin)
>>>>>>> 47533cab

            col_origin, col_alias = self._get_column_alias(self.qrc.layer, col, col_mapping)

<<<<<<< HEAD
    def _get_column_list(self) -> tuple[list[str], list[str]]:
        tgt_column_mapping = self.table_conf.list_to_dict(ColumnMapping, "target_name")

        # get join columns
        if self.table_conf.join_columns is None:
            join_columns = set()
        else:
            join_columns = set(self.table_conf.join_columns)

        # get select columns
        if self.table_conf.select_columns is None:
            columns = {sch.column_name for sch in self.schema}
            select_columns = (
                columns if self.layer == "source" else self._get_mapped_columns(tgt_column_mapping, columns)
            )
        else:
            select_columns = set(self.table_conf.select_columns)

        # get partition key for jdbc reader options
        if self.table_conf.jdbc_reader_options and self.layer == "source":
            partition_column = {self.table_conf.jdbc_reader_options.partition_column}
=======
            transform_rule_mapping.append(TransformRuleMapping(col_origin, transform, col_alias))

        return transform_rule_mapping

    @staticmethod
    def _get_default_transformation_expr(data_source: str, data_type: str) -> str:
        if data_source == SourceType.ORACLE.value:
            return OracleDataSource.oracle_datatype_mapper.get(data_type, ColumnTransformationType.ORACLE_DEFAULT.value)
        if data_source == SourceType.SNOWFLAKE.value:
            return SnowflakeDataSource.snowflake_datatype_mapper.get(
                data_type, ColumnTransformationType.SNOWFLAKE_DEFAULT.value
            )
        if data_source == SourceType.DATABRICKS.value:
            return DatabricksDataSource.databricks_datatype_mapper.get(
                data_type, ColumnTransformationType.DATABRICKS_DEFAULT.value
            )
        msg = f"Unsupported source type --> {data_source}"
        raise ValueError(msg)

    def _generate_transform_rule_mapping(self, cols: list[str]) -> list[TransformRuleMapping]:

        # compute custom transformation
        if self.qrc.transform_dict:
            cols_with_transform = [col for col in cols if col in self.qrc.transform_dict.keys()]
            custom_transform = self._get_custom_transformation(
                cols_with_transform, self.qrc.transform_dict, self.qrc.src_col_mapping
            )
>>>>>>> 47533cab
        else:
            custom_transform = []

<<<<<<< HEAD
        # combine all column names for hashing
        all_columns = join_columns | select_columns

        # remove threshold and drop columns
        threshold_columns = {thresh.column_name for thresh in self.table_conf.thresholds or []}
        if self.table_conf.drop_columns is None:
            drop_columns = set()
        else:
            drop_columns = set(self.table_conf.drop_columns)
=======
        # compute default transformation
        cols_without_transform = [col for col in cols if col not in self.qrc.transform_dict.keys()]
        default_transform = self._get_default_transformation(
            cols_without_transform, self.qrc.src_col_mapping, self.qrc.schema_dict
        )

        transform_rule_mapping = custom_transform + default_transform
>>>>>>> 47533cab

        return transform_rule_mapping

    @staticmethod
    def _get_layer_transform(transform_dict: dict[str, Transformation], col: str, layer: str) -> str:
        return transform_dict.get(col).source if layer == "source" else transform_dict.get(col).target

<<<<<<< HEAD
    def _generate_transformation_rule_mapping(self, columns: list[str], schema: dict) -> list[TransformRuleMapping]:
        transformations_dict = self.table_conf.list_to_dict(Transformation, "column_name")
        column_mapping_dict = self.table_conf.list_to_dict(ColumnMapping, "source_name")

        # compute custom transformation
        if transformations_dict:
            columns_with_transformation = [column for column in columns if column in transformations_dict.keys()]
            custom_transformation = self._get_custom_transformation(
                columns_with_transformation, transformations_dict, column_mapping_dict
            )
        else:
            custom_transformation = []

        # compute default transformation
        columns_without_transformation = [column for column in columns if column not in transformations_dict.keys()]
        default_transformation = self._get_default_transformation(
            columns_without_transformation, column_mapping_dict, schema
        )

        transformation_rule_mapping = custom_transformation + default_transformation
=======
    @staticmethod
    def _get_column_expr(func, col_transform: list[TransformRuleMapping]):
        return [func(transform) for transform in col_transform]

    @staticmethod
    def _get_column_map(col, col_mapping: dict[str, ColumnMapping]) -> str:
        return col_mapping.get(col, ColumnMapping(source_name='', target_name=col)).target_name

    @staticmethod
    def _get_column_alias(layer: str, col: str, col_mapping: dict[str, ColumnMapping]) -> tuple[str, str]:
        if col_mapping and col in col_mapping.keys() and layer == "target":
            col_alias = col_mapping.get(col).source_name
            col_origin = col_mapping.get(col).target_name
        else:
            col_alias = col
            col_origin = col

        return col_origin, col_alias

>>>>>>> 47533cab

class HashQueryBuilder(QueryBuilder):

<<<<<<< HEAD
    @staticmethod
    def _get_layer_transform(transform_dict: dict[str, Transformation], column: str, layer: str) -> str:
        return transform_dict.get(column).source if layer == "source" else transform_dict.get(column).target
=======
    def build_query(self) -> str:
        hash_cols = sorted(
            (self.qrc.join_columns | self.qrc.select_columns) - self.qrc.threshold_columns - self.qrc.drop_columns
        )
        key_cols = sorted(self.qrc.join_columns | self.qrc.partition_column)

        # get transformation for columns considered for hashing
        col_transform = self._generate_transform_rule_mapping(hash_cols)
        hash_cols_expr = sorted(
            self._get_column_expr(TransformRuleMapping.get_column_expr_without_alias, col_transform)
        )
        hash_expr = self._generate_hash_algorithm(self.qrc.source, hash_cols_expr)
>>>>>>> 47533cab

        # get transformation for columns considered for joining and partition key
        key_col_transform = self._generate_transform_rule_mapping(key_cols)
        key_col_expr = sorted(self._get_column_expr(TransformRuleMapping.get_column_expr_with_alias, key_col_transform))

        # construct select hash query
        select_query = self._construct_hash_query(self.qrc.table_name, self.qrc.filter, hash_expr, key_col_expr)

        return select_query

    @staticmethod
    def _generate_hash_algorithm(source: str, col_expr: list[str]) -> str:
        if source in {SourceType.DATABRICKS.value, SourceType.SNOWFLAKE.value}:
            hash_expr = "concat(" + ", ".join(col_expr) + ")"
        else:
            hash_expr = " || ".join(col_expr)

        return (Constants.hash_algorithm_mapping.get(source).get("source")).format(hash_expr)

    @staticmethod
    def _construct_hash_query(table: str, query_filter: str, hash_expr: str, key_col_expr: list[str]) -> str:
        sql_query = StringIO()
        # construct hash expr
        sql_query.write(f"select {hash_expr} as {Constants.hash_column_name}")

        # add join column
        if key_col_expr:
            sql_query.write(", " + ",".join(key_col_expr))
        sql_query.write(f" from {table} where {query_filter}")

        select_query = sql_query.getvalue()
        sql_query.close()
        return select_query


class ThresholdQueryBuilder(QueryBuilder):

    def build_query(self) -> str:
        all_columns = set(self.qrc.threshold_columns | self.qrc.join_columns | self.qrc.partition_column)

        query_columns = sorted(
            all_columns
            if self.qrc.layer == "source"
            else self.qrc.get_mapped_columns(self.qrc.src_col_mapping, all_columns)
        )

        transform_rule_mapping = self._get_custom_transformation(
            query_columns, self.qrc.transform_dict, self.qrc.src_col_mapping
        )
        col_expr = self._get_column_expr(TransformRuleMapping.get_column_expr_with_alias, transform_rule_mapping)

        select_query = self._construct_threshold_query(self.qrc.table_name, self.qrc.filter, col_expr)

        return select_query

    @staticmethod
<<<<<<< HEAD
    def _get_mapped_columns(column_mapping: dict, columns: set[str]) -> set[str]:
        select_columns = set()
        for column in columns:
            select_columns.add(column_mapping.get(column).source_name if column_mapping.get(column) else column)
        return select_columns

    @staticmethod
    def _get_column_map(column, column_mapping) -> str:
        return column_mapping.get(column).target_name if column_mapping.get(column) else column

    def _get_custom_transformation(self, columns, transformation_dict, column_mapping):
        transformation_rule_mapping = []
        for column in columns:
            if column in transformation_dict.keys():
                transformation = self._get_layer_transform(transformation_dict, column, self.layer)
            else:
                transformation = None

            column_origin, column_alias = self._get_column_alias(self.layer, column, column_mapping)

            transformation_rule_mapping.append(TransformRuleMapping(column_origin, transformation, column_alias))

        return transformation_rule_mapping

    def _get_default_transformation(self, columns, column_mapping, schema):
        transformation_rule_mapping = []
        for column in columns:
            column_origin = column if self.layer == "source" else self._get_column_map(column, column_mapping)
            column_data_type = schema.get(column_origin).data_type
            transformation = self._get_default_transformation_expr(self.source, column_data_type).format(column_origin)

            column_origin, column_alias = self._get_column_alias(self.layer, column, column_mapping)

            transformation_rule_mapping.append(TransformRuleMapping(column_origin, transformation, column_alias))

        return transformation_rule_mapping

    @staticmethod
    def _get_default_transformation_expr(data_source: str, data_type: str) -> str:
        if data_source == SourceType.ORACLE.value:
            return OracleDataSource.oracle_datatype_mapper.get(data_type, ColumnTransformationType.ORACLE_DEFAULT.value)
        if data_source == SourceType.SNOWFLAKE.value:
            return SnowflakeDataSource.snowflake_datatype_mapper.get(
                data_type, ColumnTransformationType.SNOWFLAKE_DEFAULT.value
            )
        if data_source == SourceType.DATABRICKS.value:
            return DatabricksDataSource.databricks_datatype_mapper.get(
                data_type, ColumnTransformationType.DATABRICKS_DEFAULT.value
            )
        msg = f"Unsupported source type --> {data_source}"
        raise ValueError(msg)

    @staticmethod
    def _get_column_alias(layer, column, column_mapping):
        if column_mapping and column in column_mapping.keys() and layer == "target":
            column_alias = column_mapping.get(column).source_name
            column_origin = column_mapping.get(column).target_name
        else:
            column_alias = column
            column_origin = column

        return column_origin, column_alias

    def build_threshold_query(self) -> str:
        column_mapping = self.table_conf.list_to_dict(ColumnMapping, "source_name")
        transformations_dict = self.table_conf.list_to_dict(Transformation, "column_name")

        threshold_columns = set(threshold.column_name for threshold in self.table_conf.thresholds)
        join_columns = set(self.table_conf.join_columns)

        if self.table_conf.jdbc_reader_options and self.layer == "source":
            partition_column = {self.table_conf.jdbc_reader_options.partition_column}
        else:
            partition_column = set()

        all_columns = set(threshold_columns | join_columns | partition_column)

        query_columns = sorted(
            all_columns if self.layer == "source" else self._get_mapped_columns(column_mapping, all_columns)
        )

        # get custom transformation
        transformation_rule_mapping = self._get_custom_transformation(
            query_columns, transformations_dict, column_mapping
        )
        threshold_columns_expr = self._get_column_expr(
            TransformRuleMapping.get_column_expression_with_alias, transformation_rule_mapping
        )

        if self.layer == "source":
            table_name = self._get_table_name(self.source, self.table_conf.source_name)
            query_filter = self.table_conf.filters.source if self.table_conf.filters else " 1 = 1 "
        else:
            table_name = self._get_table_name(self.source, self.table_conf.target_name)
            query_filter = self.table_conf.filters.target if self.table_conf.filters else " 1 = 1 "

        # construct threshold select query
        select_query = self._construct_threshold_query(table_name, query_filter, threshold_columns_expr)

        return select_query

    @staticmethod
    def _construct_threshold_query(table_name, query_filter, threshold_columns_expr):
        sql_query = StringIO()
        # construct threshold expr
        column_expr = ",".join(threshold_columns_expr)
        sql_query.write(f"select {column_expr} ")

        # add query filter
        sql_query.write(f" from {table_name} where {query_filter}")

        select_query = sql_query.getvalue()
        sql_query.close()
        return select_query

    @staticmethod
    def _get_table_name(source, table_name):
        if source == SourceType.ORACLE.value:
            return "{{schema_name}}.{table_name}".format(  # pylint: disable=consider-using-f-string
                table_name=table_name
            )
        return "{{catalog_name}}.{{schema_name}}.{table_name}".format(  # pylint: disable=consider-using-f-string
            table_name=table_name
        )
=======
    def _construct_threshold_query(table, query_filter, col_expr) -> str:
        expr = ",".join(col_expr)
        return f"select {expr} from {table} where {query_filter}"
>>>>>>> 47533cab
<|MERGE_RESOLUTION|>--- conflicted
+++ resolved
@@ -13,10 +13,6 @@
 from databricks.labs.remorph.reconcile.recon_config import (
     ColumnMapping,
     Schema,
-<<<<<<< HEAD
-    Table,
-=======
->>>>>>> 47533cab
     Transformation,
     TransformRuleMapping,
 )
@@ -24,48 +20,13 @@
 
 class QueryBuilder(ABC):
 
-<<<<<<< HEAD
-    def __init__(self, table_conf: Table, schema: list[Schema], layer: str, source: str):
-        self.table_conf = table_conf
-        self.schema = schema
-        self.layer = layer
-        self.source = source
-=======
     def __init__(self, qrc: QueryConfig):
         self.qrc = qrc
->>>>>>> 47533cab
 
     @abstractmethod
     def build_query(self):
         raise NotImplementedError
 
-<<<<<<< HEAD
-        columns, key_columns = self._get_column_list()
-
-        # get transformation for columns considered for hashing
-        col_transformations = self._generate_transformation_rule_mapping(columns, schema_info)
-        hash_columns_expr = sorted(
-            self._get_column_expr(TransformRuleMapping.get_column_expression_without_alias, col_transformations)
-        )
-        hash_expr = self._generate_hash_algorithm(self.source, hash_columns_expr)
-
-        # get transformation for columns considered for joining and partition key
-        key_column_transformation = self._generate_transformation_rule_mapping(key_columns, schema_info)
-        key_column_expr = sorted(
-            self._get_column_expr(TransformRuleMapping.get_column_expression_with_alias, key_column_transformation)
-        )
-
-        # get table_name and query filter
-        if self.layer == "source":
-            table_name = self._get_table_name(self.source, self.table_conf.source_name)
-            query_filter = self.table_conf.filters.source if self.table_conf.filters else " 1 = 1 "
-        else:
-            table_name = self._get_table_name(self.source, self.table_conf.target_name)
-            query_filter = self.table_conf.filters.target if self.table_conf.filters else " 1 = 1 "
-
-        # construct select hash query
-        select_query = self._construct_hash_query(table_name, query_filter, hash_expr, key_column_expr)
-=======
     def _get_custom_transformation(
         self, cols: list[str], transform_dict: dict[str, Transformation], col_mapping: dict[str, ColumnMapping]
     ) -> list[TransformRuleMapping]:
@@ -90,33 +51,9 @@
             col_origin = col if self.qrc.layer == "source" else self._get_column_map(col, col_mapping)
             col_data_type = schema.get(col_origin).data_type
             transform = self._get_default_transformation_expr(self.qrc.source, col_data_type).format(col_origin)
->>>>>>> 47533cab
 
             col_origin, col_alias = self._get_column_alias(self.qrc.layer, col, col_mapping)
 
-<<<<<<< HEAD
-    def _get_column_list(self) -> tuple[list[str], list[str]]:
-        tgt_column_mapping = self.table_conf.list_to_dict(ColumnMapping, "target_name")
-
-        # get join columns
-        if self.table_conf.join_columns is None:
-            join_columns = set()
-        else:
-            join_columns = set(self.table_conf.join_columns)
-
-        # get select columns
-        if self.table_conf.select_columns is None:
-            columns = {sch.column_name for sch in self.schema}
-            select_columns = (
-                columns if self.layer == "source" else self._get_mapped_columns(tgt_column_mapping, columns)
-            )
-        else:
-            select_columns = set(self.table_conf.select_columns)
-
-        # get partition key for jdbc reader options
-        if self.table_conf.jdbc_reader_options and self.layer == "source":
-            partition_column = {self.table_conf.jdbc_reader_options.partition_column}
-=======
             transform_rule_mapping.append(TransformRuleMapping(col_origin, transform, col_alias))
 
         return transform_rule_mapping
@@ -144,21 +81,9 @@
             custom_transform = self._get_custom_transformation(
                 cols_with_transform, self.qrc.transform_dict, self.qrc.src_col_mapping
             )
->>>>>>> 47533cab
         else:
             custom_transform = []
 
-<<<<<<< HEAD
-        # combine all column names for hashing
-        all_columns = join_columns | select_columns
-
-        # remove threshold and drop columns
-        threshold_columns = {thresh.column_name for thresh in self.table_conf.thresholds or []}
-        if self.table_conf.drop_columns is None:
-            drop_columns = set()
-        else:
-            drop_columns = set(self.table_conf.drop_columns)
-=======
         # compute default transformation
         cols_without_transform = [col for col in cols if col not in self.qrc.transform_dict.keys()]
         default_transform = self._get_default_transformation(
@@ -166,7 +91,6 @@
         )
 
         transform_rule_mapping = custom_transform + default_transform
->>>>>>> 47533cab
 
         return transform_rule_mapping
 
@@ -174,28 +98,6 @@
     def _get_layer_transform(transform_dict: dict[str, Transformation], col: str, layer: str) -> str:
         return transform_dict.get(col).source if layer == "source" else transform_dict.get(col).target
 
-<<<<<<< HEAD
-    def _generate_transformation_rule_mapping(self, columns: list[str], schema: dict) -> list[TransformRuleMapping]:
-        transformations_dict = self.table_conf.list_to_dict(Transformation, "column_name")
-        column_mapping_dict = self.table_conf.list_to_dict(ColumnMapping, "source_name")
-
-        # compute custom transformation
-        if transformations_dict:
-            columns_with_transformation = [column for column in columns if column in transformations_dict.keys()]
-            custom_transformation = self._get_custom_transformation(
-                columns_with_transformation, transformations_dict, column_mapping_dict
-            )
-        else:
-            custom_transformation = []
-
-        # compute default transformation
-        columns_without_transformation = [column for column in columns if column not in transformations_dict.keys()]
-        default_transformation = self._get_default_transformation(
-            columns_without_transformation, column_mapping_dict, schema
-        )
-
-        transformation_rule_mapping = custom_transformation + default_transformation
-=======
     @staticmethod
     def _get_column_expr(func, col_transform: list[TransformRuleMapping]):
         return [func(transform) for transform in col_transform]
@@ -215,15 +117,9 @@
 
         return col_origin, col_alias
 
->>>>>>> 47533cab
 
 class HashQueryBuilder(QueryBuilder):
 
-<<<<<<< HEAD
-    @staticmethod
-    def _get_layer_transform(transform_dict: dict[str, Transformation], column: str, layer: str) -> str:
-        return transform_dict.get(column).source if layer == "source" else transform_dict.get(column).target
-=======
     def build_query(self) -> str:
         hash_cols = sorted(
             (self.qrc.join_columns | self.qrc.select_columns) - self.qrc.threshold_columns - self.qrc.drop_columns
@@ -236,7 +132,6 @@
             self._get_column_expr(TransformRuleMapping.get_column_expr_without_alias, col_transform)
         )
         hash_expr = self._generate_hash_algorithm(self.qrc.source, hash_cols_expr)
->>>>>>> 47533cab
 
         # get transformation for columns considered for joining and partition key
         key_col_transform = self._generate_transform_rule_mapping(key_cols)
@@ -293,133 +188,6 @@
         return select_query
 
     @staticmethod
-<<<<<<< HEAD
-    def _get_mapped_columns(column_mapping: dict, columns: set[str]) -> set[str]:
-        select_columns = set()
-        for column in columns:
-            select_columns.add(column_mapping.get(column).source_name if column_mapping.get(column) else column)
-        return select_columns
-
-    @staticmethod
-    def _get_column_map(column, column_mapping) -> str:
-        return column_mapping.get(column).target_name if column_mapping.get(column) else column
-
-    def _get_custom_transformation(self, columns, transformation_dict, column_mapping):
-        transformation_rule_mapping = []
-        for column in columns:
-            if column in transformation_dict.keys():
-                transformation = self._get_layer_transform(transformation_dict, column, self.layer)
-            else:
-                transformation = None
-
-            column_origin, column_alias = self._get_column_alias(self.layer, column, column_mapping)
-
-            transformation_rule_mapping.append(TransformRuleMapping(column_origin, transformation, column_alias))
-
-        return transformation_rule_mapping
-
-    def _get_default_transformation(self, columns, column_mapping, schema):
-        transformation_rule_mapping = []
-        for column in columns:
-            column_origin = column if self.layer == "source" else self._get_column_map(column, column_mapping)
-            column_data_type = schema.get(column_origin).data_type
-            transformation = self._get_default_transformation_expr(self.source, column_data_type).format(column_origin)
-
-            column_origin, column_alias = self._get_column_alias(self.layer, column, column_mapping)
-
-            transformation_rule_mapping.append(TransformRuleMapping(column_origin, transformation, column_alias))
-
-        return transformation_rule_mapping
-
-    @staticmethod
-    def _get_default_transformation_expr(data_source: str, data_type: str) -> str:
-        if data_source == SourceType.ORACLE.value:
-            return OracleDataSource.oracle_datatype_mapper.get(data_type, ColumnTransformationType.ORACLE_DEFAULT.value)
-        if data_source == SourceType.SNOWFLAKE.value:
-            return SnowflakeDataSource.snowflake_datatype_mapper.get(
-                data_type, ColumnTransformationType.SNOWFLAKE_DEFAULT.value
-            )
-        if data_source == SourceType.DATABRICKS.value:
-            return DatabricksDataSource.databricks_datatype_mapper.get(
-                data_type, ColumnTransformationType.DATABRICKS_DEFAULT.value
-            )
-        msg = f"Unsupported source type --> {data_source}"
-        raise ValueError(msg)
-
-    @staticmethod
-    def _get_column_alias(layer, column, column_mapping):
-        if column_mapping and column in column_mapping.keys() and layer == "target":
-            column_alias = column_mapping.get(column).source_name
-            column_origin = column_mapping.get(column).target_name
-        else:
-            column_alias = column
-            column_origin = column
-
-        return column_origin, column_alias
-
-    def build_threshold_query(self) -> str:
-        column_mapping = self.table_conf.list_to_dict(ColumnMapping, "source_name")
-        transformations_dict = self.table_conf.list_to_dict(Transformation, "column_name")
-
-        threshold_columns = set(threshold.column_name for threshold in self.table_conf.thresholds)
-        join_columns = set(self.table_conf.join_columns)
-
-        if self.table_conf.jdbc_reader_options and self.layer == "source":
-            partition_column = {self.table_conf.jdbc_reader_options.partition_column}
-        else:
-            partition_column = set()
-
-        all_columns = set(threshold_columns | join_columns | partition_column)
-
-        query_columns = sorted(
-            all_columns if self.layer == "source" else self._get_mapped_columns(column_mapping, all_columns)
-        )
-
-        # get custom transformation
-        transformation_rule_mapping = self._get_custom_transformation(
-            query_columns, transformations_dict, column_mapping
-        )
-        threshold_columns_expr = self._get_column_expr(
-            TransformRuleMapping.get_column_expression_with_alias, transformation_rule_mapping
-        )
-
-        if self.layer == "source":
-            table_name = self._get_table_name(self.source, self.table_conf.source_name)
-            query_filter = self.table_conf.filters.source if self.table_conf.filters else " 1 = 1 "
-        else:
-            table_name = self._get_table_name(self.source, self.table_conf.target_name)
-            query_filter = self.table_conf.filters.target if self.table_conf.filters else " 1 = 1 "
-
-        # construct threshold select query
-        select_query = self._construct_threshold_query(table_name, query_filter, threshold_columns_expr)
-
-        return select_query
-
-    @staticmethod
-    def _construct_threshold_query(table_name, query_filter, threshold_columns_expr):
-        sql_query = StringIO()
-        # construct threshold expr
-        column_expr = ",".join(threshold_columns_expr)
-        sql_query.write(f"select {column_expr} ")
-
-        # add query filter
-        sql_query.write(f" from {table_name} where {query_filter}")
-
-        select_query = sql_query.getvalue()
-        sql_query.close()
-        return select_query
-
-    @staticmethod
-    def _get_table_name(source, table_name):
-        if source == SourceType.ORACLE.value:
-            return "{{schema_name}}.{table_name}".format(  # pylint: disable=consider-using-f-string
-                table_name=table_name
-            )
-        return "{{catalog_name}}.{{schema_name}}.{table_name}".format(  # pylint: disable=consider-using-f-string
-            table_name=table_name
-        )
-=======
     def _construct_threshold_query(table, query_filter, col_expr) -> str:
         expr = ",".join(col_expr)
-        return f"select {expr} from {table} where {query_filter}"
->>>>>>> 47533cab
+        return f"select {expr} from {table} where {query_filter}"