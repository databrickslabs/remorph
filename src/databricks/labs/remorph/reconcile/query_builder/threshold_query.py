--- conflicted
+++ resolved
@@ -27,7 +27,7 @@
     def build_comparison_query(self) -> str:
         select_clause, where = self._generate_select_where_clause()
         from_clause, join_clause = self._generate_from_and_join_clause()
-        # for threshold comparison query the dialect is always Daabricks
+        # for threshold comparison query the dialect is always Databricks
         query = select(*select_clause).from_(from_clause).join(join_clause).where(where).sql(dialect=Databricks)
         logger.info(f"Threshold Comparison query: {query}")
         return query
@@ -200,20 +200,10 @@
         Returns:
             str: The SQL string representation of the threshold query.
         """
-<<<<<<< HEAD
         # key column expression
         keys: list[str] = sorted(self.partition_column.union(self.join_columns))
         keys_select_alias = [
             build_column(this=col, alias=self.table_conf.get_tgt_to_src_col_mapping(col, self.layer)) for col in keys
-=======
-        keys: list[str] = sorted(self.partition_column.union(self.join_columns).union(self.threshold_columns))
-        select_clause = [
-            build_column(
-                this=col,
-                alias=self.table_conf.get_tgt_to_src_col_mapping(col, self.layer),
-            )
-            for col in keys
->>>>>>> ab3344c6
         ]
         keys_expr = self.add_transformations(keys_select_alias, self.source)
 
