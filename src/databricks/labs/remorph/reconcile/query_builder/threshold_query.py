--- conflicted
+++ resolved
@@ -62,13 +62,8 @@
 
     @classmethod
     def _build_expression_alias_components(
-<<<<<<< HEAD
         self, threshold: Thresholds, base: exp.Expression
     ) -> tuple[list[exp.Expression], exp.Expression]:
-=======
-        cls, threshold: Thresholds, base: exp.Expression
-    ) -> tuple[list[exp.Alias], exp.Expression]:
->>>>>>> 3a48cabf
         select_clause = []
         column = threshold.column_name
         select_clause.append(
