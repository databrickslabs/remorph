from collections.abc import Callable
from functools import partial

from sqlglot import Dialect
from sqlglot import expressions as exp

from databricks.labs.remorph.config import get_dialect
from databricks.labs.remorph.reconcile.recon_config import DialectHashConfig


def _apply_func_expr(expr: exp.Expression, expr_func: Callable, **kwargs) -> exp.Expression:
    is_terminal = isinstance(expr, exp.Column)
    new_expr = expr.copy()
    for node in new_expr.dfs():
        if isinstance(node, exp.Column):
            column_name = node.name
            table_name = node.table
            func = expr_func(this=exp.Column(this=column_name, table=table_name), **kwargs)
            if is_terminal:
                return func
            node.replace(func)
    return new_expr


def concat(expr: list[exp.Expression]) -> exp.Expression:
    return exp.Concat(expressions=expr, safe=True)


def sha2(expr: exp.Expression, num_bits: str, is_expr: bool = False) -> exp.Expression:
    if is_expr:
        return exp.SHA2(this=expr, length=exp.Literal(this=num_bits, is_string=False))
    return _apply_func_expr(expr, exp.SHA2, length=exp.Literal(this=num_bits, is_string=False))


def lower(expr: exp.Expression, is_expr: bool = False) -> exp.Expression:
    if is_expr:
        return exp.Lower(this=expr)
    return _apply_func_expr(expr, exp.Lower)


def coalesce(expr: exp.Expression, default="0", is_string=False) -> exp.Expression:
    expressions = [exp.Literal(this=default, is_string=is_string)]
    return _apply_func_expr(expr, exp.Coalesce, expressions=expressions)


def trim(expr: exp.Expression) -> exp.Trim | exp.Expression:
    return _apply_func_expr(expr, exp.Trim)


def json_format(expr: exp.Expression, options: dict[str, str] | None = None) -> exp.Expression:
    return _apply_func_expr(expr, exp.JSONFormat, options=options)


def sort_array(expr: exp.Expression, asc=True) -> exp.Expression:
    return _apply_func_expr(expr, exp.SortArray, asc=exp.Boolean(this=asc))


def to_char(expr: exp.Expression, to_format=None, nls_param=None) -> exp.Expression:
    if to_format:
        return _apply_func_expr(
            expr, exp.ToChar, format=exp.Literal(this=to_format, is_string=True), nls_param=nls_param
        )
    return _apply_func_expr(expr, exp.ToChar)


def array_to_string(
    expr: exp.Expression,
    delimiter: str = ",",
    is_string=True,
    null_replacement: str | None = None,
    is_null_replace=True,
) -> exp.Expression:
    if null_replacement:
        return _apply_func_expr(
            expr,
            exp.ArrayToString,
            expression=[exp.Literal(this=delimiter, is_string=is_string)],
            null=exp.Literal(this=null_replacement, is_string=is_null_replace),
        )
    return _apply_func_expr(expr, exp.ArrayToString, expression=[exp.Literal(this=delimiter, is_string=is_string)])


def array_sort(expr: exp.Expression, asc=True) -> exp.Expression:
    return _apply_func_expr(expr, exp.ArraySort, expression=exp.Boolean(this=asc))


def anonymous(expr: exp.Column, func: str, is_expr: bool = False) -> exp.Expression:
    """

    This function used in cases where the sql functions are not available in sqlGlot expressions
    Example:
        >>> from sqlglot import parse_one
        >>> print(repr(parse_one('select unix_timestamp(col1)')))

    the above code gives you a Select Expression of Anonymous function.

    To achieve the same,we can use the function as below:
    eg:
        >>> expr = parse_one("select col1 from dual")
        >>> transformed_expr=anonymous(expr,"unix_timestamp({})")
        >>> print(transformed_expr)
        'SELECT UNIX_TIMESTAMP(col1) FROM DUAL'

    """
    if is_expr:
        return exp.Column(this=func.format(expr))
    is_terminal = isinstance(expr, exp.Column)
    new_expr = expr.copy()
    for node in new_expr.dfs():
        if isinstance(node, exp.Column):
            name = f"{node.table}.{node.name}" if node.table else node.name
            anonymous_func = exp.Column(this=func.format(name))
            if is_terminal:
                return anonymous_func
            node.replace(anonymous_func)
    return new_expr


def build_column(this: exp.ExpOrStr, table_name="", quoted=False, alias=None) -> exp.Expression:
    if alias:
        if isinstance(this, str):
            return exp.Alias(
                this=exp.Column(this=this, table=table_name), alias=exp.Identifier(this=alias, quoted=quoted)
            )
        return exp.Alias(this=this, alias=exp.Identifier(this=alias, quoted=quoted))
    return exp.Column(this=exp.Identifier(this=this, quoted=quoted), table=table_name)


def build_literal(this: exp.ExpOrStr, alias=None, quoted=False, is_string=True) -> exp.Expression:
    if alias:
        return exp.Alias(
            this=exp.Literal(this=this, is_string=is_string), alias=exp.Identifier(this=alias, quoted=quoted)
        )
    return exp.Literal(this=this, is_string=is_string)


def transform_expression(
    expr: exp.Expression,
    funcs: list[Callable[[exp.Expression], exp.Expression]],
) -> exp.Expression:
    for func in funcs:
        expr = func(expr)
    assert isinstance(expr, exp.Expression), (
        f"Func returned an instance of type [{type(expr)}], " "should have been Expression."
    )
    return expr


<<<<<<< HEAD
def get_hash_transform(source: str) -> list[Callable]:
=======
def get_hash_transform(source: Dialect):
>>>>>>> a5db1651
    dialect_algo = list(filter(lambda dialect: dialect.dialect == source, Dialect_hash_algo_mapping))
    if dialect_algo:
        return dialect_algo[0].algo
    raise ValueError(f"Source {source} is not supported")


def build_from_clause(table_name: str, table_alias: str | None = None) -> exp.From:
    return exp.From(this=exp.Table(this=exp.Identifier(this=table_name), alias=table_alias))


def build_join_clause(
    table_name: str,
    join_columns: list,
    source_table_alias: str | None = None,
    target_table_alias: str | None = None,
    kind: str = "inner",
) -> exp.Join:
    join_conditions = []
    for column in join_columns:
        join_condition = exp.NullSafeEQ(
            this=exp.Column(this=column, table=source_table_alias),
            expression=exp.Column(this=column, table=target_table_alias),
        )
        join_conditions.append(join_condition)

    # Combine all join conditions with AND
    on_condition: exp.NullSafeEQ | exp.And = join_conditions[0]
    for condition in join_conditions[1:]:
        on_condition = exp.And(this=on_condition, expression=condition)

    return exp.Join(
        this=exp.Table(this=exp.Identifier(this=table_name), alias=target_table_alias), kind=kind, on=on_condition
    )


def build_sub(
    left_column_name: str,
    right_column_name: str,
    left_table_name: str | None = None,
    right_table_name: str | None = None,
) -> exp.Sub:
    return exp.Sub(
        this=build_column(left_column_name, left_table_name),
        expression=build_column(right_column_name, right_table_name),
    )


def build_where_clause(where_clause: list[exp.Expression], condition_type: str = "or") -> exp.Expression:
    func = exp.Or if condition_type == "or" else exp.And
    # Start with a default
    combined_expression: exp.Expression = exp.Paren(this=func(this='1 = 1', expression='1 = 1'))

    # Loop through the expressions and combine them with OR
    for expression in where_clause:
        combined_expression = func(this=combined_expression, expression=expression)

    return combined_expression


def build_if(this: exp.Expression, true: exp.Expression, false: exp.Expression | None = None) -> exp.If:
    return exp.If(this=this, true=true, false=false)


def build_between(this: exp.Expression, low: exp.Expression, high: exp.Expression) -> exp.Between:
    return exp.Between(this=this, low=low, high=high)


<<<<<<< HEAD
DataType_transform_mapping: dict[str, dict[str, list[partial[exp.Expression]]]] = {
    "default": {"default": [partial(coalesce, default='', is_string=True), partial(trim)]},
    "snowflake": {exp.DataType.Type.ARRAY.value: [partial(array_to_string), partial(array_sort)]},
=======
# [TODO] NEED TO UPDATE THE KEY TO HANDLE DIALECT TYPE
DataType_transform_mapping = {
    "default": [partial(coalesce, default='', is_string=True), trim],
    "snowflake": {exp.DataType.Type.ARRAY.value: [array_to_string, array_sort]},
>>>>>>> a5db1651
    "oracle": {
        exp.DataType.Type.NCHAR.value: [partial(anonymous, func="NVL(TRIM(TO_CHAR({})),'_null_recon_')")],
        exp.DataType.Type.NVARCHAR.value: [partial(anonymous, func="NVL(TRIM(TO_CHAR({})),'_null_recon_')")],
    },
    "databricks": {
        exp.DataType.Type.ARRAY.value: [partial(anonymous, func="CONCAT_WS(',', SORT_ARRAY({}))")],
    },
}

Dialect_hash_algo_mapping = [
    DialectHashConfig(dialect=get_dialect("snowflake"), algo=[partial(sha2, num_bits="256", is_expr=True)]),
    DialectHashConfig(
        dialect=get_dialect("oracle"),
        algo=[partial(anonymous, func="RAWTOHEX(STANDARD_HASH({}, 'SHA256'))", is_expr=True)],
    ),
    DialectHashConfig(dialect=get_dialect("databricks"), algo=[partial(sha2, num_bits="256", is_expr=True)]),
]<|MERGE_RESOLUTION|>--- conflicted
+++ resolved
@@ -146,11 +146,7 @@
     return expr
 
 
-<<<<<<< HEAD
-def get_hash_transform(source: str) -> list[Callable]:
-=======
 def get_hash_transform(source: Dialect):
->>>>>>> a5db1651
     dialect_algo = list(filter(lambda dialect: dialect.dialect == source, Dialect_hash_algo_mapping))
     if dialect_algo:
         return dialect_algo[0].algo
@@ -218,16 +214,9 @@
     return exp.Between(this=this, low=low, high=high)
 
 
-<<<<<<< HEAD
 DataType_transform_mapping: dict[str, dict[str, list[partial[exp.Expression]]]] = {
     "default": {"default": [partial(coalesce, default='', is_string=True), partial(trim)]},
     "snowflake": {exp.DataType.Type.ARRAY.value: [partial(array_to_string), partial(array_sort)]},
-=======
-# [TODO] NEED TO UPDATE THE KEY TO HANDLE DIALECT TYPE
-DataType_transform_mapping = {
-    "default": [partial(coalesce, default='', is_string=True), trim],
-    "snowflake": {exp.DataType.Type.ARRAY.value: [array_to_string, array_sort]},
->>>>>>> a5db1651
     "oracle": {
         exp.DataType.Type.NCHAR.value: [partial(anonymous, func="NVL(TRIM(TO_CHAR({})),'_null_recon_')")],
         exp.DataType.Type.NVARCHAR.value: [partial(anonymous, func="NVL(TRIM(TO_CHAR({})),'_null_recon_')")],
