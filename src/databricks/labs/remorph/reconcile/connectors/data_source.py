--- conflicted
+++ resolved
@@ -31,17 +31,8 @@
     ) -> list[Schema]:
         return NotImplemented
 
-<<<<<<< HEAD
-    @staticmethod
-    def _raise_runtime_exception(
-        exception: Exception,
-        fetch_type: str,
-        query: str,
-    ) -> DataSourceRuntimeException:
-=======
     @classmethod
     def log_and_throw_exception(cls, exception: Exception, fetch_type: str, query: str):
->>>>>>> e904e4e9
         error_msg = f"Runtime exception occurred while fetching {fetch_type} using {query} : {exception}"
         logger.warning(error_msg)
         raise DataSourceRuntimeException(error_msg)
@@ -60,21 +51,15 @@
         self._exception = exception
 
     def read_data(
-<<<<<<< HEAD
         self,
         catalog: str | None,
         schema: str,
         table: str,
         query: str,
         options: JdbcReaderOptions | None,
-    ) -> DataFrame:
+    ) -> DataFrame | None:
         catalog_str = catalog if catalog else ""
         mock_df = self._dataframe_repository.get((catalog_str, schema, query))
-=======
-        self, catalog: str, schema: str, table: str, query: str, options: JdbcReaderOptions | None
-    ) -> DataFrame | None:
-        mock_df = self._dataframe_repository.get((catalog, schema, query))
->>>>>>> e904e4e9
         if not mock_df:
             return self.log_and_throw_exception(self._exception, "data", f"({catalog}, {schema}, {query})")
         return mock_df
