import re
from abc import ABC, abstractmethod

from databricks.sdk import WorkspaceClient  # pylint: disable-next=wrong-import-order
from pyspark.sql import DataFrame, SparkSession

from databricks.labs.remorph.reconcile.recon_config import (  # pylint: disable=ungrouped-imports
    JdbcReaderOptions,
    Schema,
)


class SecretsProvider:
    def get_secret(self, ws: WorkspaceClient, scope: str, key: str):
        return ws.secrets.get_secret(scope, key)


class DataSource(ABC):

    # TODO need to remove connection_params
    def __init__(
        self,
        source: str,
        spark: SparkSession,
        ws: WorkspaceClient,
        scope: str,
        secrets_provider: SecretsProvider = SecretsProvider,
    ):
        self.source = source
        self.spark = spark
        self.ws = ws
        self.scope = scope
        self.secrets_provider = secrets_provider

    @abstractmethod
    def read_data(self, catalog: str, schema: str, query: str, options: JdbcReaderOptions) -> DataFrame:
        return NotImplemented

    @abstractmethod
    def get_schema(self, catalog: str, schema: str, table: str) -> list[Schema]:
        return NotImplemented

    def _get_jdbc_reader(self, query, jdbc_url, driver):
        return (
            self.spark.read.format("jdbc")
            .option("url", jdbc_url)
            .option("driver", driver)
            .option("dbtable", f"({query}) tmp")
        )

    @staticmethod
    def _get_jdbc_reader_options(options: JdbcReaderOptions):
        return {
            "numPartitions": options.number_partitions,
            "partitionColumn": options.partition_column,
            "lowerBound": options.lower_bound,
            "upperBound": options.upper_bound,
            "fetchsize": options.fetch_size,
        }

<<<<<<< HEAD
    def _get_secrets(self, key_name: str):
        key = self.source + '_' + key_name
        return self.secrets_provider.get_secret(self.ws, self.scope, key)
=======
    def _get_secrets(self, key):
        return self.ws.secrets.get_secret(self.scope, self.source + '_' + key)

    @staticmethod
    def _get_table_or_query(catalog: str, schema: str, query: str) -> str:
        if re.search('select', query, re.IGNORECASE):
            return query.format(catalog_name=catalog, schema_name=schema)
        if catalog:
            return catalog + "." + schema + "." + query
        return schema + "." + query
>>>>>>> 3d8f0a43
<|MERGE_RESOLUTION|>--- conflicted
+++ resolved
@@ -7,6 +7,7 @@
 from databricks.labs.remorph.reconcile.recon_config import (  # pylint: disable=ungrouped-imports
     JdbcReaderOptions,
     Schema,
+    Tables,
 )
 
 
@@ -58,13 +59,9 @@
             "fetchsize": options.fetch_size,
         }
 
-<<<<<<< HEAD
     def _get_secrets(self, key_name: str):
         key = self.source + '_' + key_name
         return self.secrets_provider.get_secret(self.ws, self.scope, key)
-=======
-    def _get_secrets(self, key):
-        return self.ws.secrets.get_secret(self.scope, self.source + '_' + key)
 
     @staticmethod
     def _get_table_or_query(catalog: str, schema: str, query: str) -> str:
@@ -72,5 +69,4 @@
             return query.format(catalog_name=catalog, schema_name=schema)
         if catalog:
             return catalog + "." + schema + "." + query
-        return schema + "." + query
->>>>>>> 3d8f0a43
+        return schema + "." + query