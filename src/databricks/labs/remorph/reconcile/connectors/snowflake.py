--- conflicted
+++ resolved
@@ -75,12 +75,7 @@
             SnowflakeDataSource._SCHEMA_QUERY.format(catalog=catalog, schema=schema, table=table),
         )
         try:
-<<<<<<< HEAD
-            schema_query = self.get_schema_query(catalog, schema, table)
-            schema_df = self.reader(schema_query)
-=======
             schema_df = self.reader(schema_query).load()
->>>>>>> a5db1651
             return [Schema(field.column_name.lower(), field.data_type.lower()) for field in schema_df.collect()]
         except RuntimeError as e:
             raise self._raise_runtime_exception(e, "schema", schema_query)
@@ -95,19 +90,4 @@
             "sfWarehouse": self._get_secret('sfWarehouse'),
             "sfRole": self._get_secret('sfRole'),
         }
-<<<<<<< HEAD
-        return self.spark.read.format("snowflake").option("dbtable", f"({query}) as tmp").options(**options).load()
-
-    @staticmethod
-    def get_schema_query(catalog: str, schema: str, table: str):
-        query = f"""select column_name, case when numeric_precision is not null and numeric_scale is not null then 
-        concat(data_type, '(', numeric_precision, ',' , numeric_scale, ')') when lower(data_type) = 'text' then 
-        concat('varchar', '(', CHARACTER_MAXIMUM_LENGTH, ')')  else data_type end as data_type from 
-        {catalog}.INFORMATION_SCHEMA.COLUMNS where lower(table_name)='{table}' 
-        and lower(table_schema) = '{schema}' order by ordinal_position"""
-        return re.sub(r'\s+', ' ', query)
-
-    snowflake_datatype_mapper: dict[str, str] = {}
-=======
-        return self._spark.read.format("snowflake").option("dbtable", f"({query}) as tmp").options(**options)
->>>>>>> a5db1651
+        return self._spark.read.format("snowflake").option("dbtable", f"({query}) as tmp").options(**options)