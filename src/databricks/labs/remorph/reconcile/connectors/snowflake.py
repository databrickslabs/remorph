import logging
import re

from pyspark.errors import PySparkException
from pyspark.sql import DataFrame, DataFrameReader, SparkSession
from pyspark.sql.functions import col
from sqlglot import Dialect

from databricks.labs.remorph.config import TableRecon
from databricks.labs.remorph.reconcile.connectors.data_source import DataSource
from databricks.labs.remorph.reconcile.connectors.jdbc_reader import JDBCReaderMixin
from databricks.labs.remorph.reconcile.connectors.secrets import SecretsMixin
from databricks.labs.remorph.reconcile.recon_config import JdbcReaderOptions, Schema, Table
from databricks.sdk import WorkspaceClient

logger = logging.getLogger(__name__)


class SnowflakeDataSource(DataSource, SecretsMixin, JDBCReaderMixin):
    _DRIVER = "snowflake"
    _SCHEMA_QUERY = """select column_name, case when numeric_precision is not null and numeric_scale is not null then 
        concat(data_type, '(', numeric_precision, ',' , numeric_scale, ')') when lower(data_type) = 'text' then 
        concat('varchar', '(', CHARACTER_MAXIMUM_LENGTH, ')')  else data_type end as data_type from 
        {catalog}.INFORMATION_SCHEMA.COLUMNS where lower(table_name)='{table}' 
        and lower(table_schema) = '{schema}' order by ordinal_position"""

    def __init__(
        self,
        engine: Dialect,
        spark: SparkSession,
        ws: WorkspaceClient,
        secret_scope: str,
    ):
        self._engine = engine
        self._spark = spark
        self._ws = ws
        self._secret_scope = secret_scope

    @property
    def get_jdbc_url(self) -> str:
        return (
            f"jdbc:{SnowflakeDataSource._DRIVER}://{self._get_secret('sfAccount')}.snowflakecomputing.com"
            f"/?user={self._get_secret('sfUser')}&password={self._get_secret('sfPassword')}"
            f"&db={self._get_secret('sfDatabase')}&schema={self._get_secret('sfSchema')}"
            f"&warehouse={self._get_secret('sfWarehouse')}&role={self._get_secret('sfRole')}"
        )

    def read_data(
        self,
        catalog: str | None,
        schema: str,
        table: str,
        query: str,
        options: JdbcReaderOptions | None,
    ) -> DataFrame:
        table_query = query.replace(":tbl", f"{catalog}.{schema}.{table}")
        try:
            if options is None:
                df = self.reader(table_query).load()
            else:
                options = self._get_jdbc_reader_options(options)
                logger.debug(f"JDBC URL: {self.get_jdbc_url}")
                df = (
                    self._get_jdbc_reader(table_query, self.get_jdbc_url, SnowflakeDataSource._DRIVER)
                    .options(**options)
                    .load()
                )
            return df.select([col(column).alias(column.lower()) for column in df.columns])
        except (RuntimeError, PySparkException) as e:
            return self.log_and_throw_exception(e, "data", table_query)

    def get_schema(
        self,
        catalog: str | None,
        schema: str,
        table: str,
    ) -> list[Schema]:
        schema_query = re.sub(
            r'\s+',
            ' ',
            SnowflakeDataSource._SCHEMA_QUERY.format(catalog=catalog, schema=schema, table=table),
        )
        try:
            schema_df = self.reader(schema_query).load()
<<<<<<< HEAD
            logger.info(f"Fetching Snowflake Schema using the following {table} in SnowflakeDataSource")
            return [Schema(field.column_name.lower(), field.data_type.lower()) for field in schema_df.collect()]
=======
            return [Schema(field.COLUMN_NAME.lower(), field.DATA_TYPE.lower()) for field in schema_df.collect()]
>>>>>>> 1ac37fb4
        except (RuntimeError, PySparkException) as e:
            return self.log_and_throw_exception(e, "schema", schema_query)

    def reader(self, query: str) -> DataFrameReader:
        options = {
            "sfUrl": self._get_secret('sfUrl'),
            "sfUser": self._get_secret('sfUser'),
            "sfPassword": self._get_secret('sfPassword'),
            "sfDatabase": self._get_secret('sfDatabase'),
            "sfSchema": self._get_secret('sfSchema'),
            "sfWarehouse": self._get_secret('sfWarehouse'),
            "sfRole": self._get_secret('sfRole'),
        }
        logger.debug(f"Reading data from Snowflake using the options {options.keys()} ")
        return self._spark.read.format("snowflake").option("dbtable", f"({query}) as tmp").options(**options)

    def list_tables(
        self,
        catalog: str | None,
        schema: str,
        include_list: list[str] | None,
        exclude_list: list[str] | None,
    ) -> TableRecon:

        filter_list = None
        in_clause = None

        if include_list:
            filter_list = include_list
            in_clause = "IN"

        if exclude_list:
            filter_list = exclude_list
            in_clause = "NOT IN"

        where_cond = ""
        if filter_list:
            subset_tables = ", ".join(filter_list)
            where_cond = f"AND TABLE_NAME {in_clause} ({subset_tables})"

        assert catalog, "Catalog must be specified for Snowflake DataSource"
        try:
            logger.debug(f"Fetching Snowflake Table list for `{catalog}.{schema}`")
            tables_query = f"""SELECT TABLE_NAME, CLUSTERING_KEY, ROW_COUNT\n 
                               FROM {catalog.upper()}.INFORMATION_SCHEMA.TABLES\n 
                               WHERE TABLE_SCHEMA = '{schema.upper()}' {where_cond}"""

            logger.info(f" Executing query: {tables_query}")
            tables_df = self.reader(tables_query).load()

            tables_list = [
                Table(source_name=field.TABLE_NAME.lower(), target_name=field.TABLE_NAME.lower())
                for field in tables_df.collect()
            ]

            table_recon = TableRecon(
                source_catalog=catalog,
                source_schema=schema,
                target_catalog="",
                target_schema="",
                tables=tables_list,
            )

            return table_recon
        except PySparkException as e:
            error_msg = (
                f"An error occurred while fetching Snowflake Table list for `{catalog}.{schema}`  in "
                f"SnowflakeDataSource: {e!s}"
            )
            raise PySparkException(error_msg) from e<|MERGE_RESOLUTION|>--- conflicted
+++ resolved
@@ -82,12 +82,8 @@
         )
         try:
             schema_df = self.reader(schema_query).load()
-<<<<<<< HEAD
             logger.info(f"Fetching Snowflake Schema using the following {table} in SnowflakeDataSource")
-            return [Schema(field.column_name.lower(), field.data_type.lower()) for field in schema_df.collect()]
-=======
             return [Schema(field.COLUMN_NAME.lower(), field.DATA_TYPE.lower()) for field in schema_df.collect()]
->>>>>>> 1ac37fb4
         except (RuntimeError, PySparkException) as e:
             return self.log_and_throw_exception(e, "schema", schema_query)
 
