from pyspark.errors import PySparkException
from pyspark.sql import DataFrame
from pyspark.sql.functions import col

from databricks.labs.remorph.reconcile.connectors.data_source import DataSource
from databricks.labs.remorph.reconcile.recon_config import JdbcReaderOptions, Schema


class DatabricksDataSource(DataSource):
<<<<<<< HEAD
    def read_data(self, schema_name: str, catalog_name: str, query: str, table_conf: Tables) -> DataFrame:
        try:
            df = self.spark.sql(query)
            df = df.select([col(column).alias(column.lower()) for column in df.columns])
            return df
        except PySparkException as e:
            error_msg = f"An error occurred while fetching Databricks Data using the following {query} in DatabricksDataSource : {e!s}"
            raise PySparkException(error_msg) from e

    def get_schema(self, table_name: str, schema_name: str, catalog_name: str) -> list[Schema]:
        try:
            full_table_name = (
                f"{catalog_name}.{schema_name}.{table_name}" if catalog_name else f"{schema_name}.{table_name}"
            )
            schema_df = self.spark.sql(f"describe table {full_table_name}").where("col_name not like '#%'").distinct()
            return [Schema(field.col_name.lower(), field.data_type.lower()) for field in schema_df.collect()]
        except PySparkException as e:
            error_msg = (
                f"An error occurred while fetching Databricks Schema using the following {catalog_name}.{schema_name}.{table_name} in "
                f"DatabricksDataSource: {e!s}"
            )
            raise PySparkException(error_msg) from e
=======
    def read_data(self, catalog: str, schema: str, query: str, options: JdbcReaderOptions) -> DataFrame:
        # Implement Databricks-specific logic here
        return NotImplemented

    def get_schema(self, catalog: str, schema: str, table: str) -> list[Schema]:
        # Implement Databricks-specific logic here
        return NotImplemented
>>>>>>> e773d0ba

    databricks_datatype_mapper = {}<|MERGE_RESOLUTION|>--- conflicted
+++ resolved
@@ -7,7 +7,6 @@
 
 
 class DatabricksDataSource(DataSource):
-<<<<<<< HEAD
     def read_data(self, schema_name: str, catalog_name: str, query: str, table_conf: Tables) -> DataFrame:
         try:
             df = self.spark.sql(query)
@@ -30,14 +29,5 @@
                 f"DatabricksDataSource: {e!s}"
             )
             raise PySparkException(error_msg) from e
-=======
-    def read_data(self, catalog: str, schema: str, query: str, options: JdbcReaderOptions) -> DataFrame:
-        # Implement Databricks-specific logic here
-        return NotImplemented
-
-    def get_schema(self, catalog: str, schema: str, table: str) -> list[Schema]:
-        # Implement Databricks-specific logic here
-        return NotImplemented
->>>>>>> e773d0ba
 
     databricks_datatype_mapper = {}