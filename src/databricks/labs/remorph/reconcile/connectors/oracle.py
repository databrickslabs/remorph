from pyspark.errors import PySparkException
from pyspark.sql import DataFrame, DataFrameReader

from databricks.labs.remorph.reconcile.connectors.data_source import DataSource
from databricks.labs.remorph.reconcile.constants import SourceDriver
from databricks.labs.remorph.reconcile.recon_config import JdbcReaderOptions, Schema


class OracleDataSource(DataSource):

    @property
    def get_jdbc_url(self) -> str:
        return (
            f"jdbc:{self.source}:thin:{self._get_secrets('user')}"
            f"/{self._get_secrets('password')}@//{self._get_secrets('host')}"
            f":{self._get_secrets('port')}/{self._get_secrets('database')}"
        )

<<<<<<< HEAD
    def read_data(
        self, catalog_name: str, schema_name: str, query: str, jdbc_reader_options: JdbcReaderOptions
    ) -> DataFrame:
        try:
            table_query = self._get_table_or_query(catalog_name, schema_name, query)
            if jdbc_reader_options is None:
                return self.reader(table_query).options(**self._get_timestamp_options()).load()
            return (
                self.reader(table_query)
                .options(**self._get_jdbc_reader_options(jdbc_reader_options) | self._get_timestamp_options())
                .load()
            )
=======
    def read_data(self, catalog: str, schema: str, query: str, options: JdbcReaderOptions) -> DataFrame:
        try:
            table_query = self._get_table_or_query(catalog, schema, query)
            if options is None:
                return self.reader(table_query).options(**self._get_timestamp_options()).load()
            options = self._get_jdbc_reader_options(options) | self._get_timestamp_options()
            return self.reader(table_query).options(**options).load()
>>>>>>> 47533cab
        except PySparkException as e:
            error_msg = (
                f"An error occurred while fetching Oracle Data using the following {query} in OracleDataSource : {e!s}"
            )
            raise PySparkException(error_msg) from e

<<<<<<< HEAD
    def get_schema(
        self,
        catalog_name: str,
        schema_name: str,
        table_name: str,
    ) -> list[Schema]:
=======
    def get_schema(self, catalog: str, schema: str, table: str) -> list[Schema]:
>>>>>>> 47533cab
        try:
            schema_query = self._get_schema_query(table, schema)
            schema_df = self.reader(schema_query).load()
            return [Schema(field.column_name.lower(), field.data_type.lower()) for field in schema_df.collect()]
        except PySparkException as e:
            error_msg = (
                f"An error occurred while fetching Oracle Schema using the following {table} in "
                f"OracleDataSource: {e!s}"
            )
            raise PySparkException(error_msg) from e

    oracle_datatype_mapper = {
        "date": "coalesce(trim(to_char({},'YYYY-MM-DD')),'')",
    }

    @staticmethod
    def _get_timestamp_options() -> dict[str, str]:
        return {
            "oracle.jdbc.mapDateToTimestamp": "False",
            "sessionInitStatement": """BEGIN dbms_session.set_nls('nls_date_format', '''YYYY-MM-DD''');
                                 dbms_session.set_nls('nls_timestamp_format', '''YYYY-MM-DD HH24:MI:SS''');
                           END;""",
        }

    def reader(self, query: str) -> DataFrameReader:
        return self._get_jdbc_reader(query, self.get_jdbc_url, SourceDriver.ORACLE.value)

    @staticmethod
    def _get_schema_query(table: str, owner: str) -> str:
        return f"""select column_name, case when (data_precision is not null
                                              and data_scale <> 0)
                                              then data_type || '(' || data_precision || ',' || data_scale || ')'
                                              when (data_precision is not null and data_scale = 0)
                                              then data_type || '(' || data_precision || ')'
                                              when data_precision is null and (lower(data_type) in ('date') or
                                              lower(data_type) like 'timestamp%') then  data_type
                                              when CHAR_LENGTH == 0 then data_type
                                              else data_type || '(' || CHAR_LENGTH || ')'
                                              end data_type
                                              FROM ALL_TAB_COLUMNS
                            WHERE lower(TABLE_NAME) = '{table}' and lower(owner) = '{owner}' """<|MERGE_RESOLUTION|>--- conflicted
+++ resolved
@@ -16,20 +16,6 @@
             f":{self._get_secrets('port')}/{self._get_secrets('database')}"
         )
 
-<<<<<<< HEAD
-    def read_data(
-        self, catalog_name: str, schema_name: str, query: str, jdbc_reader_options: JdbcReaderOptions
-    ) -> DataFrame:
-        try:
-            table_query = self._get_table_or_query(catalog_name, schema_name, query)
-            if jdbc_reader_options is None:
-                return self.reader(table_query).options(**self._get_timestamp_options()).load()
-            return (
-                self.reader(table_query)
-                .options(**self._get_jdbc_reader_options(jdbc_reader_options) | self._get_timestamp_options())
-                .load()
-            )
-=======
     def read_data(self, catalog: str, schema: str, query: str, options: JdbcReaderOptions) -> DataFrame:
         try:
             table_query = self._get_table_or_query(catalog, schema, query)
@@ -37,23 +23,13 @@
                 return self.reader(table_query).options(**self._get_timestamp_options()).load()
             options = self._get_jdbc_reader_options(options) | self._get_timestamp_options()
             return self.reader(table_query).options(**options).load()
->>>>>>> 47533cab
         except PySparkException as e:
             error_msg = (
                 f"An error occurred while fetching Oracle Data using the following {query} in OracleDataSource : {e!s}"
             )
             raise PySparkException(error_msg) from e
 
-<<<<<<< HEAD
-    def get_schema(
-        self,
-        catalog_name: str,
-        schema_name: str,
-        table_name: str,
-    ) -> list[Schema]:
-=======
     def get_schema(self, catalog: str, schema: str, table: str) -> list[Schema]:
->>>>>>> 47533cab
         try:
             schema_query = self._get_schema_query(table, schema)
             schema_df = self.reader(schema_query).load()
