import re

from pyspark.sql import DataFrame, DataFrameReader, SparkSession
from sqlglot import Dialect

from databricks.labs.remorph.reconcile.connectors.data_source import DataSource
from databricks.labs.remorph.reconcile.connectors.jdbc_reader import JDBCReaderMixin
from databricks.labs.remorph.reconcile.connectors.secrets import SecretsMixin
from databricks.labs.remorph.reconcile.recon_config import JdbcReaderOptions, Schema
from databricks.sdk import WorkspaceClient


class OracleDataSource(DataSource, SecretsMixin, JDBCReaderMixin):
    _DRIVER = "oracle"
    _SCHEMA_QUERY = """select column_name, case when (data_precision is not null
                                              and data_scale <> 0)
                                              then data_type || '(' || data_precision || ',' || data_scale || ')'
                                              when (data_precision is not null and data_scale = 0)
                                              then data_type || '(' || data_precision || ')'
                                              when data_precision is null and (lower(data_type) in ('date') or
                                              lower(data_type) like 'timestamp%') then  data_type
                                              when CHAR_LENGTH == 0 then data_type
                                              else data_type || '(' || CHAR_LENGTH || ')'
                                              end data_type
                                              FROM ALL_TAB_COLUMNS
                            WHERE lower(TABLE_NAME) = '{table}' and lower(owner) = '{owner}'"""

    def __init__(
        self,
        engine: Dialect,
        spark: SparkSession,
        ws: WorkspaceClient,
        secret_scope: str,
    ):
        self._engine = engine
        self._spark = spark
        self._ws = ws
        self._secret_scope = secret_scope

    @property
    def get_jdbc_url(self) -> str:
        return (
            f"jdbc:{OracleDataSource._DRIVER}:thin:{self._get_secret('user')}"
            f"/{self._get_secret('password')}@//{self._get_secret('host')}"
            f":{self._get_secret('port')}/{self._get_secret('database')}"
        )

    def read_data(
        self,
        catalog: str | None,
        schema: str,
        table: str,
        query: str,
        options: JdbcReaderOptions | None,
    ) -> DataFrame:
        table_query = query.replace(":tbl", f"{schema}.{table}")
        try:
            if options is None:
                return self.reader(table_query).options(**self._get_timestamp_options()).load()
<<<<<<< HEAD
            reader_options: dict = self._get_jdbc_reader_options(options) | self._get_timestamp_options()
            return self.reader(table_query).options(**reader_options).load()
        except PySparkException as e:
            error_msg = (
                f"An error occurred while fetching Oracle Data using the following {query} in OracleDataSource : {e!s}"
            )
            raise PySparkException(error_msg) from e
=======
            options = self._get_jdbc_reader_options(options) | self._get_timestamp_options()
            return self.reader(table_query).options(**options).load()
        except RuntimeError as e:
            raise self._raise_runtime_exception(e, "data", table_query)
>>>>>>> a5db1651

    def get_schema(
        self,
        catalog: str | None,
        schema: str,
        table: str,
    ) -> list[Schema]:
        schema_query = re.sub(
            r'\s+',
            ' ',
            OracleDataSource._SCHEMA_QUERY.format(table=table, owner=schema),
        )
        try:
            schema_df = self.reader(schema_query).load()
            return [Schema(field.column_name.lower(), field.data_type.lower()) for field in schema_df.collect()]
        except RuntimeError as e:
            raise self._raise_runtime_exception(e, "schema", schema_query)

    @staticmethod
    def _get_timestamp_options() -> dict[str, str]:
        return {
            "oracle.jdbc.mapDateToTimestamp": "False",
            "sessionInitStatement": "BEGIN dbms_session.set_nls('nls_date_format', "
            "'''YYYY-MM-DD''');dbms_session.set_nls('nls_timestamp_format', '''YYYY-MM-DD "
            "HH24:MI:SS''');END;",
        }

    def reader(self, query: str) -> DataFrameReader:
        return self._get_jdbc_reader(query, self.get_jdbc_url, OracleDataSource._DRIVER)<|MERGE_RESOLUTION|>--- conflicted
+++ resolved
@@ -57,20 +57,10 @@
         try:
             if options is None:
                 return self.reader(table_query).options(**self._get_timestamp_options()).load()
-<<<<<<< HEAD
-            reader_options: dict = self._get_jdbc_reader_options(options) | self._get_timestamp_options()
-            return self.reader(table_query).options(**reader_options).load()
-        except PySparkException as e:
-            error_msg = (
-                f"An error occurred while fetching Oracle Data using the following {query} in OracleDataSource : {e!s}"
-            )
-            raise PySparkException(error_msg) from e
-=======
             options = self._get_jdbc_reader_options(options) | self._get_timestamp_options()
             return self.reader(table_query).options(**options).load()
         except RuntimeError as e:
             raise self._raise_runtime_exception(e, "data", table_query)
->>>>>>> a5db1651
 
     def get_schema(
         self,
