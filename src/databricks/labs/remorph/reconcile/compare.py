--- conflicted
+++ resolved
@@ -1,5 +1,3 @@
-from typing import Tuple
-
 from pyspark.sql import DataFrame
 from pyspark.sql.functions import col, expr, lit
 
@@ -58,11 +56,7 @@
 
 def capture_mismatch_data_and_columns(
     source: DataFrame, target: DataFrame, key_columns: list[str]
-<<<<<<< HEAD
 ) -> tuple[DataFrame, list[str]]:
-=======
-) -> Tuple[DataFrame, list[str]]:
->>>>>>> 77cbfb86
     source_columns = source.columns
     target_columns = target.columns
 
