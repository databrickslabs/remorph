--- conflicted
+++ resolved
@@ -88,14 +88,12 @@
     def get_src_to_tgt_col_mapping_list(self, cols: list[str], layer: str) -> set[str]:
         if layer == "source":
             return set(cols)
-<<<<<<< HEAD
         return {self.to_src_col_map.get(col, col) for col in cols}
 
     def get_layer_src_to_tgt_col_mapping(self, cols: str, layer: str) -> str:
         if layer == "source":
             return cols
         return self.to_src_col_map.get(cols, cols)
-=======
         if self.to_src_col_map:
             if isinstance(cols, list | set):
                 columns = set()
@@ -104,7 +102,6 @@
                 return columns
             return self.to_src_col_map.get(cols, cols)
         return cols
->>>>>>> e904e4e9
 
     def get_tgt_to_src_col_mapping_list(self, cols: list[str] | set[str]) -> set[str]:
         return {self.to_tgt_col_map.get(col, col) for col in cols}
@@ -112,9 +109,7 @@
     def get_layer_tgt_to_src_col_mapping(self, cols: str, layer: str) -> str:
         if layer == "source":
             return cols
-<<<<<<< HEAD
         return self.to_tgt_col_map.get(cols, cols)
-=======
         if self.to_tgt_col_map:
             if isinstance(cols, list | set):
                 columns = set()
@@ -123,7 +118,6 @@
                 return columns
             return self.to_tgt_col_map.get(cols, cols)
         return cols
->>>>>>> e904e4e9
 
     def get_select_columns(self, schema: list[Schema], layer: str) -> set[str]:
         if self.select_columns is None:
