--- conflicted
+++ resolved
@@ -1,10 +1,7 @@
 from __future__ import annotations
 
-<<<<<<< HEAD
+import logging
 from collections.abc import Callable
-=======
-import logging
->>>>>>> f9700aab
 from dataclasses import dataclass
 
 from pyspark.sql import DataFrame
