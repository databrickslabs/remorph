--- conflicted
+++ resolved
@@ -156,21 +156,9 @@
 
 
 @dataclass
-<<<<<<< HEAD
-class ReconcileOutput:
-    mismatch_count: int = 0
-    missing_in_src_count: int = 0
-    missing_in_tgt_count: int = 0
-    mismatch: MismatchOutput | None = None
-    missing_in_src: DataFrame | None = None
-    missing_in_tgt: DataFrame | None = None
-    threshold_output: ThresholdOutput | None = None
-    exception: str | None = None
-=======
 class MismatchOutput:
     mismatch_df: DataFrame | None = None
     mismatch_columns: list[str] | None = None
->>>>>>> da8d86ac
 
 
 @dataclass
@@ -180,7 +168,7 @@
 
 
 @dataclass
-class ReconcileOutput:
+class DataReconcileOutput:
     mismatch_count: int = 0
     missing_in_src_count: int = 0
     missing_in_tgt_count: int = 0
@@ -188,6 +176,7 @@
     missing_in_src: DataFrame | None = None
     missing_in_tgt: DataFrame | None = None
     threshold_output: ThresholdOutput = ThresholdOutput()
+    exception: str | None = None
 
 
 @dataclass
@@ -206,18 +195,13 @@
 
 
 @dataclass
-class SchemaCompareOutput:
-<<<<<<< HEAD
-    is_valid: bool = False
+class SchemaReconcileOutput:
+    is_valid: bool = True
     compare_df: DataFrame | None = None
     exception: str | None = None
-=======
-    is_valid: bool = True
-    compare_df: DataFrame | None = None
 
 
 @dataclass
 class ReconcileProcessDuration:
     start_ts: str
-    end_ts: str | None
->>>>>>> da8d86ac
+    end_ts: str | None