from __future__ import annotations

from dataclasses import dataclass
from typing import TypeVar


@dataclass
class TransformRuleMapping:
    column_name: str
    transformation: str
    alias_name: str

    def get_column_expr_without_alias(self) -> str:
        if self.transformation:
            return f"{self.transformation}"
        return f"{self.column_name}"

<<<<<<< HEAD
    def get_column_expression_with_alias(self) -> str:
        return f"{self.get_column_expression_without_alias()} as {self.alias_name}"
=======
    def get_column_expr_with_alias(self) -> str:
        return f"{self.get_column_expr_without_alias()} as {self.alias_name}"
>>>>>>> 47533cab


@dataclass
class JdbcReaderOptions:
    number_partitions: int
    partition_column: str
    lower_bound: str
    upper_bound: str
    fetch_size: int = 100


@dataclass
class ColumnMapping:
    source_name: str
    target_name: str


@dataclass
class Transformation:
    column_name: str
    source: str
    target: str | None = None


@dataclass
class Thresholds:
    column_name: str
    lower_bound: str
    upper_bound: str
    type: str


@dataclass
class Filters:
    source: str = None
    target: str = None


@dataclass
class Table:
    source_name: str
    target_name: str
    join_columns: list[str] | None = None
    jdbc_reader_options: JdbcReaderOptions | None = None
    select_columns: list[str] | None = None
    drop_columns: list[str] | None = None
    column_mapping: list[ColumnMapping] | None = None
    transformations: list[Transformation] | None = None
    thresholds: list[Thresholds] | None = None
    filters: Filters | None = None

    Typ = TypeVar("Typ")

    def list_to_dict(self, cls: type[Typ], key: str) -> Typ:
        for _, value in self.__dict__.items():
            if isinstance(value, list):
                if all(isinstance(x, cls) for x in value):
                    return {getattr(v, key): v for v in value}
        return {}


@dataclass
class TableRecon:
    source_schema: str
    target_catalog: str
    target_schema: str
    tables: list[Table]
    source_catalog: str | None = None


@dataclass
class DatabaseConfig:
    source_schema: str
    target_catalog: str
    target_schema: str
    source_catalog: str | None = None


@dataclass
class Schema:
    column_name: str
    data_type: str<|MERGE_RESOLUTION|>--- conflicted
+++ resolved
@@ -15,13 +15,8 @@
             return f"{self.transformation}"
         return f"{self.column_name}"
 
-<<<<<<< HEAD
-    def get_column_expression_with_alias(self) -> str:
-        return f"{self.get_column_expression_without_alias()} as {self.alias_name}"
-=======
     def get_column_expr_with_alias(self) -> str:
         return f"{self.get_column_expr_without_alias()} as {self.alias_name}"
->>>>>>> 47533cab
 
 
 @dataclass
