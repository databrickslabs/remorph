--- conflicted
+++ resolved
@@ -1,6 +1,7 @@
 import logging
 import typing as t
 from collections.abc import Iterable
+from dataclasses import dataclass
 from pathlib import Path
 
 from sqlglot import expressions as exp, parse, transpile, Dialect
@@ -8,13 +9,8 @@
 from sqlglot.expressions import Expression
 from sqlglot.tokens import Token, TokenType
 
-<<<<<<< HEAD
 from databricks.labs.remorph.config import TranspileResult
-from databricks.labs.remorph.helpers.file_utils import refactor_hexadecimal_chars
-=======
-from databricks.labs.remorph.config import TranspilationResult
-from databricks.labs.remorph.helpers.string_utils import format_error_message, refactor_hexadecimal_chars
->>>>>>> b8e4142b
+from databricks.labs.remorph.helpers.string_utils import format_error_message
 from databricks.labs.remorph.transpiler.sqlglot import lca_utils
 from databricks.labs.remorph.transpiler.sqlglot.dialect_utils import get_dialect
 from databricks.labs.remorph.transpiler.sqlglot.dialect_utils import SQLGLOT_DIALECTS
@@ -24,10 +20,16 @@
 logger = logging.getLogger(__name__)
 
 
+@dataclass
 class ParsedExpression:
-    def __init__(self, expression: exp.Expression, original_sql: str):
-        self.parsed_expression = expression
-        self.original_sql = original_sql
+    original_sql: str
+    parsed_expression: Expression
+
+
+@dataclass
+class ParserProblem:
+    original_sql: str
+    parser_error: ParserError
 
 
 class SqlglotEngine(TranspileEngine):
@@ -36,78 +38,49 @@
     def supported_dialects(self) -> list[str]:
         return sorted(SQLGLOT_DIALECTS.keys())
 
-<<<<<<< HEAD
-    def transpile(self, source_dialect: str, target_dialect: str, source_code: str, file_path: Path) -> TranspileResult:
-        try:
-            transpiled_expressions = transpile(
-                source_code, read=source_dialect, write=target_dialect, pretty=True, error_level=None
-            )
-            transpiled_code = "\n".join(transpiled_expressions)
-            missing_sqls = list(filter(lambda x: x is None, transpiled_expressions))
-            sql_count = len(transpiled_expressions) - len(missing_sqls)
-            errors: list[ParserError] = (
-                []
-                if not missing_sqls
-                else [
-                    ParserError(
-                        file_path,
-                        f"Skipped {len(missing_sqls)} queries from file {file_path!s}. Check for unsupported operations related to STREAM, TASK, SESSION etc.",
-                    )
-                ]
-            )
-            return TranspileResult(transpiled_code, sql_count, errors)
-        except (ParseError, TokenError, UnsupportedError) as e:
-            error = ParserError(file_path, refactor_hexadecimal_chars(str(e)))
-            return TranspileResult("", 0, [error])
-=======
-    def __partial_transpile(
+    def _partial_transpile(
         self,
         read_dialect: Dialect,
         write_dialect: Dialect,
         source_code: str,
         file_path: Path,
-        error_list: list[ParserError],
-    ) -> tuple[list[str], list[ParserError]]:
-        transpiled_sql_statements = []
-        parsed_expressions, errors = self.safe_parse(statements=source_code, read_dialect=read_dialect)
+    ) -> tuple[list[str], list[ParserProblem]]:
+        transpiled_sqls: list[str] = []
+        parsed_expressions, problem_list = self.safe_parse(read_dialect, source_code, file_path)
         for parsed_expression in parsed_expressions:
-            if parsed_expression.parsed_expression is not None:
-                try:
-                    transpiled_sql = write_dialect.generate(parsed_expression.parsed_expression, pretty=True)
+            try:
+                transpiled_sql = write_dialect.generate(parsed_expression.parsed_expression, pretty=True)
+                # Checking if the transpiled SQL is a comment and raise an error
+                if transpiled_sql.startswith("--"):
+                    raise UnsupportedError("Unsupported SQL")
+                transpiled_sqls.append(transpiled_sql)
+            except ParseError as e:
+                error_msg = format_error_message("Parsing Error", e, parsed_expression.original_sql)
+                problem_list.append(ParserProblem(parsed_expression.original_sql, ParserError(file_path, error_msg)))
+            except UnsupportedError as e:
+                error_msg = format_error_message("Unsupported SQL Error", e, parsed_expression.original_sql)
+                problem_list.append(ParserProblem(parsed_expression.original_sql, ParserError(file_path, error_msg)))
+            except TokenError as e:
+                error_msg = format_error_message("Token Error", e, parsed_expression.original_sql)
+                problem_list.append(ParserProblem(parsed_expression.original_sql, ParserError(file_path, error_msg)))
+        return transpiled_sqls, problem_list
 
-                    # Checking if the transpiled SQL is a comment and raise an error
-                    if transpiled_sql.startswith("--"):
-                        raise UnsupportedError("Unsupported SQL")
-                    transpiled_sql_statements.append(transpiled_sql)
-                except ParseError as e:
-                    error_statement = format_error_message("Parsing Error", e, parsed_expression.original_sql)
-                    errors.append(error_statement)
-                except UnsupportedError as e:
-                    error_statement = format_error_message("Unsupported SQL Error", e, parsed_expression.original_sql)
-                    errors.append(error_statement)
-                except TokenError as e:
-                    error_statement = format_error_message("Token Error", e, parsed_expression.original_sql)
-                    errors.append(error_statement)
-        updated_error_list = self._handle_errors(errors, error_list, file_path, transpiled_sql_statements)
-        return transpiled_sql_statements, updated_error_list
-
-    def transpile(
-        self, source_dialect: str, target_dialect: str, source_code: str, file_path: Path, error_list: list[ParserError]
-    ) -> TranspilationResult:
+    def transpile(self, source_dialect: str, target_dialect: str, source_code: str, file_path: Path) -> TranspileResult:
         read_dialect = get_dialect(source_dialect)
         write_dialect = get_dialect(target_dialect)
         try:
-            transpiled_sql = transpile(
-                source_code, read=read_dialect, write=write_dialect, pretty=True, error_level=None
+            transpiled_expressions = transpile(
+                source_code, read=read_dialect, write=write_dialect, pretty=True, error_level=ErrorLevel.RAISE
             )
-            return TranspilationResult(transpiled_sql, error_list)
+            transpiled_code = "\n".join(transpiled_expressions)
+            return TranspileResult(transpiled_code, len(transpiled_expressions), [])
         except (ParseError, TokenError, UnsupportedError) as e:
             logger.error(f"Exception caught for file {file_path!s}: {e}")
-            transpiled_sql, _ = self.__partial_transpile(
-                read_dialect, write_dialect, source_code, file_path, error_list
+            transpiled_expressions, problems = self._partial_transpile(
+                read_dialect, write_dialect, source_code, file_path
             )
-            return TranspilationResult(transpiled_sql, error_list)
->>>>>>> b8e4142b
+            transpiled_code = "\n".join(transpiled_expressions)
+            return TranspileResult(transpiled_code, 1, [problem.parser_error for problem in problems])
 
     def parse(
         self, source_dialect: str, source_sql: str, file_path: Path
@@ -132,73 +105,64 @@
                     # TODO: fix possible issue where the file reference is lost (if we have a 'create')
                     for change in expr.find_all(exp.Create, exp.Insert, exp.Merge, bfs=False):
                         child = self._find_root_table(change)
-
                     for query in expr.find_all(exp.Select, exp.Join, exp.With, bfs=False):
                         table = self._find_root_table(query)
                         if table:
                             yield table, child
 
+    def safe_parse(
+        self, read_dialect: Dialect, source_code: str, file_path: Path
+    ) -> tuple[list[ParsedExpression], list[ParserProblem]]:
+        try:
+            tokens = read_dialect.tokenize(sql=source_code)
+            return self._safe_parse(read_dialect, tokens, file_path)
+        except TokenError as e:
+            error_msg = format_error_message("TOKEN ERROR", e, source_code)
+            return [], [ParserProblem(source_code, ParserError(file_path=file_path, error_msg=error_msg))]
+
+    def _safe_parse(
+        self, read_dialect: Dialect, all_tokens: list[Token], file_path: Path
+    ) -> tuple[list[ParsedExpression], list[ParserProblem]]:
+        chunks = self._make_chunks(all_tokens)
+        parsed_expressions: list[ParsedExpression] = []
+        problems: list[ParserProblem] = []
+        parser_opts = {"error_level": ErrorLevel.RAISE}
+        parser = read_dialect.parser(**parser_opts)
+        for sql, tokens in chunks:
+            try:
+                expressions = parser.parse(tokens)
+                expression = t.cast(Expression, expressions[0])
+                parsed_expressions.append(ParsedExpression(sql, expression))
+            except (ParseError, TokenError, UnsupportedError) as e:
+                error_msg = format_error_message("PARSING ERROR", e, sql)
+                problems.append(ParserProblem(sql, ParserError(file_path, error_msg)))
+            finally:
+                parser.reset()
+        return parsed_expressions, problems
+
     @staticmethod
-    def safe_parse(statements: str, read_dialect: Dialect) -> tuple[list[ParsedExpression], list[str]]:
-        errors = []
-        try:
-            tokens = read_dialect.tokenize(sql=statements)
-        except TokenError as e:
-            error_statement = format_error_message("TOKEN ERROR", e, statements)
-            errors.append(error_statement)
-            return [], errors
-
-        total = len(tokens)
-        chunks: list[list[Token]] = [[]]
-        original_sql_chunks: list[str] = []
-        current_sql_chunk = []
+    def _make_chunks(tokens: list[Token]) -> list[tuple[str, list[Token]]]:
+        chunks: list[tuple[str, list[Token]]] = []
+        current_chunk: list[Token] = []
         # Split tokens into chunks based on semicolons(or other separators)
         # Need to define the separator in Class Tokenizer
-        for i, token in enumerate(tokens):
-            current_sql_chunk.append(token.text)
+        for token in tokens:
+            current_chunk.append(token)
             if token.token_type in {TokenType.SEMICOLON}:
-                original_sql_chunks.append(" ".join(current_sql_chunk).strip())
-                current_sql_chunk = []
-                if i < total - 1:
-                    chunks.append([])
-            else:
-                chunks[-1].append(token)
-
-        if current_sql_chunk:
-            original_sql_chunks.append("".join(current_sql_chunk).strip())
-
-        parsed_expressions: list[ParsedExpression] = []
-        parser_opts = {"error_level": ErrorLevel.RAISE}
-        parser = read_dialect.parser(**parser_opts)
-        for i, tokens in enumerate(chunks, start=1):
-            original_sql = original_sql_chunks[i - 1]
-            try:
-                expression = t.cast(
-                    list[Expression],
-                    parser.parse(tokens),
-                )[0]
-
-                parsed_expressions.append(ParsedExpression(expression, original_sql))
-            except (ParseError, TokenError, UnsupportedError) as e:
-                error_statement = format_error_message("PARSING ERROR", e, original_sql)
-                errors.append(error_statement)
-            finally:
-                parser.reset()
-        return parsed_expressions, errors
+                original_sql = " ".join([token.text for token in current_chunk]).strip()
+                chunks.append((original_sql, current_chunk))
+                # reset
+                current_chunk = []
+        # don't forget the last chunk
+        if current_chunk:
+            original_sql = " ".join([token.text for token in current_chunk]).strip()
+            chunks.append((original_sql, current_chunk))
+        return chunks
 
     @staticmethod
     def _find_root_table(expression) -> str:
         table = expression.find(exp.Table, bfs=False)
         return table.name if table else ""
 
-    @staticmethod
-    def _handle_errors(
-        errors: list[str], error_list: list[ParserError], file_path: Path, sql_statements: list[str]
-    ) -> list[ParserError]:
-        for error in errors:
-            sql_statements.append(error)
-            error_list.append(ParserError(file_path, refactor_hexadecimal_chars(str(error))))
-        return error_list
-
     def check_for_unsupported_lca(self, source_dialect, source_code, file_path) -> ValidationError | None:
         return lca_utils.check_for_unsupported_lca(source_dialect, source_code, file_path)