--- conflicted
+++ resolved
@@ -99,11 +99,6 @@
                         yield self._find_root_table(select), child
 
     @staticmethod
-<<<<<<< HEAD
-    def _find_root_table(expression) -> str | None:
-        table = expression.find_all(exp.Table, bfs=False)
-        return table.name if table else None
-=======
     def safe_parse(statements: str, read_dialect: Dialect) -> tuple[list[ParsedExpression], list[str]]:
         errors = []
         try:
@@ -152,11 +147,9 @@
         return parsed_expressions, errors
 
     @staticmethod
-    def _find_root_tables(expression) -> str | None:
-        for table in expression.find_all(exp.Table, bfs=False):
-            return table.name
-        return None
->>>>>>> b3bd5cf2
+    def _find_root_table(expression) -> str | None:
+        table = expression.find_all(exp.Table, bfs=False)
+        return table.name if table else None
 
     @staticmethod
     def _handle_errors(
