import asyncio
<<<<<<< HEAD
=======
import datetime
>>>>>>> d14894d5
import logging
from pathlib import Path
<<<<<<< HEAD
from typing import Any
=======
from typing import cast
>>>>>>> d14894d5

from databricks.labs.remorph.__about__ import __version__
from databricks.labs.remorph.config import (
    TranspileConfig,
    TranspileResult,
    ValidationResult,
)
from databricks.labs.remorph.helpers import db_sql
from databricks.labs.remorph.helpers.execution_time import timeit
from databricks.labs.remorph.helpers.file_utils import (
    dir_walk,
    is_sql_file,
    make_dir,
)
from databricks.labs.remorph.reconcile.exception import InvalidInputException
from databricks.labs.remorph.transpiler.transpile_engine import TranspileEngine
from databricks.labs.remorph.transpiler.transpile_status import (
    TranspileStatus,
    TranspileError,
    ErrorKind,
    ErrorSeverity,
)
from databricks.labs.remorph.helpers.string_utils import remove_bom
from databricks.labs.remorph.helpers.validation import Validator
from databricks.labs.remorph.transpiler.sqlglot.sqlglot_engine import SqlglotEngine
from databricks.sdk import WorkspaceClient

logger = logging.getLogger(__name__)


async def _process_file(
    config: TranspileConfig,
    validator: Validator | None,
    transpiler: TranspileEngine,
    input_path: Path,
    output_path: Path,
) -> tuple[int, list[TranspileError]]:
    logger.info(f"started processing for the file ${input_path}")
    error_list: list[TranspileError] = []

    with input_path.open("r") as f:
        source_sql = remove_bom(f.read())

<<<<<<< HEAD
    transpile_result = await _transpile(
        transpiler, config.source_dialect, config.target_dialect, source_sql, input_path
=======
    transpile_result = asyncio.run(
        _transpile(transpiler, config.source_dialect, config.target_dialect, source_sql, input_path)
>>>>>>> d14894d5
    )
    error_list.extend(transpile_result.error_list)

    with output_path.open("w") as w:
        if validator:
            validation_result = _validation(validator, config, transpile_result.transpiled_code)
            w.write(validation_result.validated_sql)
            if validation_result.exception_msg is not None:
                error = TranspileError(
                    "VALIDATION_ERROR",
                    ErrorKind.VALIDATION,
                    ErrorSeverity.WARNING,
                    input_path,
                    validation_result.exception_msg,
                )
                error_list.append(error)
        else:
            w.write(transpile_result.transpiled_code)
            w.write("\n;\n")

    return transpile_result.success_count, error_list


async def _process_directory(
    config: TranspileConfig,
    validator: Validator | None,
    transpiler: TranspileEngine,
    root: Path,
    base_root: Path,
    files: list[Path],
) -> tuple[int, list[TranspileError]]:

    output_folder = config.output_folder
    output_folder_base = root / ("transpiled" if output_folder is None else base_root)
    make_dir(output_folder_base)

    counter = 0
    all_errors: list[TranspileError] = []

    for file in files:
        logger.info(f"Processing file :{file}")
        if not is_sql_file(file):
            continue

        output_file_name = output_folder_base / file.name
        success_count, error_list = await _process_file(config, validator, transpiler, file, output_file_name)
        counter = counter + success_count
        all_errors.extend(error_list)
<<<<<<< HEAD
=======

    return counter, all_errors
>>>>>>> d14894d5

    return counter, all_errors

<<<<<<< HEAD

async def _process_input_dir(config: TranspileConfig, validator: Validator | None, transpiler: TranspileEngine):
=======
def _process_input_dir(config: TranspileConfig, validator: Validator | None, transpiler: TranspileEngine):
>>>>>>> d14894d5
    error_list = []
    file_list = []
    counter = 0
    input_source = str(config.input_source)
    input_path = Path(input_source)
    for root, _, files in dir_walk(input_path):
        base_root = Path(str(root).replace(input_source, ""))
        folder = str(input_path.resolve().joinpath(base_root))
        msg = f"Processing for sqls under this folder: {folder}"
        logger.info(msg)
        file_list.extend(files)
<<<<<<< HEAD
        no_of_sqls, errors = await _process_directory(config, validator, transpiler, root, base_root, files)
=======
        no_of_sqls, errors = _process_directory(config, validator, transpiler, root, base_root, files)
>>>>>>> d14894d5
        counter = counter + no_of_sqls
        error_list.extend(errors)
    return TranspileStatus(file_list, counter, error_list)


async def _process_input_file(
    config: TranspileConfig, validator: Validator | None, transpiler: TranspileEngine
) -> TranspileStatus:
    if not is_sql_file(config.input_path):
        msg = f"{config.input_source} is not a SQL file."
        logger.warning(msg)
        # silently ignore non-sql files
        return TranspileStatus([], 0, [])
    msg = f"Processing sql from this file: {config.input_source}"
    logger.info(msg)
    if config.output_path is None:
        output_path = config.input_path.parent / "transpiled"
    else:
        output_path = config.output_path

    make_dir(output_path)
    output_file = output_path / config.input_path.name
<<<<<<< HEAD
    no_of_sqls, error_list = await _process_file(config, validator, transpiler, config.input_path, output_file)
=======
    no_of_sqls, error_list = _process_file(config, validator, transpiler, config.input_path, output_file)
>>>>>>> d14894d5
    return TranspileStatus([config.input_path], no_of_sqls, error_list)


@timeit
async def transpile(
    workspace_client: WorkspaceClient, engine: TranspileEngine, config: TranspileConfig
) -> tuple[list[dict[str, Any]], list[TranspileError]]:
    await engine.initialize(config)
    status, errors = await _do_transpile(workspace_client, engine, config)
    await engine.shutdown()
    return status, errors


async def _do_transpile(
    workspace_client: WorkspaceClient, engine: TranspileEngine, config: TranspileConfig
) -> tuple[list[dict[str, Any]], list[TranspileError]]:
    """
    [Experimental] Transpiles the SQL queries from one dialect to another.

    :param workspace_client: The WorkspaceClient object.
    :param engine: The TranspileEngine.
    :param config: The configuration for the morph operation.
    """
    if not config.input_source:
        logger.error("Input SQL path is not provided.")
        raise ValueError("Input SQL path is not provided.")

    status = []

    validator = None
    if not config.skip_validation:
        sql_backend = db_sql.get_sql_backend(workspace_client)
        logger.info(f"SQL Backend used for query validation: {type(sql_backend).__name__}")
        validator = Validator(sql_backend)
    if config.input_source is None:
        raise InvalidInputException("Missing input source!")
    if config.input_path.is_dir():
        result = await _process_input_dir(config, validator, engine)
    elif config.input_path.is_file():
        result = await _process_input_file(config, validator, engine)
    else:
        msg = f"{config.input_source} does not exist."
        logger.error(msg)
        raise FileNotFoundError(msg)

    if not config.skip_validation:
        logger.info(f"No of Sql Failed while Validating: {result.validation_error_count}")

<<<<<<< HEAD
    error_log_file = "None"
    if len(result.error_list) > 0:
        error_log_file = str(Path.cwd().joinpath(f"err_{os.getpid()}.lst"))
        with Path(error_log_file).open("a") as e:
=======
    error_log_path: Path | None = None
    if result.error_list:
        if config.error_path:
            error_log_path = config.error_path
        else:
            timestamp = datetime.datetime.now().strftime('%Y_%m_%d_%H_%M_%S_%f')
            error_log_path = Path.cwd().joinpath(f"transpile_errors_{timestamp}.lst")
        with cast(Path, error_log_path).open("a", encoding="utf-8") as e:
>>>>>>> d14894d5
            e.writelines(f"{err!s}\n" for err in result.error_list)

    status.append(
        {
            "total_files_processed": len(result.file_list),
            "total_queries_processed": result.no_of_transpiled_queries,
            "no_of_sql_failed_while_analysing": result.analysis_error_count,
            "no_of_sql_failed_while_parsing": result.parsing_error_count,
            "no_of_sql_failed_while_generating": result.generation_error_count,
            "no_of_sql_failed_while_validating": result.validation_error_count,
<<<<<<< HEAD
            "error_log_file": str(error_log_file),
=======
            "error_log_file": str(error_log_path),
>>>>>>> d14894d5
        }
    )
    return status, result.error_list


def verify_workspace_client(workspace_client: WorkspaceClient) -> WorkspaceClient:
    # pylint: disable=protected-access
    """
    [Private] Verifies and updates the workspace client configuration.

    TODO: In future refactor this function so it can be used for reconcile module without cross access.
    """
    product_info = workspace_client.config._product_info
    if product_info[0] != "remorph":
        product_info[0] = "remorph"
    if product_info[1] != __version__:
        product_info[1] = __version__
    return workspace_client


async def _transpile(
<<<<<<< HEAD
    engine: TranspileEngine, from_dialect: str, to_dialect: str, source_code: str, input_path: Path
) -> TranspileResult:
    return await engine.transpile(from_dialect, to_dialect, source_code, input_path)
=======
    transpiler: TranspileEngine, from_dialect: str, to_dialect: str, source_code: str, input_path: Path
) -> TranspileResult:
    return await transpiler.transpile(from_dialect, to_dialect, source_code, input_path)
>>>>>>> d14894d5


def _validation(
    validator: Validator,
    config: TranspileConfig,
    sql: str,
) -> ValidationResult:
    return validator.validate_format_result(config, sql)


@timeit
def transpile_sql(
    workspace_client: WorkspaceClient,
    config: TranspileConfig,
    source_sql: str,
) -> tuple[TranspileResult, ValidationResult | None]:
    """[Experimental] Transpile a single SQL query from one dialect to another."""
    ws_client: WorkspaceClient = verify_workspace_client(workspace_client)

    engine: TranspileEngine = SqlglotEngine()

    transpiler_result = asyncio.run(
        _transpile(engine, config.source_dialect, config.target_dialect, source_sql, Path("inline_sql"))
    )

    if config.skip_validation:
        return transpiler_result, None

    sql_backend = db_sql.get_sql_backend(ws_client)
    logger.info(f"SQL Backend used for query validation: {type(sql_backend).__name__}")
    validator = Validator(sql_backend)
    return transpiler_result, _validation(validator, config, transpiler_result.transpiled_code)


@timeit
def transpile_column_exp(
    workspace_client: WorkspaceClient,
    config: TranspileConfig,
    expressions: list[str],
) -> list[tuple[TranspileResult, ValidationResult | None]]:
    """[Experimental] Transpile a list of SQL expressions from one dialect to another."""
    config.skip_validation = True
    result = []
    for sql in expressions:
        result.append(transpile_sql(workspace_client, config, sql))
    return result<|MERGE_RESOLUTION|>--- conflicted
+++ resolved
@@ -1,15 +1,9 @@
 import asyncio
-<<<<<<< HEAD
-=======
 import datetime
->>>>>>> d14894d5
 import logging
 from pathlib import Path
-<<<<<<< HEAD
+from typing import cast
 from typing import Any
-=======
-from typing import cast
->>>>>>> d14894d5
 
 from databricks.labs.remorph.__about__ import __version__
 from databricks.labs.remorph.config import (
@@ -53,13 +47,8 @@
     with input_path.open("r") as f:
         source_sql = remove_bom(f.read())
 
-<<<<<<< HEAD
     transpile_result = await _transpile(
         transpiler, config.source_dialect, config.target_dialect, source_sql, input_path
-=======
-    transpile_result = asyncio.run(
-        _transpile(transpiler, config.source_dialect, config.target_dialect, source_sql, input_path)
->>>>>>> d14894d5
     )
     error_list.extend(transpile_result.error_list)
 
@@ -108,20 +97,11 @@
         success_count, error_list = await _process_file(config, validator, transpiler, file, output_file_name)
         counter = counter + success_count
         all_errors.extend(error_list)
-<<<<<<< HEAD
-=======
 
     return counter, all_errors
->>>>>>> d14894d5
-
-    return counter, all_errors
-
-<<<<<<< HEAD
+
 
 async def _process_input_dir(config: TranspileConfig, validator: Validator | None, transpiler: TranspileEngine):
-=======
-def _process_input_dir(config: TranspileConfig, validator: Validator | None, transpiler: TranspileEngine):
->>>>>>> d14894d5
     error_list = []
     file_list = []
     counter = 0
@@ -133,11 +113,7 @@
         msg = f"Processing for sqls under this folder: {folder}"
         logger.info(msg)
         file_list.extend(files)
-<<<<<<< HEAD
         no_of_sqls, errors = await _process_directory(config, validator, transpiler, root, base_root, files)
-=======
-        no_of_sqls, errors = _process_directory(config, validator, transpiler, root, base_root, files)
->>>>>>> d14894d5
         counter = counter + no_of_sqls
         error_list.extend(errors)
     return TranspileStatus(file_list, counter, error_list)
@@ -160,11 +136,7 @@
 
     make_dir(output_path)
     output_file = output_path / config.input_path.name
-<<<<<<< HEAD
     no_of_sqls, error_list = await _process_file(config, validator, transpiler, config.input_path, output_file)
-=======
-    no_of_sqls, error_list = _process_file(config, validator, transpiler, config.input_path, output_file)
->>>>>>> d14894d5
     return TranspileStatus([config.input_path], no_of_sqls, error_list)
 
 
@@ -213,12 +185,6 @@
     if not config.skip_validation:
         logger.info(f"No of Sql Failed while Validating: {result.validation_error_count}")
 
-<<<<<<< HEAD
-    error_log_file = "None"
-    if len(result.error_list) > 0:
-        error_log_file = str(Path.cwd().joinpath(f"err_{os.getpid()}.lst"))
-        with Path(error_log_file).open("a") as e:
-=======
     error_log_path: Path | None = None
     if result.error_list:
         if config.error_path:
@@ -227,7 +193,6 @@
             timestamp = datetime.datetime.now().strftime('%Y_%m_%d_%H_%M_%S_%f')
             error_log_path = Path.cwd().joinpath(f"transpile_errors_{timestamp}.lst")
         with cast(Path, error_log_path).open("a", encoding="utf-8") as e:
->>>>>>> d14894d5
             e.writelines(f"{err!s}\n" for err in result.error_list)
 
     status.append(
@@ -238,11 +203,7 @@
             "no_of_sql_failed_while_parsing": result.parsing_error_count,
             "no_of_sql_failed_while_generating": result.generation_error_count,
             "no_of_sql_failed_while_validating": result.validation_error_count,
-<<<<<<< HEAD
-            "error_log_file": str(error_log_file),
-=======
             "error_log_file": str(error_log_path),
->>>>>>> d14894d5
         }
     )
     return status, result.error_list
@@ -264,15 +225,9 @@
 
 
 async def _transpile(
-<<<<<<< HEAD
     engine: TranspileEngine, from_dialect: str, to_dialect: str, source_code: str, input_path: Path
 ) -> TranspileResult:
     return await engine.transpile(from_dialect, to_dialect, source_code, input_path)
-=======
-    transpiler: TranspileEngine, from_dialect: str, to_dialect: str, source_code: str, input_path: Path
-) -> TranspileResult:
-    return await transpiler.transpile(from_dialect, to_dialect, source_code, input_path)
->>>>>>> d14894d5
 
 
 def _validation(
