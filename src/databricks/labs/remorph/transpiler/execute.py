--- conflicted
+++ resolved
@@ -251,12 +251,8 @@
     config: MorphConfig,
     sql: str,
 ) -> tuple[TranspilationResult, ValidationResult | None]:
-<<<<<<< HEAD
-    ws_client: WorkspaceClient = _verify_workspace_client(workspace_client)
-=======
     """[Experimental] Transpile a single SQL query from one dialect to another."""
     workspace_client: WorkspaceClient = _verify_workspace_client(workspace_client)
->>>>>>> a5db1651
 
     read_dialect: Dialect = config.get_read_dialect()
     write_dialect: Dialect = config.get_write_dialect()
