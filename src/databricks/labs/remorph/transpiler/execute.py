import asyncio
import datetime
import logging
from pathlib import Path
from typing import cast, Any

from databricks.labs.remorph.__about__ import __version__
from databricks.labs.remorph.config import (
    TranspileConfig,
    TranspileResult,
    ValidationResult,
)
from databricks.labs.remorph.helpers import db_sql
from databricks.labs.remorph.helpers.execution_time import timeit
from databricks.labs.remorph.helpers.file_utils import (
    dir_walk,
    is_sql_file,
    make_dir,
)
from databricks.labs.remorph.transpiler.transpile_engine import TranspileEngine
from databricks.labs.remorph.transpiler.transpile_status import (
    TranspileStatus,
    TranspileError,
    ErrorKind,
    ErrorSeverity,
)
from databricks.labs.remorph.helpers.string_utils import remove_bom
from databricks.labs.remorph.helpers.validation import Validator
from databricks.labs.remorph.transpiler.sqlglot.sqlglot_engine import SqlglotEngine
from databricks.sdk import WorkspaceClient

logger = logging.getLogger(__name__)


async def _process_one_file(
    config: TranspileConfig,
    validator: Validator | None,
    transpiler: TranspileEngine,
    input_path: Path,
    output_path: Path,
) -> tuple[int, list[TranspileError]]:
    logger.debug(f"Started processing file: {input_path}")
    error_list: list[TranspileError] = []

    with input_path.open("r") as f:
        source_code = remove_bom(f.read())

    transpile_result = await _transpile(
<<<<<<< HEAD
        transpiler, cast(str, config.source_dialect), config.target_dialect, source_sql, input_path
=======
        transpiler, config.source_dialect, config.target_dialect, source_code, input_path
>>>>>>> 11b2522d
    )
    # Potentially expensive, only evaluate if debug is enabled
    if logger.isEnabledFor(logging.DEBUG):
        logger.debug(f"Finished transpiling file: {input_path} (result: {transpile_result})")

    error_list.extend(transpile_result.error_list)

    output_path.parent.mkdir(parents=True, exist_ok=True)

    with output_path.open("w") as w:
        if validator:
            logger.debug(f"Validating transpiled code for file: {input_path}")
            validation_result = _validation(validator, config, transpile_result.transpiled_code)
            # Potentially expensive, only evaluate if debug is enabled
            if logger.isEnabledFor(logging.DEBUG):
                msg = f"Finished validating transpiled code for file: {input_path} (result: {validation_result})"
                logger.debug(msg)
            w.write(validation_result.validated_sql)
            if validation_result.exception_msg is not None:
                error = TranspileError(
                    "VALIDATION_ERROR",
                    ErrorKind.VALIDATION,
                    ErrorSeverity.WARNING,
                    input_path,
                    validation_result.exception_msg,
                )
                error_list.append(error)
        else:
            w.write(transpile_result.transpiled_code)
            w.write("\n;\n")

    logger.info(f"Processed file: {input_path} (errors: {len(error_list)})")
    return transpile_result.success_count, error_list


async def _process_many_files(
    config: TranspileConfig,
    validator: Validator | None,
    transpiler: TranspileEngine,
    output_folder: Path,
    files: list[Path],
) -> tuple[int, list[TranspileError]]:

    counter = 0
    all_errors: list[TranspileError] = []

    logger.info(f"Processing folder: {files!s}")
    for file in files:
        logger.info(f"Processing file: {file}")
        if not is_sql_file(file) and not is_dbt_project_file(file):
            continue
        output_file_name = output_folder / file.name
        success_count, error_list = await _process_one_file(config, validator, transpiler, file, output_file_name)
        counter = counter + success_count
        all_errors.extend(error_list)
    logger.info(f"Processed folder: {files!s}")
    return counter, all_errors


def is_dbt_project_file(file: Path):
    # it's ok to hardcode the file name here, see https://docs.getdbt.com/reference/dbt_project.yml
    return file.name == "dbt_project.yml"


async def _process_input_dir(config: TranspileConfig, validator: Validator | None, transpiler: TranspileEngine):
    error_list = []
    file_list = []
    counter = 0
    input_path = config.input_path
    output_folder = config.output_path
    if output_folder is None:
        output_folder = input_path.parent / "transpiled"
    make_dir(output_folder)
    for source_dir, _, files in dir_walk(input_path):
        relative_path = cast(Path, source_dir).relative_to(input_path)
        transpiled_dir = output_folder / relative_path
        logger.info(f"Transpiling sql files from folder: {source_dir!s} into {transpiled_dir!s}")
        file_list.extend(files)
        no_of_sqls, errors = await _process_many_files(config, validator, transpiler, transpiled_dir, files)
        counter = counter + no_of_sqls
        error_list.extend(errors)
    return TranspileStatus(file_list, counter, error_list)


async def _process_input_file(
    config: TranspileConfig, validator: Validator | None, transpiler: TranspileEngine
) -> TranspileStatus:
    if not is_sql_file(config.input_path):
        msg = f"{config.input_source} is not a SQL file."
        logger.warning(msg)
        # silently ignore non-sql files
        return TranspileStatus([], 0, [])
    msg = f"Transpiling sql file: {config.input_path!s}"
    logger.info(msg)
    output_path = config.output_path
    if output_path is None:
        output_path = config.input_path.parent / "transpiled"
    make_dir(output_path)
    output_file = output_path / config.input_path.name
    no_of_sqls, error_list = await _process_one_file(config, validator, transpiler, config.input_path, output_file)
    return TranspileStatus([config.input_path], no_of_sqls, error_list)


async def transpile(
    workspace_client: WorkspaceClient, engine: TranspileEngine, config: TranspileConfig
) -> tuple[dict[str, Any], list[TranspileError]]:
    await engine.initialize(config)
    status, errors = await _do_transpile(workspace_client, engine, config)
    await engine.shutdown()
    logger.info("Done transpiling.")
    return status, errors


async def _do_transpile(
    workspace_client: WorkspaceClient, engine: TranspileEngine, config: TranspileConfig
) -> tuple[dict[str, Any], list[TranspileError]]:
    """
    [Experimental] Transpiles the SQL queries from one dialect to another.

    :param workspace_client: The WorkspaceClient object.
    :param engine: The TranspileEngine.
    :param config: The configuration for the morph operation.
    """
    if not config.input_source:
        logger.error("Input SQL path is not provided.")
        raise ValueError("Input SQL path is not provided.")

    validator = None
    if not config.skip_validation:
        sql_backend = db_sql.get_sql_backend(workspace_client)
        logger.info(f"SQL Backend used for query validation: {type(sql_backend).__name__}")
        validator = Validator(sql_backend)
    if config.input_source is None:
        raise ValueError("Missing input source!")
    if config.input_path.is_dir():
        logger.debug(f"Starting to process input directory: {config.input_path}")
        result = await _process_input_dir(config, validator, engine)
    elif config.input_path.is_file():
        logger.debug(f"Starting to process input file: {config.input_path}")
        result = await _process_input_file(config, validator, engine)
    else:
        msg = f"{config.input_source} does not exist."
        logger.error(msg)
        raise FileNotFoundError(msg)
    logger.info(f"Transpiler results: {result}")

    if not config.skip_validation:
        logger.info(f"SQL validation errors: {result.validation_error_count}")

    error_log_path: Path | None = None
    if result.error_list:
        if config.error_path:
            error_log_path = config.error_path
        else:
            timestamp = datetime.datetime.now().strftime('%Y_%m_%d_%H_%M_%S_%f')
            error_log_path = Path.cwd().joinpath(f"transpile_errors_{timestamp}.lst")
        with cast(Path, error_log_path).open("a", encoding="utf-8") as e:
            e.writelines(f"{err!s}\n" for err in result.error_list)

    status = {
        "total_files_processed": len(result.file_list),
        "total_queries_processed": result.no_of_transpiled_queries,
        "analysis_error_count": result.analysis_error_count,
        "parsing_error_count": result.parsing_error_count,
        "validation_error_count": result.validation_error_count,
        "generation_error_count": result.generation_error_count,
        "error_log_file": str(error_log_path),
    }

    return status, result.error_list


def verify_workspace_client(workspace_client: WorkspaceClient) -> WorkspaceClient:
    """
    [Private] Verifies and updates the workspace client configuration.

    TODO: In future refactor this function so it can be used for reconcile module without cross access.
    """

    # Using reflection to set right value for _product_info for telemetry
    product_info = getattr(workspace_client.config, '_product_info')
    if product_info[0] != "remorph":
        setattr(workspace_client.config, '_product_info', ('remorph', __version__))

    return workspace_client


async def _transpile(
    engine: TranspileEngine, from_dialect: str, to_dialect: str, source_code: str, input_path: Path
) -> TranspileResult:
    return await engine.transpile(from_dialect, to_dialect, source_code, input_path)


def _validation(
    validator: Validator,
    config: TranspileConfig,
    sql: str,
) -> ValidationResult:
    return validator.validate_format_result(config, sql)


@timeit
def transpile_sql(
    workspace_client: WorkspaceClient,
    config: TranspileConfig,
    source_sql: str,
) -> tuple[TranspileResult, ValidationResult | None]:
    """[Experimental] Transpile a single SQL query from one dialect to another."""
    ws_client: WorkspaceClient = verify_workspace_client(workspace_client)

    engine: TranspileEngine = SqlglotEngine()

    transpiler_result = asyncio.run(
        _transpile(engine, cast(str, config.source_dialect), config.target_dialect, source_sql, Path("inline_sql"))
    )

    if config.skip_validation:
        return transpiler_result, None

    sql_backend = db_sql.get_sql_backend(ws_client)
    logger.info(f"SQL Backend used for query validation: {type(sql_backend).__name__}")
    validator = Validator(sql_backend)
    return transpiler_result, _validation(validator, config, transpiler_result.transpiled_code)


@timeit
def transpile_column_exp(
    workspace_client: WorkspaceClient,
    config: TranspileConfig,
    expressions: list[str],
) -> list[tuple[TranspileResult, ValidationResult | None]]:
    """[Experimental] Transpile a list of SQL expressions from one dialect to another."""
    config.skip_validation = True
    result = []
    for sql in expressions:
        result.append(transpile_sql(workspace_client, config, sql))
    return result<|MERGE_RESOLUTION|>--- conflicted
+++ resolved
@@ -46,11 +46,7 @@
         source_code = remove_bom(f.read())
 
     transpile_result = await _transpile(
-<<<<<<< HEAD
-        transpiler, cast(str, config.source_dialect), config.target_dialect, source_sql, input_path
-=======
         transpiler, config.source_dialect, config.target_dialect, source_code, input_path
->>>>>>> 11b2522d
     )
     # Potentially expensive, only evaluate if debug is enabled
     if logger.isEnabledFor(logging.DEBUG):
