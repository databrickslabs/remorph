import logging
import os
from pathlib import Path

from sqlglot.dialects.dialect import Dialect

from databricks.labs.remorph.__about__ import __version__
from databricks.labs.remorph.config import (
    MorphConfig,
    TranspilationResult,
    ValidationResult,
)
from databricks.labs.remorph.helpers import db_sql
from databricks.labs.remorph.helpers.execution_time import timeit
from databricks.labs.remorph.helpers.file_utils import (
    dir_walk,
    is_sql_file,
    make_dir,
    remove_bom,
)
from databricks.labs.remorph.helpers.morph_status import (
    MorphStatus,
    ParserError,
    ValidationError,
)
from databricks.labs.remorph.helpers.validation import Validator
from databricks.labs.remorph.snow import lca_utils
from databricks.labs.remorph.snow.sql_transpiler import SqlglotEngine
from databricks.sdk import WorkspaceClient

# pylint: disable=unspecified-encoding

logger = logging.getLogger(__name__)


def _process_file(
    config: MorphConfig,
    validator: Validator | None,
    transpiler: SqlglotEngine,
    input_file: str | Path,
    output_file: str | Path,
):
    logger.info(f"started processing for the file ${input_file}")
    validate_error_list = []
    no_of_sqls = 0

    input_file = Path(input_file)
    output_file = Path(output_file)

    with input_file.open("r") as f:
        sql = remove_bom(f.read())

    lca_error = lca_utils.check_for_unsupported_lca(config.source, sql, str(input_file))

    if lca_error:
        validate_error_list.append(lca_error)

    write_dialect = config.get_write_dialect()

    transpiler_result: TranspilationResult = _parse(transpiler, write_dialect, sql, input_file, [])

    with output_file.open("w") as w:
        for output in transpiler_result.transpiled_sql:
            if output:
                no_of_sqls = no_of_sqls + 1
                if config.skip_validation:
                    w.write(output)
                    w.write("\n;\n")
                else:
<<<<<<< HEAD
                    if validator:
                        output_string, exception = validator.validate_format_result(config, output)
                        w.write(output_string)
                    if exception is not None:
                        validate_error_list.append(ValidationError(str(input_file), exception))
=======
                    validation_result: ValidationResult = _validation(validator, config, output)
                    w.write(validation_result.validated_sql)
                    if validation_result.exception_msg is not None:
                        validate_error_list.append(ValidationError(str(input_file), validation_result.exception_msg))
>>>>>>> bc7e560d
            else:
                warning_message = (
                    f"Skipped a query from file {input_file!s}. "
                    f"Check for unsupported operations related to STREAM, TASK, SESSION etc."
                )
                logger.warning(warning_message)

    return no_of_sqls, transpiler_result.parse_error_list, validate_error_list


def _process_directory(
    config: MorphConfig,
    validator: Validator | None,
    transpiler: SqlglotEngine,
    root: str | Path,
    base_root: str,
    files: list[str],
):
    output_folder = config.output_folder
    parse_error_list = []
    validate_error_list = []
    counter = 0

    root = Path(root)

    for file in files:
        logger.info(f"Processing file :{file}")
        if is_sql_file(file):
            if output_folder in {None, "None"}:
                output_folder_base = f"{root.name}/transpiled"
            else:
                output_folder_base = f'{str(output_folder).rstrip("/")}/{base_root}'

            output_file_name = Path(output_folder_base) / Path(file).name
            make_dir(output_folder_base)

            no_of_sqls, parse_error, validation_error = _process_file(
                config, validator, transpiler, file, output_file_name
            )
            counter = counter + no_of_sqls
            parse_error_list.extend(parse_error)
            validate_error_list.extend(validation_error)
        else:
            # Only SQL files are processed with extension .sql or .ddl
            pass

    return counter, parse_error_list, validate_error_list


<<<<<<< HEAD
def process_recursive_dirs(config: MorphConfig, validator: Validator | None, transpiler: SqlglotEngine):
    input_sql = Path(str(config.input_sql))
=======
def _process_recursive_dirs(config: MorphConfig, validator: Validator, transpiler: SqlglotEngine):
    input_sql = Path(config.input_sql)
>>>>>>> bc7e560d
    parse_error_list = []
    validate_error_list = []

    file_list = []
    counter = 0
    for root, _, files in dir_walk(input_sql):
        base_root = str(root).replace(str(input_sql), "")
        folder = str(input_sql.resolve().joinpath(base_root))
        msg = f"Processing for sqls under this folder: {folder}"
        logger.info(msg)
        file_list.extend(files)
        no_of_sqls, parse_error, validation_error = _process_directory(
            config, validator, transpiler, root, base_root, files
        )
        counter = counter + no_of_sqls
        parse_error_list.extend(parse_error)
        validate_error_list.extend(validation_error)

    error_log = parse_error_list + validate_error_list

    return MorphStatus(file_list, counter, len(parse_error_list), len(validate_error_list), error_log)


@timeit
def morph(workspace_client: WorkspaceClient, config: MorphConfig):
    """
    Transpiles the SQL queries from one dialect to another.

    :param config: The configuration for the morph operation.
    :param workspace_client: The WorkspaceClient object.
    """
    input_sql = Path(str(config.input_sql))
    status = []
    result = MorphStatus([], 0, 0, 0, [])

    read_dialect = config.get_read_dialect()
    transpiler = SqlglotEngine(read_dialect)
    validator = None
    if not config.skip_validation:
        validator = Validator(db_sql.get_sql_backend(workspace_client, config))

    if input_sql.is_file():
        if is_sql_file(input_sql):
            msg = f"Processing for sqls under this file: {input_sql}"
            logger.info(msg)
            if config.output_folder in {None, "None"}:
                output_folder = input_sql.parent / "transpiled"
            else:
                output_folder = Path(str(config.output_folder).rstrip("/"))

            make_dir(output_folder)
            output_file = output_folder / input_sql.name
            no_of_sqls, parse_error, validation_error = _process_file(
                config, validator, transpiler, input_sql, output_file
            )
            error_log = parse_error + validation_error
            result = MorphStatus([str(input_sql)], no_of_sqls, len(parse_error), len(validation_error), error_log)
        else:
            msg = f"{input_sql} is not a SQL file."
            logger.warning(msg)
    elif input_sql.is_dir():
        result = _process_recursive_dirs(config, validator, transpiler)
    else:
        msg = f"{input_sql} does not exist."
        logger.error(msg)
        raise FileNotFoundError(msg)

    error_list_count = result.parse_error_count + result.validate_error_count
    if not config.skip_validation:
        logger.info(f"No of Sql Failed while Validating: {result.validate_error_count}")

    error_log_file = "None"
    if error_list_count > 0:
        error_log_file = str(Path.cwd().joinpath(f"err_{os.getpid()}.lst"))
        if result.error_log_list:
            with Path(error_log_file).open("a") as e:
                e.writelines(f"{err}\n" for err in result.error_log_list)

    status.append(
        {
            "total_files_processed": len(result.file_list),
            "total_queries_processed": result.no_of_queries,
            "no_of_sql_failed_while_parsing": result.parse_error_count,
            "no_of_sql_failed_while_validating": result.validate_error_count,
            "error_log_file": str(error_log_file),
        }
    )
    return status


def _verify_workspace_client(workspace_client: WorkspaceClient) -> WorkspaceClient:
    # pylint: disable=protected-access
    if workspace_client.config._product != "remorph":
        workspace_client.config._product = "remorph"
    if workspace_client.config._product_version != __version__:
        workspace_client.config._product_version = __version__
    return workspace_client


def _parse(
    transpiler: SqlglotEngine, write_dialect: Dialect, sql: str, input_file: str | Path, error_list: list[ParserError]
) -> TranspilationResult:
    return transpiler.transpile(write_dialect, sql, str(input_file), error_list)


def _validation(validator: Validator, config: MorphConfig, sql: str) -> ValidationResult:
    return validator.validate_format_result(config, sql)


@timeit
def morph_sql(
    workspace_client: WorkspaceClient, config: MorphConfig, sql: str
) -> tuple[TranspilationResult, ValidationResult | None]:
    workspace_client: WorkspaceClient = _verify_workspace_client(workspace_client)

    read_dialect: Dialect = config.get_read_dialect()
    write_dialect: Dialect = config.get_write_dialect()
    transpiler: SqlglotEngine = SqlglotEngine(read_dialect)

    transpiler_result = _parse(transpiler, write_dialect, sql, "inline_sql", [])

    if not config.skip_validation:
        validator = Validator(db_sql.get_sql_backend(workspace_client, config))
        return transpiler_result, _validation(validator, config, transpiler_result.transpiled_sql[0])

    return transpiler_result, None


@timeit
def morph_column_exp(
    workspace_client: WorkspaceClient, config: MorphConfig, expressions: list[str]
) -> list[tuple[TranspilationResult, ValidationResult | None]]:
    config.skip_validation = True
    result = []
    for sql in expressions:
        result.append(morph_sql(workspace_client, config, sql))
    return result<|MERGE_RESOLUTION|>--- conflicted
+++ resolved
@@ -67,18 +67,10 @@
                     w.write(output)
                     w.write("\n;\n")
                 else:
-<<<<<<< HEAD
-                    if validator:
-                        output_string, exception = validator.validate_format_result(config, output)
-                        w.write(output_string)
-                    if exception is not None:
-                        validate_error_list.append(ValidationError(str(input_file), exception))
-=======
                     validation_result: ValidationResult = _validation(validator, config, output)
                     w.write(validation_result.validated_sql)
                     if validation_result.exception_msg is not None:
                         validate_error_list.append(ValidationError(str(input_file), validation_result.exception_msg))
->>>>>>> bc7e560d
             else:
                 warning_message = (
                     f"Skipped a query from file {input_file!s}. "
@@ -128,13 +120,8 @@
     return counter, parse_error_list, validate_error_list
 
 
-<<<<<<< HEAD
-def process_recursive_dirs(config: MorphConfig, validator: Validator | None, transpiler: SqlglotEngine):
+def _process_recursive_dirs(config: MorphConfig, validator: Validator | None, transpiler: SqlglotEngine):
     input_sql = Path(str(config.input_sql))
-=======
-def _process_recursive_dirs(config: MorphConfig, validator: Validator, transpiler: SqlglotEngine):
-    input_sql = Path(config.input_sql)
->>>>>>> bc7e560d
     parse_error_list = []
     validate_error_list = []
 
