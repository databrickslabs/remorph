import asyncio
import logging
import os
from pathlib import Path

from databricks.labs.remorph.__about__ import __version__
from databricks.labs.remorph.config import (
    TranspileConfig,
    TranspileResult,
    ValidationResult,
)
from databricks.labs.remorph.helpers import db_sql
from databricks.labs.remorph.helpers.execution_time import timeit
from databricks.labs.remorph.helpers.file_utils import (
    dir_walk,
    is_sql_file,
    make_dir,
)
from databricks.labs.remorph.reconcile.exception import InvalidInputException
from databricks.labs.remorph.transpiler.transpile_engine import TranspileEngine
from databricks.labs.remorph.transpiler.transpile_status import (
    TranspileStatus,
    TranspileError,
    ErrorKind,
    ErrorSeverity,
)
from databricks.labs.remorph.helpers.string_utils import remove_bom
from databricks.labs.remorph.helpers.validation import Validator
from databricks.labs.remorph.transpiler.sqlglot.sqlglot_engine import SqlglotEngine
from databricks.sdk import WorkspaceClient

# pylint: disable=unspecified-encoding

logger = logging.getLogger(__name__)


def _process_file(
    config: TranspileConfig,
    validator: Validator | None,
    transpiler: TranspileEngine,
    input_path: Path,
    output_path: Path,
) -> tuple[int, list[TranspileError]]:
    logger.info(f"started processing for the file ${input_path}")
    error_list: list[TranspileError] = []

    with input_path.open("r") as f:
        source_sql = remove_bom(f.read())

    dialect = config.source_dialect or ""
    transpile_result = asyncio.run(_transpile(transpiler, dialect, config.target_dialect, source_sql, input_path))
    error_list.extend(transpile_result.error_list)

    with output_path.open("w") as w:
        if validator:
            validation_result = _validation(validator, config, transpile_result.transpiled_code)
            w.write(validation_result.validated_sql)
            if validation_result.exception_msg is not None:
<<<<<<< HEAD
                error = TranspileError(
                    "VALIDATION_ERROR",
                    ErrorKind.VALIDATION,
                    ErrorSeverity.WARNING,
                    input_path,
                    validation_result.exception_msg,
                )
                error_list.append(error)
=======
                error_list.append(ValidationError(input_path, validation_result.exception_msg))
>>>>>>> 6d998827
        else:
            w.write(transpile_result.transpiled_code)
            w.write("\n;\n")

    return transpile_result.success_count, error_list


def _process_directory(
    config: TranspileConfig,
    validator: Validator | None,
    transpiler: TranspileEngine,
    root: Path,
    base_root: Path,
    files: list[Path],
) -> tuple[int, list[TranspileError]]:

    output_folder = config.output_folder
    output_folder_base = root / ("transpiled" if output_folder is None else base_root)
    make_dir(output_folder_base)

    counter = 0
    all_errors: list[TranspileError] = []

    for file in files:
        logger.info(f"Processing file :{file}")
        if not is_sql_file(file):
            continue

        output_file_name = output_folder_base / file.name
        success_count, error_list = _process_file(config, validator, transpiler, file, output_file_name)
        counter = counter + success_count
        all_errors.extend(error_list)

    return counter, all_errors


def _process_input_dir(config: TranspileConfig, validator: Validator | None, transpiler: TranspileEngine):
    error_list = []
    file_list = []
    counter = 0
    input_source = str(config.input_source)
    input_path = Path(input_source)
    for root, _, files in dir_walk(input_path):
        base_root = Path(str(root).replace(input_source, ""))
        folder = str(input_path.resolve().joinpath(base_root))
        msg = f"Processing for sqls under this folder: {folder}"
        logger.info(msg)
        file_list.extend(files)
        no_of_sqls, errors = _process_directory(config, validator, transpiler, root, base_root, files)
        counter = counter + no_of_sqls
        error_list.extend(errors)
    return TranspileStatus(file_list, counter, error_list)


def _process_input_file(
    config: TranspileConfig, validator: Validator | None, transpiler: TranspileEngine
) -> TranspileStatus:
    if not is_sql_file(config.input_path):
        msg = f"{config.input_source} is not a SQL file."
        logger.warning(msg)
        # silently ignore non-sql files
        return TranspileStatus([], 0, [])
    msg = f"Processing sql from this file: {config.input_source}"
    logger.info(msg)
    if config.output_path is None:
        output_path = config.input_path.parent / "transpiled"
    else:
        output_path = config.output_path

    make_dir(output_path)
    output_file = output_path / config.input_path.name
    no_of_sqls, error_list = _process_file(config, validator, transpiler, config.input_path, output_file)
    return TranspileStatus([config.input_path], no_of_sqls, error_list)


@timeit
def transpile(workspace_client: WorkspaceClient, engine: TranspileEngine, config: TranspileConfig):
    """
    [Experimental] Transpiles the SQL queries from one dialect to another.

    :param workspace_client: The WorkspaceClient object.
    :param engine: The TranspileEngine.
    :param config: The configuration for the morph operation.
    """
    if not config.input_source:
        logger.error("Input SQL path is not provided.")
        raise ValueError("Input SQL path is not provided.")

    status = []

    validator = None
    if not config.skip_validation:
        sql_backend = db_sql.get_sql_backend(workspace_client)
        logger.info(f"SQL Backend used for query validation: {type(sql_backend).__name__}")
        validator = Validator(sql_backend)
    if config.input_source is None:
        raise InvalidInputException("Missing input source!")
    if config.input_path.is_dir():
        result = _process_input_dir(config, validator, engine)
    elif config.input_path.is_file():
        result = _process_input_file(config, validator, engine)
    else:
        msg = f"{config.input_source} does not exist."
        logger.error(msg)
        raise FileNotFoundError(msg)

    if not config.skip_validation:
        logger.info(f"No of Sql Failed while Validating: {result.validation_error_count}")

    error_log_file = "None"
    if len(result.error_list) > 0:
        error_log_file = str(Path.cwd().joinpath(f"err_{os.getpid()}.lst"))
        with Path(error_log_file).open("a") as e:
            e.writelines(f"{err!s}\n" for err in result.error_list)

    status.append(
        {
            "total_files_processed": len(result.file_list),
            "total_queries_processed": result.no_of_transpiled_queries,
            "no_of_sql_failed_while_analysing": result.analysis_error_count,
            "no_of_sql_failed_while_parsing": result.parsing_error_count,
            "no_of_sql_failed_while_generating": result.generation_error_count,
            "no_of_sql_failed_while_validating": result.validation_error_count,
            "error_log_file": str(error_log_file),
        }
    )
    return status


def verify_workspace_client(workspace_client: WorkspaceClient) -> WorkspaceClient:
    # pylint: disable=protected-access
    """
    [Private] Verifies and updates the workspace client configuration.

    TODO: In future refactor this function so it can be used for reconcile module without cross access.
    """
    if workspace_client.config._product != "remorph":
        workspace_client.config._product = "remorph"
    if workspace_client.config._product_version != __version__:
        workspace_client.config._product_version = __version__
    return workspace_client


async def _transpile(
    transpiler: TranspileEngine, from_dialect: str, to_dialect: str, source_code: str, input_path: Path
) -> TranspileResult:
    return await transpiler.transpile(from_dialect, to_dialect, source_code, input_path)


def _validation(
    validator: Validator,
    config: TranspileConfig,
    sql: str,
) -> ValidationResult:
    return validator.validate_format_result(config, sql)


@timeit
def transpile_sql(
    workspace_client: WorkspaceClient,
    config: TranspileConfig,
    source_sql: str,
) -> tuple[TranspileResult, ValidationResult | None]:
    """[Experimental] Transpile a single SQL query from one dialect to another."""
    ws_client: WorkspaceClient = verify_workspace_client(workspace_client)

    engine: TranspileEngine = SqlglotEngine()

    dialect = config.source_dialect or ""
<<<<<<< HEAD
    transpiler_result = asyncio.run(_transpile(engine, dialect, config.target_dialect, source_sql, Path("inline_sql")))
=======
    transpiler_result = asyncio.run(
        _transpile(transpiler, dialect, config.target_dialect, source_sql, Path("inline_sql"))
    )
>>>>>>> 6d998827

    if config.skip_validation:
        return transpiler_result, None

    sql_backend = db_sql.get_sql_backend(ws_client)
    logger.info(f"SQL Backend used for query validation: {type(sql_backend).__name__}")
    validator = Validator(sql_backend)
    return transpiler_result, _validation(validator, config, transpiler_result.transpiled_code)


@timeit
def transpile_column_exp(
    workspace_client: WorkspaceClient,
    config: TranspileConfig,
    expressions: list[str],
) -> list[tuple[TranspileResult, ValidationResult | None]]:
    """[Experimental] Transpile a list of SQL expressions from one dialect to another."""
    config.skip_validation = True
    result = []
    for sql in expressions:
        result.append(transpile_sql(workspace_client, config, sql))
    return result<|MERGE_RESOLUTION|>--- conflicted
+++ resolved
@@ -47,8 +47,9 @@
     with input_path.open("r") as f:
         source_sql = remove_bom(f.read())
 
-    dialect = config.source_dialect or ""
-    transpile_result = asyncio.run(_transpile(transpiler, dialect, config.target_dialect, source_sql, input_path))
+    transpile_result = asyncio.run(
+        _transpile(transpiler, config.source_dialect, config.target_dialect, source_sql, input_path)
+    )
     error_list.extend(transpile_result.error_list)
 
     with output_path.open("w") as w:
@@ -56,7 +57,6 @@
             validation_result = _validation(validator, config, transpile_result.transpiled_code)
             w.write(validation_result.validated_sql)
             if validation_result.exception_msg is not None:
-<<<<<<< HEAD
                 error = TranspileError(
                     "VALIDATION_ERROR",
                     ErrorKind.VALIDATION,
@@ -65,9 +65,6 @@
                     validation_result.exception_msg,
                 )
                 error_list.append(error)
-=======
-                error_list.append(ValidationError(input_path, validation_result.exception_msg))
->>>>>>> 6d998827
         else:
             w.write(transpile_result.transpiled_code)
             w.write("\n;\n")
@@ -236,14 +233,9 @@
 
     engine: TranspileEngine = SqlglotEngine()
 
-    dialect = config.source_dialect or ""
-<<<<<<< HEAD
-    transpiler_result = asyncio.run(_transpile(engine, dialect, config.target_dialect, source_sql, Path("inline_sql")))
-=======
     transpiler_result = asyncio.run(
-        _transpile(transpiler, dialect, config.target_dialect, source_sql, Path("inline_sql"))
+        _transpile(engine, config.source_dialect, config.target_dialect, source_sql, Path("inline_sql"))
     )
->>>>>>> 6d998827
 
     if config.skip_validation:
         return transpiler_result, None
