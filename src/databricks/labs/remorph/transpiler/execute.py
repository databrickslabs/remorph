import logging
import os
from pathlib import Path

from databricks.labs.remorph.__about__ import __version__
from databricks.labs.remorph.config import (
    TranspileConfig,
    TranspilationResult,
    ValidationResult,
)
from databricks.labs.remorph.helpers import db_sql
from databricks.labs.remorph.helpers.execution_time import timeit
from databricks.labs.remorph.helpers.file_utils import (
    dir_walk,
    is_sql_file,
    make_dir,
    remove_bom,
)
from databricks.labs.remorph.reconcile.exception import InvalidInputException
from databricks.labs.remorph.transpiler.transpile_engine import TranspileEngine
from databricks.labs.remorph.transpiler.transpile_status import (
    TranspileStatus,
    ParserError,
    ValidationError,
)
from databricks.labs.remorph.helpers.validation import Validator
from databricks.labs.remorph.transpiler.sqlglot.sqlglot_engine import SqlglotEngine
from databricks.sdk import WorkspaceClient

# pylint: disable=unspecified-encoding

logger = logging.getLogger(__name__)


def _process_file(
    config: TranspileConfig,
    validator: Validator | None,
    transpiler: TranspileEngine,
    input_file: Path,
    output_file: Path,
):
    logger.info(f"started processing for the file ${input_file}")
    validate_error_list = []
    no_of_sqls = 0

    input_file = Path(input_file)
    output_file = Path(output_file)

    with input_file.open("r") as f:
<<<<<<< HEAD
        source_sql = remove_bom(f.read())
=======
        sql = remove_bom(f.read())

    lca_error = lca_utils.check_for_unsupported_lca(get_dialect(config.source_dialect.lower()), sql, str(input_file))
>>>>>>> cbe6807d

    lca_error = transpiler.check_for_unsupported_lca(config.source_dialect, source_sql, input_file)
    if lca_error:
        validate_error_list.append(lca_error)

    transpiler_result: TranspilationResult = _transpile(
        transpiler, config.source_dialect, config.target_dialect, source_sql, input_file, []
    )

    with output_file.open("w") as w:
        for output in transpiler_result.transpiled_sql:
            if output:
                no_of_sqls = no_of_sqls + 1
                if config.skip_validation:
                    w.write(output)
                    w.write("\n;\n")
                elif validator:
                    validation_result: ValidationResult = _validation(validator, config, output)
                    w.write(validation_result.validated_sql)
                    if validation_result.exception_msg is not None:
                        validate_error_list.append(ValidationError(input_file, validation_result.exception_msg))
            else:
                warning_message = (
                    f"Skipped a query from file {input_file!s}. "
                    f"Check for unsupported operations related to STREAM, TASK, SESSION etc."
                )
                logger.warning(warning_message)

    return no_of_sqls, transpiler_result.parse_error_list, validate_error_list


def _process_directory(
    config: TranspileConfig,
    validator: Validator | None,
    transpiler: TranspileEngine,
    root: Path,
    base_root: Path,
    files: list[Path],
):
    output_folder = config.output_folder
    output_folder_base = root / ("transpiled" if output_folder is None else base_root)
    make_dir(output_folder_base)

    parse_error_list = []
    validate_error_list = []
    counter = 0

    for file in files:
        logger.info(f"Processing file :{file}")
        if not is_sql_file(file):
            continue

        output_file_name = output_folder_base / file.name
        no_of_sqls, parse_error, validation_error = _process_file(config, validator, transpiler, file, output_file_name)
        counter = counter + no_of_sqls
        parse_error_list.extend(parse_error)
        validate_error_list.extend(validation_error)

    return counter, parse_error_list, validate_error_list


def _process_input_dir(config: TranspileConfig, validator: Validator | None, transpiler: TranspileEngine):
    parse_error_list = []
    validate_error_list = []

    file_list = []
    counter = 0
    input_source = str(config.input_source)
    input_path = Path(input_source)
    for root, _, files in dir_walk(input_path):
        base_root = Path(str(root).replace(input_source, ""))
        folder = str(input_path.resolve().joinpath(base_root))
        msg = f"Processing for sqls under this folder: {folder}"
        logger.info(msg)
        file_list.extend(files)
        no_of_sqls, parse_error, validation_error = _process_directory(
            config, validator, transpiler, root, base_root, files
        )
        counter = counter + no_of_sqls
        parse_error_list.extend(parse_error)
        validate_error_list.extend(validation_error)

    error_log = parse_error_list + validate_error_list

    return TranspileStatus(file_list, counter, len(parse_error_list), len(validate_error_list), error_log)


def _process_input_file(
    config: TranspileConfig, validator: Validator | None, transpiler: TranspileEngine
) -> TranspileStatus:
    if not is_sql_file(config.input_path):
        msg = f"{config.input_source} is not a SQL file."
        logger.warning(msg)
        # silently ignore non-sql files
        return TranspileStatus([], 0, 0, 0, [])
    msg = f"Processing sql from this file: {config.input_source}"
    logger.info(msg)
    if config.output_path is None:
        output_path = config.input_path.parent / "transpiled"
    else:
        output_path = config.output_path

    make_dir(output_path)
    output_file = output_path / config.input_path.name
    no_of_sqls, parse_error, validation_error = _process_file(
        config, validator, transpiler, config.input_path, output_file
    )
    error_log = parse_error + validation_error
    return TranspileStatus([config.input_path], no_of_sqls, len(parse_error), len(validation_error), error_log)


@timeit
def transpile(workspace_client: WorkspaceClient, config: TranspileConfig):
    """
    [Experimental] Transpiles the SQL queries from one dialect to another.

    :param config: The configuration for the morph operation.
    :param workspace_client: The WorkspaceClient object.
    """
<<<<<<< HEAD
=======
    if not config.input_source:
        logger.error("Input SQL path is not provided.")
        raise ValueError("Input SQL path is not provided.")

    input_sql = Path(config.input_source)
>>>>>>> cbe6807d
    status = []

    transpiler: TranspileEngine = SqlglotEngine()
    validator = None
    if not config.skip_validation:
        sql_backend = db_sql.get_sql_backend(workspace_client)
        logger.info(f"SQL Backend used for query validation: {type(sql_backend).__name__}")
        validator = Validator(sql_backend)
    if config.input_source is None:
        raise InvalidInputException("Missing input source!")
    if config.input_path.is_dir():
        result = _process_input_dir(config, validator, transpiler)
    elif config.input_path.is_file():
        result = _process_input_file(config, validator, transpiler)
    else:
        msg = f"{config.input_source} does not exist."
        logger.error(msg)
        raise FileNotFoundError(msg)

    error_list_count = result.parse_error_count + result.validate_error_count
    if not config.skip_validation:
        logger.info(f"No of Sql Failed while Validating: {result.validate_error_count}")

    error_log_file = "None"
    if error_list_count > 0:
        error_log_file = str(Path.cwd().joinpath(f"err_{os.getpid()}.lst"))
        if result.error_log_list:
            with Path(error_log_file).open("a") as e:
                e.writelines(f"{err!s}\n" for err in result.error_log_list)

    status.append(
        {
            "total_files_processed": len(result.file_list),
            "total_queries_processed": result.no_of_queries,
            "no_of_sql_failed_while_parsing": result.parse_error_count,
            "no_of_sql_failed_while_validating": result.validate_error_count,
            "error_log_file": str(error_log_file),
        }
    )
    return status


def verify_workspace_client(workspace_client: WorkspaceClient) -> WorkspaceClient:
    # pylint: disable=protected-access
    """
    [Private] Verifies and updates the workspace client configuration.

    TODO: In future refactor this function so it can be used for reconcile module without cross access.
    """
    if workspace_client.config._product != "remorph":
        workspace_client.config._product = "remorph"
    if workspace_client.config._product_version != __version__:
        workspace_client.config._product_version = __version__
    return workspace_client


def _transpile(
    transpiler: TranspileEngine,
    from_dialect: str,
    to_dialect: str,
    source_code: str,
    input_file: Path,
    error_list: list[ParserError],
) -> TranspilationResult:
    return transpiler.transpile(from_dialect, to_dialect, source_code, input_file, error_list)


def _validation(
    validator: Validator,
    config: TranspileConfig,
    sql: str,
) -> ValidationResult:
    return validator.validate_format_result(config, sql)


@timeit
def transpile_sql(
    workspace_client: WorkspaceClient,
    config: TranspileConfig,
    source_sql: str,
) -> tuple[TranspilationResult, ValidationResult | None]:
    """[Experimental] Transpile a single SQL query from one dialect to another."""
    ws_client: WorkspaceClient = verify_workspace_client(workspace_client)

    transpiler: TranspileEngine = SqlglotEngine()

    transpiler_result = _transpile(
        transpiler, config.source_dialect, config.target_dialect, source_sql, Path("inline_sql"), []
    )

    if not config.skip_validation:
        sql_backend = db_sql.get_sql_backend(ws_client)
        logger.info(f"SQL Backend used for query validation: {type(sql_backend).__name__}")
        validator = Validator(sql_backend)
        return transpiler_result, _validation(validator, config, transpiler_result.transpiled_sql[0])

    return transpiler_result, None


@timeit
def transpile_column_exp(
    workspace_client: WorkspaceClient,
    config: TranspileConfig,
    expressions: list[str],
) -> list[tuple[TranspilationResult, ValidationResult | None]]:
    """[Experimental] Transpile a list of SQL expressions from one dialect to another."""
    config.skip_validation = True
    result = []
    for sql in expressions:
        result.append(transpile_sql(workspace_client, config, sql))
    return result<|MERGE_RESOLUTION|>--- conflicted
+++ resolved
@@ -47,13 +47,7 @@
     output_file = Path(output_file)
 
     with input_file.open("r") as f:
-<<<<<<< HEAD
         source_sql = remove_bom(f.read())
-=======
-        sql = remove_bom(f.read())
-
-    lca_error = lca_utils.check_for_unsupported_lca(get_dialect(config.source_dialect.lower()), sql, str(input_file))
->>>>>>> cbe6807d
 
     lca_error = transpiler.check_for_unsupported_lca(config.source_dialect, source_sql, input_file)
     if lca_error:
@@ -173,14 +167,10 @@
     :param config: The configuration for the morph operation.
     :param workspace_client: The WorkspaceClient object.
     """
-<<<<<<< HEAD
-=======
     if not config.input_source:
         logger.error("Input SQL path is not provided.")
         raise ValueError("Input SQL path is not provided.")
 
-    input_sql = Path(config.input_source)
->>>>>>> cbe6807d
     status = []
 
     transpiler: TranspileEngine = SqlglotEngine()
