--- conflicted
+++ resolved
@@ -214,19 +214,12 @@
 
     TODO: In future refactor this function so it can be used for reconcile module without cross access.
     """
-<<<<<<< HEAD
-    # Using reflection to set right value for _product_info as dqx for telemetry
-    product_info = getattr(workspace_client.config, '_product_info')
-    if product_info[0] != "remorph":
-        setattr(workspace_client.config, '_product_info', ('remorph', __version__))
-=======
-
+    
     # Using reflection to set right value for _product_info for telemetry
     product_info = getattr(workspace_client.config, '_product_info')
     if product_info[0] != "remorph":
         setattr(workspace_client.config, '_product_info', ('remorph', __version__))
 
->>>>>>> 676c39cf
     return workspace_client
 
 
