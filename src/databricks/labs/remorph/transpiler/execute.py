--- conflicted
+++ resolved
@@ -1,15 +1,8 @@
-<<<<<<< HEAD
-import asyncio
-=======
 import datetime
->>>>>>> 8f8bec5b
 import logging
 from pathlib import Path
-<<<<<<< HEAD
 from typing import Any
-=======
 from typing import cast
->>>>>>> 8f8bec5b
 
 from databricks.labs.remorph.__about__ import __version__
 from databricks.labs.remorph.config import (
@@ -191,12 +184,6 @@
     if not config.skip_validation:
         logger.info(f"No of Sql Failed while Validating: {result.validation_error_count}")
 
-<<<<<<< HEAD
-    error_log_file = "None"
-    if len(result.error_list) > 0:
-        error_log_file = str(Path.cwd().joinpath(f"err_{os.getpid()}.lst"))
-        with Path(error_log_file).open("a") as e:
-=======
     error_log_path: Path | None = None
     if result.error_list:
         if config.error_path:
@@ -205,24 +192,15 @@
             timestamp = datetime.datetime.now().strftime('%Y_%m_%d_%H_%M_%S_%f')
             error_log_path = Path.cwd().joinpath(f"transpile_errors_{timestamp}.lst")
         with cast(Path, error_log_path).open("a", encoding="utf-8") as e:
->>>>>>> 8f8bec5b
             e.writelines(f"{err!s}\n" for err in result.error_list)
 
     status.append(
         {
             "total_files_processed": len(result.file_list),
             "total_queries_processed": result.no_of_transpiled_queries,
-<<<<<<< HEAD
-            "no_of_sql_failed_while_analysing": result.analysis_error_count,
-            "no_of_sql_failed_while_parsing": result.parsing_error_count,
-            "no_of_sql_failed_while_generating": result.generation_error_count,
-            "no_of_sql_failed_while_validating": result.validation_error_count,
-            "error_log_file": str(error_log_file),
-=======
             "no_of_sql_failed_while_parsing": result.parse_error_count,
             "no_of_sql_failed_while_validating": result.validate_error_count,
             "error_log_file": str(error_log_path),
->>>>>>> 8f8bec5b
         }
     )
     return status, result.error_list
