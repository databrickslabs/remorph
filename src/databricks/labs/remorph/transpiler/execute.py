<<<<<<< HEAD
import asyncio
=======
import datetime
>>>>>>> 2e47bde7
import logging
from pathlib import Path
from typing import cast

from databricks.labs.remorph.__about__ import __version__
from databricks.labs.remorph.config import (
    TranspileConfig,
    TranspileResult,
    ValidationResult,
)
from databricks.labs.remorph.helpers import db_sql
from databricks.labs.remorph.helpers.execution_time import timeit
from databricks.labs.remorph.helpers.file_utils import (
    dir_walk,
    is_sql_file,
    make_dir,
)
from databricks.labs.remorph.reconcile.exception import InvalidInputException
from databricks.labs.remorph.transpiler.transpile_engine import TranspileEngine
from databricks.labs.remorph.transpiler.transpile_status import (
    TranspileStatus,
    ValidationError,
    TranspileError,
    ParserError,
)
from databricks.labs.remorph.helpers.string_utils import remove_bom
from databricks.labs.remorph.helpers.validation import Validator
from databricks.labs.remorph.transpiler.sqlglot.sqlglot_engine import SqlglotEngine
from databricks.sdk import WorkspaceClient

logger = logging.getLogger(__name__)


def _process_file(
    config: TranspileConfig,
    validator: Validator | None,
    transpiler: TranspileEngine,
    input_path: Path,
    output_path: Path,
) -> tuple[int, list[TranspileError]]:
    logger.info(f"started processing for the file ${input_path}")
    error_list: list[TranspileError] = []

    with input_path.open("r") as f:
        source_sql = remove_bom(f.read())

    transpile_result = asyncio.run(
        _transpile(transpiler, config.source_dialect, config.target_dialect, source_sql, input_path)
    )
    error_list.extend(transpile_result.error_list)

    with output_path.open("w") as w:
        if validator:
            validation_result = _validation(validator, config, transpile_result.transpiled_code)
            w.write(validation_result.validated_sql)
            if validation_result.exception_msg is not None:
                error_list.append(ValidationError(input_path, validation_result.exception_msg))
        else:
            w.write(transpile_result.transpiled_code)
            w.write("\n;\n")

    return transpile_result.success_count, error_list


def _process_directory(
    config: TranspileConfig,
    validator: Validator | None,
    transpiler: TranspileEngine,
    root: Path,
    base_root: Path,
    files: list[Path],
):
    output_folder = config.output_folder
    output_folder_base = root / ("transpiled" if output_folder is None else base_root)
    make_dir(output_folder_base)

    parse_error_list: list[ParserError] = []
    validate_error_list: list[ValidationError] = []
    counter = 0

    for file in files:
        logger.info(f"Processing file :{file}")
        if not is_sql_file(file):
            continue

        output_file_name = output_folder_base / file.name
        success_count, error_list = _process_file(config, validator, transpiler, file, output_file_name)
        counter = counter + success_count
        parse_error_list.extend([error for error in error_list if isinstance(error, ParserError)])
        validate_error_list.extend([error for error in error_list if isinstance(error, ValidationError)])

    return counter, parse_error_list, validate_error_list


def _process_input_dir(config: TranspileConfig, validator: Validator | None, transpiler: TranspileEngine):
    parse_error_list = []
    validate_error_list = []

    file_list = []
    counter = 0
    input_source = str(config.input_source)
    input_path = Path(input_source)
    for root, _, files in dir_walk(input_path):
        base_root = Path(str(root).replace(input_source, ""))
        folder = str(input_path.resolve().joinpath(base_root))
        msg = f"Processing for sqls under this folder: {folder}"
        logger.info(msg)
        file_list.extend(files)
        no_of_sqls, parse_error, validation_error = _process_directory(
            config, validator, transpiler, root, base_root, files
        )
        counter = counter + no_of_sqls
        parse_error_list.extend(parse_error)
        validate_error_list.extend(validation_error)

    error_log = parse_error_list + validate_error_list

    return TranspileStatus(file_list, counter, len(parse_error_list), len(validate_error_list), error_log)


def _process_input_file(
    config: TranspileConfig, validator: Validator | None, transpiler: TranspileEngine
) -> TranspileStatus:
    if not is_sql_file(config.input_path):
        msg = f"{config.input_source} is not a SQL file."
        logger.warning(msg)
        # silently ignore non-sql files
        return TranspileStatus([], 0, 0, 0, [])
    msg = f"Processing sql from this file: {config.input_source}"
    logger.info(msg)
    if config.output_path is None:
        output_path = config.input_path.parent / "transpiled"
    else:
        output_path = config.output_path

    make_dir(output_path)
    output_file = output_path / config.input_path.name
    no_of_sqls, error_list = _process_file(config, validator, transpiler, config.input_path, output_file)
    parser_errors = [error for error in error_list if isinstance(error, ParserError)]
    validation_errors = [error for error in error_list if isinstance(error, ValidationError)]
    return TranspileStatus([config.input_path], no_of_sqls, len(parser_errors), len(validation_errors), error_list)


@timeit
def transpile(workspace_client: WorkspaceClient, engine: TranspileEngine, config: TranspileConfig):
    """
    [Experimental] Transpiles the SQL queries from one dialect to another.

    :param workspace_client: The WorkspaceClient object.
    :param engine: The TranspileEngine.
    :param config: The configuration for the morph operation.
    """
    if not config.input_source:
        logger.error("Input SQL path is not provided.")
        raise ValueError("Input SQL path is not provided.")

    status = []

    validator = None
    if not config.skip_validation:
        sql_backend = db_sql.get_sql_backend(workspace_client)
        logger.info(f"SQL Backend used for query validation: {type(sql_backend).__name__}")
        validator = Validator(sql_backend)
    if config.input_source is None:
        raise InvalidInputException("Missing input source!")
    if config.input_path.is_dir():
        result = _process_input_dir(config, validator, engine)
    elif config.input_path.is_file():
        result = _process_input_file(config, validator, engine)
    else:
        msg = f"{config.input_source} does not exist."
        logger.error(msg)
        raise FileNotFoundError(msg)

    if not config.skip_validation:
        logger.info(f"No of Sql Failed while Validating: {result.validate_error_count}")

    error_log_path: Path | None = None
    if result.error_list:
        if config.error_path:
            error_log_path = config.error_path
        else:
            timestamp = datetime.datetime.now().strftime('%Y_%m_%d_%H_%M_%S_%f')
            error_log_path = Path.cwd().joinpath(f"transpile_errors_{timestamp}.lst")
        with cast(Path, error_log_path).open("a", encoding="utf-8") as e:
            e.writelines(f"{err!s}\n" for err in result.error_list)

    status.append(
        {
            "total_files_processed": len(result.file_list),
            "total_queries_processed": result.no_of_transpiled_queries,
            "no_of_sql_failed_while_parsing": result.parse_error_count,
            "no_of_sql_failed_while_validating": result.validate_error_count,
            "error_log_file": str(error_log_path),
        }
    )
    return status


def verify_workspace_client(workspace_client: WorkspaceClient) -> WorkspaceClient:
    # pylint: disable=protected-access
    """
    [Private] Verifies and updates the workspace client configuration.

    TODO: In future refactor this function so it can be used for reconcile module without cross access.
    """
    if workspace_client.config._product != "remorph":
        workspace_client.config._product = "remorph"
    if workspace_client.config._product_version != __version__:
        workspace_client.config._product_version = __version__
    return workspace_client


async def _transpile(
    transpiler: TranspileEngine, from_dialect: str, to_dialect: str, source_code: str, input_path: Path
) -> TranspileResult:
    return await transpiler.transpile(from_dialect, to_dialect, source_code, input_path)


def _validation(
    validator: Validator,
    config: TranspileConfig,
    sql: str,
) -> ValidationResult:
    return validator.validate_format_result(config, sql)


@timeit
def transpile_sql(
    workspace_client: WorkspaceClient,
    config: TranspileConfig,
    source_sql: str,
) -> tuple[TranspileResult, ValidationResult | None]:
    """[Experimental] Transpile a single SQL query from one dialect to another."""
    ws_client: WorkspaceClient = verify_workspace_client(workspace_client)

    transpiler: TranspileEngine = SqlglotEngine()

    transpiler_result = asyncio.run(
        _transpile(transpiler, config.source_dialect, config.target_dialect, source_sql, Path("inline_sql"))
    )

    if config.skip_validation:
        return transpiler_result, None

    sql_backend = db_sql.get_sql_backend(ws_client)
    logger.info(f"SQL Backend used for query validation: {type(sql_backend).__name__}")
    validator = Validator(sql_backend)
    return transpiler_result, _validation(validator, config, transpiler_result.transpiled_code)


@timeit
def transpile_column_exp(
    workspace_client: WorkspaceClient,
    config: TranspileConfig,
    expressions: list[str],
) -> list[tuple[TranspileResult, ValidationResult | None]]:
    """[Experimental] Transpile a list of SQL expressions from one dialect to another."""
    config.skip_validation = True
    result = []
    for sql in expressions:
        result.append(transpile_sql(workspace_client, config, sql))
    return result<|MERGE_RESOLUTION|>--- conflicted
+++ resolved
@@ -1,8 +1,5 @@
-<<<<<<< HEAD
+import datetime
 import asyncio
-=======
-import datetime
->>>>>>> 2e47bde7
 import logging
 from pathlib import Path
 from typing import cast
