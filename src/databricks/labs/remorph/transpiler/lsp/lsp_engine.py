from __future__ import annotations

import abc
import asyncio
import logging
import os
from collections.abc import Callable, Sequence
from copy import deepcopy
from dataclasses import dataclass
from pathlib import Path
from typing import Any, Literal

import attrs
import yaml

# see https://github.com/databrickslabs/remorph/issues/1378
# pylint: disable=import-private-name
from lsprotocol.types import (
    InitializeParams,
    ClientCapabilities,
    InitializeResult,
    CLIENT_REGISTER_CAPABILITY,
    RegistrationParams,
    Registration,
    TextEdit,
    Diagnostic,
    DidOpenTextDocumentParams,
    TextDocumentItem,
    DidCloseTextDocumentParams,
    TextDocumentIdentifier,
    METHOD_TO_TYPES,
    LanguageKind,
    _SPECIAL_PROPERTIES,
)
from pygls.lsp.client import BaseLanguageClient
from pygls.exceptions import FeatureRequestError

from databricks.labs.blueprint.wheels import ProductInfo

from databricks.labs.remorph.config import TranspileConfig, TranspileResult
from databricks.labs.remorph.errors.exceptions import IllegalStateException
from databricks.labs.remorph.transpiler.transpile_engine import TranspileEngine
from databricks.labs.remorph.transpiler.transpile_status import TranspileError

logger = logging.getLogger(__name__)

logger = logging.getLogger(__name__)


@dataclass
class _LSPRemorphConfigV1:
    dialects: list[str]
    env_vars: dict[str, str]
    command_line: list[str]

    @classmethod
    def parse(cls, data: dict[str, Any]) -> _LSPRemorphConfigV1:
        version = data.get("version", 0)
        if version != 1:
            raise ValueError(f"Unsupported transpiler config version: {version}")
        dialects = data.get("dialects", [])
        if len(dialects) == 0:
            raise ValueError("Missing dialects entry")
        env_list = data.get("environment", [])
        env_vars: dict[str, str] = {}
        for env_var in env_list:
            env_vars = env_vars | env_var
        command_line = data.get("command_line", [])
        if len(command_line) == 0:
            raise ValueError("Missing command_line entry")
        return _LSPRemorphConfigV1(dialects, env_vars, command_line)


def lsp_feature(
    name: str,
    options: Any | None = None,
):
    def wrapped(func: Callable):
        _LSP_FEATURES.append((name, options, func))
        return func

    return wrapped


_LSP_FEATURES: list[tuple[str, Any | None, Callable]] = []

# the below code also exists in lsp_server.py
# it will be factorized as part of https://github.com/databrickslabs/remorph/issues/1304
TRANSPILE_TO_DATABRICKS_METHOD = "document/transpileToDatabricks"


@attrs.define
class TranspileDocumentParams:
    uri: str = attrs.field()
    language_id: LanguageKind | str = attrs.field()


@attrs.define
class TranspileDocumentRequest:
    # 'id' is mandated by LSP
    # pylint: disable=invalid-name
    id: int | str = attrs.field()
    params: TranspileDocumentParams = attrs.field()
    method: Literal["document/transpileToDatabricks"] = "document/transpileToDatabricks"
    jsonrpc: str = attrs.field(default="2.0")


@attrs.define
class TranspileDocumentResult:
    uri: str = attrs.field()
    changes: Sequence[TextEdit] = attrs.field()
    diagnostics: Sequence[Diagnostic] = attrs.field()


@attrs.define
class TranspileDocumentResponse:
    # 'id' is mandated by LSP
    # pylint: disable=invalid-name
    id: int | str = attrs.field()
    result: TranspileDocumentResult = attrs.field()
    jsonrpc: str = attrs.field(default="2.0")


_SPECIAL_PROPERTIES.extend(
    [f"{TranspileDocumentRequest.__name__}.method", f"{TranspileDocumentRequest.__name__}.jsonrpc"]
)
METHOD_TO_TYPES[TRANSPILE_TO_DATABRICKS_METHOD] = (
    TranspileDocumentRequest,
    TranspileDocumentResponse,
    TranspileDocumentParams,
    None,
)


# subclass BaseLanguageClient so we can override stuff when required
class _LanguageClient(BaseLanguageClient):

    def __init__(self):
        version = ProductInfo.from_class(type(self)).version()
        super().__init__("Remorph", version)
        self._transpile_to_databricks_capability: Registration | None = None
        self._register_lsp_features()

    @property
    def is_alive(self):
        return self._server and self._server.returncode is None

    @property
    def transpile_to_databricks_capability(self):
        return self._transpile_to_databricks_capability

    @lsp_feature(CLIENT_REGISTER_CAPABILITY)
    def register_capabilities(self, params: RegistrationParams) -> None:
        for registration in params.registrations:
            if registration.method == TRANSPILE_TO_DATABRICKS_METHOD:
                logger.debug(f"Registered capability: {registration.method}")
                self._transpile_to_databricks_capability = registration
                continue
            logger.debug(f"Unknown capability: {registration.method}")

    async def transpile_document_async(self, params: TranspileDocumentParams) -> TranspileDocumentResult:
        if self.stopped:
            raise RuntimeError("Client has been stopped.")
        await self._await_for_transpile_capability()
        return await self.protocol.send_request_async(TRANSPILE_TO_DATABRICKS_METHOD, params)

    async def _await_for_transpile_capability(self):
        for _ in range(1, 10):
            if self.transpile_to_databricks_capability:
                return
            await asyncio.sleep(0.1)
        if not self.transpile_to_databricks_capability:
            raise FeatureRequestError(f"LSP server did not register its {TRANSPILE_TO_DATABRICKS_METHOD} capability")

    # can't use @client.feature because it requires a global instance
    def _register_lsp_features(self):
        for name, options, func in _LSP_FEATURES:
            decorator = self.protocol.fm.feature(name, options)
            wrapper = self._wrapper_for_lsp_feature(func)
            decorator(wrapper)

    def _wrapper_for_lsp_feature(self, func):
        def wrapper(params):
            return func(self, params)

        return wrapper


class ChangeManager(abc.ABC):

    @classmethod
<<<<<<< HEAD
    def apply(cls, source_code: str, changes: Sequence[TextEdit]) -> str:
        lines = source_code.split("\n")
        for change in changes:
            lines = cls._apply(lines, change)
        return "\n".join(lines)
=======
    def apply(cls, source_code: str, file_path: Path, changes: Sequence[TextEdit]) -> TranspileResult:
        if not changes:
            return TranspileResult(source_code, 1, [])
        try:
            lines = source_code.split("\n")
            for change in changes:
                lines = cls._apply(lines, change)
            transpiled_code = "\n".join(lines)
            return TranspileResult(transpiled_code, 1, [])
        except IndexError as e:
            logger.error("Failed to apply changes", exc_info=e)
            return TranspileResult(
                source_code, 1, [TranspileError(file_path, "Internal error, failed to apply changes")]
            )
>>>>>>> bfd00de8

    @classmethod
    def _apply(cls, lines: list[str], change: TextEdit) -> list[str]:
        new_lines = change.new_text.split("\n")
<<<<<<< HEAD
        # special case where change covers the entire source code
        if (
            change.range.start.line <= 0
            and change.range.start.character <= 0
            and change.range.end.line >= len(lines) - 1
            and change.range.end.character >= len(lines[-1])
        ):
            return new_lines
        result: list[str] = []
        # keep lines before
        if change.range.start.line > 0:
            result.extend(lines[0 : change.range.start.line])
=======
        if cls._is_full_document_change(lines, change):
            return new_lines
        # keep lines before
        result: list[str] = [] if change.range.start.line <= 0 else lines[0 : change.range.start.line]
>>>>>>> bfd00de8
        # special case where change covers full lines
        if change.range.start.character <= 0 and change.range.end.character >= len(lines[change.range.end.line]):
            pass
        # special case where change is within 1 line
        elif change.range.start.line == change.range.end.line:
            old_line = lines[change.range.start.line]
            if change.range.start.character > 0:
                new_lines[0] = old_line[0 : change.range.start.character] + new_lines[0]
            if change.range.end.character < len(old_line):
                new_lines[-1] += old_line[change.range.end.character :]
        else:
            if change.range.start.character > 0:
                old_line = lines[change.range.start.line]
                new_lines[0] = old_line[0 : change.range.start.character] + new_lines[0]
            if change.range.end.character < len(lines[change.range.end.line]):
                old_line = lines[change.range.end.line]
                new_lines[-1] += old_line[change.range.end.character :]
        result.extend(new_lines)
        # keep lines after
        if change.range.end.line < len(lines) - 1:
            result.extend(lines[change.range.end.line + 1 :])
        return result

<<<<<<< HEAD
=======
    @classmethod
    def _is_full_document_change(cls, lines: list[str], change: TextEdit) -> bool:
        return (
            change.range.start.line <= 0
            and change.range.start.character <= 0
            and change.range.end.line >= len(lines) - 1
            and change.range.end.character >= len(lines[-1])
        )

>>>>>>> bfd00de8

class LSPEngine(TranspileEngine):

    @classmethod
    def from_config_path(cls, config_path: Path) -> LSPEngine:
        config, custom = cls._load_config(config_path)
        return LSPEngine(config_path.parent, config, custom)

    @classmethod
    def _load_config(cls, config_path: Path) -> tuple[_LSPRemorphConfigV1, dict[str, Any]]:
        yaml_text = config_path.read_text()
        data = yaml.safe_load(yaml_text)
        if not isinstance(data, dict):
            raise ValueError(f"Invalid transpiler config, expecting a dict, got a {type(data).__name__}")
        remorph = data.get("remorph", None)
        if not isinstance(remorph, dict):
            raise ValueError(f"Invalid transpiler config, expecting a 'remorph' dict entry, got {remorph}")
        config = _LSPRemorphConfigV1.parse(remorph)
        return config, data.get("custom", {})

    def __init__(self, workdir: Path, config: _LSPRemorphConfigV1, custom: dict[str, Any]):
        self._workdir = workdir
        self._config = config
        self._custom = custom
        self._client = _LanguageClient()
        self._init_response: InitializeResult | None = None

    @property
    def supported_dialects(self) -> list[str]:
        return self._config.dialects

    @property
    def server_has_transpile_capability(self) -> bool:
        return self._client.transpile_to_databricks_capability is not None

    async def initialize(self, config: TranspileConfig) -> None:
        if self.is_alive:
            raise IllegalStateException("LSP engine is already initialized")
        cwd = os.getcwd()
        try:
            os.chdir(self._workdir)
            await self._do_initialize(config)
        # it is good practice to catch broad exceptions raised by launching a child process
        except Exception as e:  # pylint: disable=broad-exception-caught
            logger.error("LSP initialization failed", exc_info=e)
            os.chdir(cwd)

    async def _do_initialize(self, config: TranspileConfig) -> None:
        executable = self._config.command_line[0]
        env = deepcopy(os.environ)
        for name, value in self._config.env_vars.items():
            env[name] = value
        args = self._config.command_line[1:]
        await self._client.start_io(executable, env=env, *args)
        input_path = config.input_path
        root_path = input_path if input_path.is_dir() else input_path.parent
        params = InitializeParams(
            capabilities=self._client_capabilities(),
            root_path=str(root_path),
            initialization_options=self._initialization_options(config),
        )
        self._init_response = await self._client.initialize_async(params)

    def _client_capabilities(self):
        return ClientCapabilities()  # TODO do we need to refine this ?

    def _initialization_options(self, config: TranspileConfig):
        return {
            "remorph": {
                "source-dialect": config.source_dialect,
            },
            "custom": self._custom,
        }

    async def shutdown(self):
        await self._client.shutdown_async(None)
        self._client.exit(None)
        await self._client.stop()

    @property
    def is_alive(self):
        return self._client.is_alive

    async def transpile(
        self, source_dialect: str, target_dialect: str, source_code: str, file_path: Path
    ) -> TranspileResult:
        self.open_document(file_path, source_code=source_code)
        response = await self.transpile_document(file_path)
        self.close_document(file_path)
<<<<<<< HEAD
        transpiled_code = ChangeManager.apply(source_code, response.changes)
        return TranspileResult(transpiled_code, 1, [])
=======
        return ChangeManager.apply(source_code, file_path, response.changes)
>>>>>>> bfd00de8

    def open_document(self, file_path: Path, encoding="utf-8", source_code: str | None = None) -> None:
        if source_code is None:
            source_code = file_path.read_text(encoding)
        text_document = TextDocumentItem(
            uri=file_path.as_uri(), language_id=LanguageKind.Sql, version=1, text=source_code
        )
        params = DidOpenTextDocumentParams(text_document)
        self._client.text_document_did_open(params)

    def close_document(self, file_path: Path) -> None:
        text_document = TextDocumentIdentifier(uri=file_path.as_uri())
        params = DidCloseTextDocumentParams(text_document)
        self._client.text_document_did_close(params)

    async def transpile_document(self, file_path: Path) -> TranspileDocumentResult:
        params = TranspileDocumentParams(uri=file_path.as_uri(), language_id=LanguageKind.Sql)
        result = await self._client.transpile_document_async(params)
        return result<|MERGE_RESOLUTION|>--- conflicted
+++ resolved
@@ -40,7 +40,7 @@
 from databricks.labs.remorph.config import TranspileConfig, TranspileResult
 from databricks.labs.remorph.errors.exceptions import IllegalStateException
 from databricks.labs.remorph.transpiler.transpile_engine import TranspileEngine
-from databricks.labs.remorph.transpiler.transpile_status import TranspileError
+from databricks.labs.remorph.transpiler.transpile_status import TranspileError, ErrorSeverity, ErrorKind
 
 logger = logging.getLogger(__name__)
 
@@ -189,13 +189,6 @@
 class ChangeManager(abc.ABC):
 
     @classmethod
-<<<<<<< HEAD
-    def apply(cls, source_code: str, changes: Sequence[TextEdit]) -> str:
-        lines = source_code.split("\n")
-        for change in changes:
-            lines = cls._apply(lines, change)
-        return "\n".join(lines)
-=======
     def apply(cls, source_code: str, file_path: Path, changes: Sequence[TextEdit]) -> TranspileResult:
         if not changes:
             return TranspileResult(source_code, 1, [])
@@ -207,33 +200,22 @@
             return TranspileResult(transpiled_code, 1, [])
         except IndexError as e:
             logger.error("Failed to apply changes", exc_info=e)
-            return TranspileResult(
-                source_code, 1, [TranspileError(file_path, "Internal error, failed to apply changes")]
+            error = TranspileError(
+                code="INTERNAL_ERROR",
+                kind=ErrorKind.INTERNAL,
+                severity=ErrorSeverity.ERROR,
+                path=file_path,
+                message="Internal error, failed to apply changes",
             )
->>>>>>> bfd00de8
+            return TranspileResult(source_code, 1, [error])
 
     @classmethod
     def _apply(cls, lines: list[str], change: TextEdit) -> list[str]:
         new_lines = change.new_text.split("\n")
-<<<<<<< HEAD
-        # special case where change covers the entire source code
-        if (
-            change.range.start.line <= 0
-            and change.range.start.character <= 0
-            and change.range.end.line >= len(lines) - 1
-            and change.range.end.character >= len(lines[-1])
-        ):
-            return new_lines
-        result: list[str] = []
-        # keep lines before
-        if change.range.start.line > 0:
-            result.extend(lines[0 : change.range.start.line])
-=======
         if cls._is_full_document_change(lines, change):
             return new_lines
         # keep lines before
         result: list[str] = [] if change.range.start.line <= 0 else lines[0 : change.range.start.line]
->>>>>>> bfd00de8
         # special case where change covers full lines
         if change.range.start.character <= 0 and change.range.end.character >= len(lines[change.range.end.line]):
             pass
@@ -257,8 +239,6 @@
             result.extend(lines[change.range.end.line + 1 :])
         return result
 
-<<<<<<< HEAD
-=======
     @classmethod
     def _is_full_document_change(cls, lines: list[str], change: TextEdit) -> bool:
         return (
@@ -268,7 +248,6 @@
             and change.range.end.character >= len(lines[-1])
         )
 
->>>>>>> bfd00de8
 
 class LSPEngine(TranspileEngine):
 
@@ -358,12 +337,7 @@
         self.open_document(file_path, source_code=source_code)
         response = await self.transpile_document(file_path)
         self.close_document(file_path)
-<<<<<<< HEAD
-        transpiled_code = ChangeManager.apply(source_code, response.changes)
-        return TranspileResult(transpiled_code, 1, [])
-=======
         return ChangeManager.apply(source_code, file_path, response.changes)
->>>>>>> bfd00de8
 
     def open_document(self, file_path: Path, encoding="utf-8", source_code: str | None = None) -> None:
         if source_code is None:
