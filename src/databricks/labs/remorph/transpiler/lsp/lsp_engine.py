from __future__ import annotations

import abc
import asyncio
import logging
import os
<<<<<<< HEAD
import sys
from collections.abc import Callable, Sequence, Mapping
from copy import deepcopy
=======
from collections.abc import Callable, Sequence
>>>>>>> 4e262a93
from dataclasses import dataclass
from pathlib import Path
from typing import Any, Literal

import attrs
import yaml

from lsprotocol import types as types_module
from lsprotocol.types import (
    InitializeParams,
    ClientCapabilities,
    InitializeResult,
    CLIENT_REGISTER_CAPABILITY,
    RegistrationParams,
    Registration,
    TextEdit,
    Diagnostic,
    DidOpenTextDocumentParams,
    TextDocumentItem,
    DidCloseTextDocumentParams,
    TextDocumentIdentifier,
    METHOD_TO_TYPES,
    LanguageKind,
    Range as LSPRange,
    Position as LSPPosition,
    DiagnosticSeverity,
)
from pygls.lsp.client import BaseLanguageClient
from pygls.exceptions import FeatureRequestError

from databricks.labs.blueprint.wheels import ProductInfo

from databricks.labs.remorph.config import TranspileConfig, TranspileResult, LSPConfigOptionV1
from databricks.labs.remorph.errors.exceptions import IllegalStateException
from databricks.labs.remorph.transpiler.transpile_engine import TranspileEngine
from databricks.labs.remorph.transpiler.transpile_status import (
    TranspileError,
    ErrorKind,
    ErrorSeverity,
    CodeRange,
    CodePosition,
)

logger = logging.getLogger(__name__)


@dataclass
class _LSPRemorphConfigV1:
    name: str
    dialects: list[str]
    env_vars: dict[str, str]
    command_line: list[str]

    @classmethod
    def parse(cls, data: dict[str, Any]) -> _LSPRemorphConfigV1:
        version = data.get("version", 0)
        if version != 1:
            raise ValueError(f"Unsupported transpiler config version: {version}")
        name: str | None = data.get("name", None)
        if not name:
            raise ValueError("Missing 'name' entry")
        dialects = data.get("dialects", [])
        if len(dialects) == 0:
            raise ValueError("Missing 'dialects' entry")
        env_vars = data.get("environment", {})
        command_line = data.get("command_line", [])
        if len(command_line) == 0:
            raise ValueError("Missing 'command_line' entry")
        return _LSPRemorphConfigV1(name, dialects, env_vars, command_line)


@dataclass
class LSPConfig:
    path: Path
    remorph: _LSPRemorphConfigV1
    options: dict[str, list[LSPConfigOptionV1]]
    custom: dict[str, Any]

    @property
    def name(self):
        return self.remorph.name

    @classmethod
    def load(cls, path: Path) -> LSPConfig:
        yaml_text = path.read_text()
        data = yaml.safe_load(yaml_text)
        if not isinstance(data, dict):
            raise ValueError(f"Invalid transpiler config, expecting a dict, got a {type(data).__name__}")
        remorph_data = data.get("remorph", None)
        if not isinstance(remorph_data, dict):
            raise ValueError(f"Invalid transpiler config, expecting a 'remorph' dict entry, got {remorph_data}")
        remorph = _LSPRemorphConfigV1.parse(remorph_data)
        options_data = data.get("options", {})
        if not isinstance(options_data, dict):
            raise ValueError(f"Invalid transpiler config, expecting an 'options' dict entry, got {options_data}")
        options = LSPConfigOptionV1.parse_all(options_data)
        custom = data.get("custom", {})
        return LSPConfig(path, remorph, options, custom)


def lsp_feature(
    name: str,
    options: Any | None = None,
):
    def wrapped(func: Callable):
        _LSP_FEATURES.append((name, options, func))
        return func

    return wrapped


_LSP_FEATURES: list[tuple[str, Any | None, Callable]] = []

# the below code also exists in lsp_server.py
# it will be factorized as part of https://github.com/databrickslabs/remorph/issues/1304
TRANSPILE_TO_DATABRICKS_METHOD = "document/transpileToDatabricks"


@attrs.define
class TranspileDocumentParams:
    uri: str = attrs.field()
    language_id: LanguageKind | str = attrs.field()


@attrs.define
class TranspileDocumentRequest:
    # 'id' is mandated by LSP
    # pylint: disable=invalid-name
    id: int | str = attrs.field()
    params: TranspileDocumentParams = attrs.field()
    method: Literal["document/transpileToDatabricks"] = "document/transpileToDatabricks"
    jsonrpc: str = attrs.field(default="2.0")


@attrs.define
class TranspileDocumentResult:
    uri: str = attrs.field()
    language_id: LanguageKind | str = attrs.field()
    changes: Sequence[TextEdit] = attrs.field()
    diagnostics: Sequence[Diagnostic] = attrs.field()


@attrs.define
class TranspileDocumentResponse:
    # 'id' is mandated by LSP
    # pylint: disable=invalid-name
    id: int | str = attrs.field()
    result: TranspileDocumentResult = attrs.field()
    jsonrpc: str = attrs.field(default="2.0")


def install_special_properties():
    is_special_property = getattr(types_module, "is_special_property")

    def customized(cls: type, property_name: str) -> bool:
        if cls is TranspileDocumentRequest and property_name in {"method", "jsonrpc"}:
            return True
        return is_special_property(cls, property_name)

    setattr(types_module, "is_special_property", customized)


install_special_properties()

METHOD_TO_TYPES[TRANSPILE_TO_DATABRICKS_METHOD] = (
    TranspileDocumentRequest,
    TranspileDocumentResponse,
    TranspileDocumentParams,
    None,
)


# subclass BaseLanguageClient so we can override stuff when required
class _LanguageClient(BaseLanguageClient):

    def __init__(self):
        version = ProductInfo.from_class(type(self)).version()
        super().__init__("Remorph", version)
        self._transpile_to_databricks_capability: Registration | None = None
        self._register_lsp_features()

    @property
    def is_alive(self):
        return self._server and self._server.returncode is None

    @property
    def transpile_to_databricks_capability(self):
        return self._transpile_to_databricks_capability

    @lsp_feature(CLIENT_REGISTER_CAPABILITY)
    def register_capabilities(self, params: RegistrationParams) -> None:
        for registration in params.registrations:
            if registration.method == TRANSPILE_TO_DATABRICKS_METHOD:
                logger.debug(f"Registered capability: {registration.method}")
                self._transpile_to_databricks_capability = registration
                continue
            logger.debug(f"Unknown capability: {registration.method}")

    async def transpile_document_async(self, params: TranspileDocumentParams) -> TranspileDocumentResult:
        if self.stopped:
            raise RuntimeError("Client has been stopped.")
        await self._await_for_transpile_capability()
        return await self.protocol.send_request_async(TRANSPILE_TO_DATABRICKS_METHOD, params)

    async def _await_for_transpile_capability(self):
        for _ in range(1, 100):
            if self.transpile_to_databricks_capability:
                return
            await asyncio.sleep(0.1)
        if not self.transpile_to_databricks_capability:
            raise FeatureRequestError(f"LSP server did not register its {TRANSPILE_TO_DATABRICKS_METHOD} capability")

    # can't use @client.feature because it requires a global instance
    def _register_lsp_features(self):
        for name, options, func in _LSP_FEATURES:
            decorator = self.protocol.fm.feature(name, options)
            wrapper = self._wrapper_for_lsp_feature(func)
            decorator(wrapper)

    def _wrapper_for_lsp_feature(self, func):
        def wrapper(params):
            return func(self, params)

        return wrapper


class ChangeManager(abc.ABC):

    @classmethod
    def apply(
        cls, source_code: str, changes: Sequence[TextEdit], diagnostics: Sequence[Diagnostic], file_path: Path
    ) -> TranspileResult:
        if not changes and not diagnostics:
            return TranspileResult(source_code, 1, [])
        transpile_errors = [DiagnosticConverter.apply(file_path, diagnostic) for diagnostic in diagnostics]
        try:
            lines = source_code.split("\n")
            for change in changes:
                lines = cls._apply(lines, change)
            transpiled_code = "\n".join(lines)
            return TranspileResult(transpiled_code, 1, transpile_errors)
        except IndexError as e:
            logger.error("Failed to apply changes", exc_info=e)
            error = TranspileError(
                code="INTERNAL_ERROR",
                kind=ErrorKind.INTERNAL,
                severity=ErrorSeverity.ERROR,
                path=file_path,
                message="Internal error, failed to apply changes",
            )
            transpile_errors.append(error)
            return TranspileResult(source_code, 1, transpile_errors)

    @classmethod
    def _apply(cls, lines: list[str], change: TextEdit) -> list[str]:
        new_lines = change.new_text.split("\n")
        if cls._is_full_document_change(lines, change):
            return new_lines
        # keep lines before
        result: list[str] = [] if change.range.start.line <= 0 else lines[0 : change.range.start.line]
        # special case where change covers full lines
        if change.range.start.character <= 0 and change.range.end.character >= len(lines[change.range.end.line]):
            pass
        # special case where change is within 1 line
        elif change.range.start.line == change.range.end.line:
            old_line = lines[change.range.start.line]
            if change.range.start.character > 0:
                new_lines[0] = old_line[0 : change.range.start.character] + new_lines[0]
            if change.range.end.character < len(old_line):
                new_lines[-1] += old_line[change.range.end.character :]
        else:
            if change.range.start.character > 0:
                old_line = lines[change.range.start.line]
                new_lines[0] = old_line[0 : change.range.start.character] + new_lines[0]
            if change.range.end.character < len(lines[change.range.end.line]):
                old_line = lines[change.range.end.line]
                new_lines[-1] += old_line[change.range.end.character :]
        result.extend(new_lines)
        # keep lines after
        if change.range.end.line < len(lines) - 1:
            result.extend(lines[change.range.end.line + 1 :])
        return result

    @classmethod
    def _is_full_document_change(cls, lines: list[str], change: TextEdit) -> bool:
        return (
            change.range.start.line <= 0
            and change.range.start.character <= 0
            and change.range.end.line >= len(lines) - 1
            and change.range.end.character >= len(lines[-1])
        )


class DiagnosticConverter(abc.ABC):

    _KIND_NAMES = {e.name for e in ErrorKind}

    @classmethod
    def apply(cls, file_path: Path, diagnostic: Diagnostic) -> TranspileError:
        code = str(diagnostic.code)
        kind = ErrorKind.INTERNAL
        parts = code.split("-")
        if len(parts) >= 2 and parts[0] in cls._KIND_NAMES:
            kind = ErrorKind[parts[0]]
            parts.pop(0)
            code = "-".join(parts)
        severity = cls._convert_severity(diagnostic.severity)
        lsp_range = cls._convert_range(diagnostic.range)
        return TranspileError(
            code=code, kind=kind, severity=severity, path=file_path, message=diagnostic.message, range=lsp_range
        )

    @classmethod
    def _convert_range(cls, lsp_range: LSPRange | None) -> CodeRange | None:
        if not lsp_range:
            return None
        return CodeRange(cls._convert_position(lsp_range.start), cls._convert_position(lsp_range.end))

    @classmethod
    def _convert_position(cls, lsp_position: LSPPosition) -> CodePosition:
        return CodePosition(lsp_position.line, lsp_position.character)

    @classmethod
    def _convert_severity(cls, severity: DiagnosticSeverity | None) -> ErrorSeverity:
        if severity == DiagnosticSeverity.Information:
            return ErrorSeverity.INFO
        if severity == DiagnosticSeverity.Warning:
            return ErrorSeverity.WARNING
        if severity == DiagnosticSeverity.Error:
            return ErrorSeverity.ERROR
        return ErrorSeverity.INFO


class LSPEngine(TranspileEngine):

    @classmethod
    def from_config_path(cls, config_path: Path) -> LSPEngine:
        config = LSPConfig.load(config_path)
        return LSPEngine(config_path.parent, config)

    def __init__(self, workdir: Path, config: LSPConfig):
        self._workdir = workdir
        self._config = config
        self._client = _LanguageClient()
        self._init_response: InitializeResult | None = None

    @property
    def supported_dialects(self) -> list[str]:
        return self._config.remorph.dialects

    @property
    def server_has_transpile_capability(self) -> bool:
        return self._client.transpile_to_databricks_capability is not None

    async def initialize(self, config: TranspileConfig) -> None:
        if self.is_alive:
            raise IllegalStateException("LSP engine is already initialized")
        cwd = os.getcwd()
        try:
            os.chdir(self._workdir)
            await self._do_initialize(config)
        # it is good practice to catch broad exceptions raised by launching a child process
        except Exception as e:  # pylint: disable=broad-exception-caught
            logger.error("LSP initialization failed", exc_info=e)
            os.chdir(cwd)

    async def _do_initialize(self, config: TranspileConfig) -> None:
        await self._start_server()
        input_path = config.input_path
        root_path = input_path if input_path.is_dir() else input_path.parent
        params = InitializeParams(
            capabilities=self._client_capabilities(),
            root_uri=str(root_path.absolute().as_uri()),
            workspace_folders=None,  # for now, we only support a single workspace = root_uri
            initialization_options=self._initialization_options(config),
        )
        self._init_response = await self._client.initialize_async(params)

    async def _start_server(self):
        executable = self._config.remorph.command_line[0]
<<<<<<< HEAD
        if executable in {"python", "python3"}:
            await self._start_python_server()
        else:
            await self._start_other_server()

    async def _start_python_server(self):
        has_venv = (self._workdir / ".venv").exists()
        if has_venv:
            await self._start_python_server_with_venv()
        else:
            await self._start_python_server_without_venv()

    async def _start_python_server_with_venv(self):
        env = deepcopy(os.environ)
        for name, value in self._config.remorph.env_vars.items():
            env[name] = value
        # ensure modules are searched within venv
        if "PYTHONPATH" in env.keys():
            del env["PYTHONPATH"]
        if "VIRTUAL_ENV" in env.keys():
            del env["VIRTUAL_ENV"]
        if "VIRTUAL_ENV_PROMPT" in env.keys():
            del env["VIRTUAL_ENV_PROMPT"]
        path = self._workdir / ".venv" / "bin"
        if "PATH" in env.keys():
            env["PATH"] = str(path) + os.pathsep + env["PATH"]
        else:
            env["PATH"] = str(path)
        extension = ".exe" if sys.platform == "win32" else ""
        executable = path / f"python3{extension}"
        await self._launch_executable(executable, env)

    async def _start_python_server_without_venv(self):
        env = deepcopy(os.environ)
        for name, value in self._config.remorph.env_vars.items():
            env[name] = value
=======
        env: dict[str, str] = os.environ | self._config.remorph.env_vars
>>>>>>> 4e262a93
        # ensure modules are searched locally before being searched in remorph
        if "PYTHONPATH" in env.keys():
            env["PYTHONPATH"] = str(self._workdir) + os.pathsep + env["PYTHONPATH"]
        else:
            env["PYTHONPATH"] = str(self._workdir)
        executable = Path(self._config.remorph.command_line[0])
        await self._launch_executable(executable, env)

    async def _start_other_server(self):
        env = deepcopy(os.environ)
        for name, value in self._config.remorph.env_vars.items():
            env[name] = value
        # ensure modules are searched within venv
        del env["PYTHONPATH"]
        del env["VIRTUAL_ENV"]
        del env["VIRTUAL_ENV_PROMPT"]
        executable = Path(self._config.remorph.command_line[0])
        await self._launch_executable(executable, env)

    async def _launch_executable(self, executable: Path, env: Mapping):
        log_level = logging.getLevelName(logging.getLogger("databricks").level)
        args = self._config.remorph.command_line[1:] + [f"--log_level={log_level}"]
        logger.debug(f"Starting LSP engine: {executable} {args} (cwd={os.getcwd()})")
        await self._client.start_io(str(executable), *args)

    def _client_capabilities(self):
        return ClientCapabilities()  # TODO do we need to refine this ?

    def _initialization_options(self, config: TranspileConfig):
        return {
            "remorph": {
                "source-dialect": config.source_dialect,
            },
            "options": config.transpiler_options,
            "custom": self._config.custom,
        }

    async def shutdown(self):
        await self._client.shutdown_async(None)
        self._client.exit(None)
        await self._client.stop()

    @property
    def is_alive(self):
        return self._client.is_alive

    async def transpile(
        self, source_dialect: str, target_dialect: str, source_code: str, file_path: Path
    ) -> TranspileResult:
        self.open_document(file_path, source_code=source_code)
        response = await self.transpile_document(file_path)
        self.close_document(file_path)
        return ChangeManager.apply(source_code, response.changes, response.diagnostics, file_path)

    def open_document(self, file_path: Path, encoding="utf-8", source_code: str | None = None) -> None:
        if source_code is None:
            source_code = file_path.read_text(encoding)
        text_document = TextDocumentItem(
            uri=file_path.as_uri(), language_id=LanguageKind.Sql, version=1, text=source_code
        )
        params = DidOpenTextDocumentParams(text_document)
        self._client.text_document_did_open(params)

    def close_document(self, file_path: Path) -> None:
        text_document = TextDocumentIdentifier(uri=file_path.as_uri())
        params = DidCloseTextDocumentParams(text_document)
        self._client.text_document_did_close(params)

    async def transpile_document(self, file_path: Path) -> TranspileDocumentResult:
        params = TranspileDocumentParams(uri=file_path.as_uri(), language_id=LanguageKind.Sql)
        result = await self._client.transpile_document_async(params)
        return result<|MERGE_RESOLUTION|>--- conflicted
+++ resolved
@@ -4,13 +4,8 @@
 import asyncio
 import logging
 import os
-<<<<<<< HEAD
 import sys
 from collections.abc import Callable, Sequence, Mapping
-from copy import deepcopy
-=======
-from collections.abc import Callable, Sequence
->>>>>>> 4e262a93
 from dataclasses import dataclass
 from pathlib import Path
 from typing import Any, Literal
@@ -391,7 +386,6 @@
 
     async def _start_server(self):
         executable = self._config.remorph.command_line[0]
-<<<<<<< HEAD
         if executable in {"python", "python3"}:
             await self._start_python_server()
         else:
@@ -405,9 +399,7 @@
             await self._start_python_server_without_venv()
 
     async def _start_python_server_with_venv(self):
-        env = deepcopy(os.environ)
-        for name, value in self._config.remorph.env_vars.items():
-            env[name] = value
+        env: dict[str, str] = os.environ | self._config.remorph.env_vars
         # ensure modules are searched within venv
         if "PYTHONPATH" in env.keys():
             del env["PYTHONPATH"]
@@ -425,12 +417,7 @@
         await self._launch_executable(executable, env)
 
     async def _start_python_server_without_venv(self):
-        env = deepcopy(os.environ)
-        for name, value in self._config.remorph.env_vars.items():
-            env[name] = value
-=======
         env: dict[str, str] = os.environ | self._config.remorph.env_vars
->>>>>>> 4e262a93
         # ensure modules are searched locally before being searched in remorph
         if "PYTHONPATH" in env.keys():
             env["PYTHONPATH"] = str(self._workdir) + os.pathsep + env["PYTHONPATH"]
@@ -440,9 +427,7 @@
         await self._launch_executable(executable, env)
 
     async def _start_other_server(self):
-        env = deepcopy(os.environ)
-        for name, value in self._config.remorph.env_vars.items():
-            env[name] = value
+        env: dict[str, str] = os.environ | self._config.remorph.env_vars
         # ensure modules are searched within venv
         del env["PYTHONPATH"]
         del env["VIRTUAL_ENV"]
