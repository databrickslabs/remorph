--- conflicted
+++ resolved
@@ -10,26 +10,13 @@
 class TranspileEngine(abc.ABC):
 
     @classmethod
-<<<<<<< HEAD
-    def load_engine(cls, transpiler: Path) -> TranspileEngine:
-        if str(transpiler) == "sqlglot":
-=======
     def load_engine(cls, transpiler_config_path: Path) -> TranspileEngine:
         # TODO remove this once sqlglot transpiler is pluggable
         if str(transpiler_config_path) == "sqlglot":
->>>>>>> 3b9a1bdd
             # pylint: disable=import-outside-toplevel, cyclic-import
             from databricks.labs.remorph.transpiler.sqlglot.sqlglot_engine import SqlglotEngine
 
             return SqlglotEngine()
-<<<<<<< HEAD
-        if not transpiler.exists():
-            raise ValueError(f"Error: Invalid value for '--transpiler': '{str(transpiler)}', file does not exist.")
-        # pylint: disable=import-outside-toplevel, cyclic-import
-        from databricks.labs.remorph.transpiler.lsp.lsp_engine import LSPEngine
-
-        return LSPEngine.from_config_path(transpiler)
-=======
         if not transpiler_config_path.exists():
             raise ValueError(
                 f"Error: Invalid value for '--transpiler-config-path': '{str(transpiler_config_path)}', file does not exist."
@@ -38,7 +25,6 @@
         from databricks.labs.remorph.transpiler.lsp.lsp_engine import LSPEngine
 
         return LSPEngine.from_config_path(transpiler_config_path)
->>>>>>> 3b9a1bdd
 
     @abc.abstractmethod
     def analyse_table_lineage(
@@ -50,28 +36,17 @@
         self, source_dialect: str, target_dialect: str, source_code: str, file_path: Path
     ) -> TranspileResult: ...
 
-    @abc.abstractmethod
-    def check_for_unsupported_lca(self, source_dialect, source_code, file_path) -> ValidationError | None: ...
-
     @property
     @abc.abstractmethod
     def supported_dialects(self) -> list[str]: ...
 
-<<<<<<< HEAD
-    def check_source_dialect(self, source_dialect: str) -> str:
-        if not source_dialect:
-            if len(self.supported_dialects) == 1:
-                return self.supported_dialects[0]
-            raise ValueError(f"Missing value for '--source-dialect': '{source_dialect}'.")
-        if source_dialect not in self.supported_dialects:
-            raise ValueError(
-                f"Invalid value for '--source-dialect': '{source_dialect}' is not one of {self.supported_dialects}."
-            )
-        return source_dialect
-=======
+    @abc.abstractmethod
+    def check_for_unsupported_lca(
+        self, source_dialect: str, source_code: str, file_path: Path
+    ) -> ValidationError | None: ...
+
     def check_source_dialect(self, source_dialect: str) -> None:
         if source_dialect not in self.supported_dialects:
             raise ValueError(
                 f"Invalid value for '--source-dialect': '{source_dialect}' is not one of {self.supported_dialects}."
-            )
->>>>>>> 3b9a1bdd
+            )