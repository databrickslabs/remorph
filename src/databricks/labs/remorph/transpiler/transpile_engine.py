--- conflicted
+++ resolved
@@ -31,11 +31,7 @@
     ) -> Iterable[tuple[str, str]]: ...
 
     @abc.abstractmethod
-<<<<<<< HEAD
     async def transpile(
-=======
-    def transpile(
->>>>>>> 8b3365e1
         self, source_dialect: str, target_dialect: str, source_code: str, file_path: Path
     ) -> TranspileResult: ...
 
@@ -43,11 +39,6 @@
     @abc.abstractmethod
     def supported_dialects(self) -> list[str]: ...
 
-    @abc.abstractmethod
-    def check_for_unsupported_lca(
-        self, source_dialect: str, source_code: str, file_path: Path
-    ) -> ValidationError | None: ...
-
     def check_source_dialect(self, source_dialect: str) -> None:
         if source_dialect not in self.supported_dialects:
             raise ValueError(
