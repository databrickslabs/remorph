--- conflicted
+++ resolved
@@ -46,15 +46,10 @@
             return wheel_paths
 
     def install(self, config: RemorphConfigs):
-        wheel_paths: list[str] = []  # self._upload_wheel()
+        wheel_paths: list[str] = self._upload_wheel()
         if config.reconcile:
-<<<<<<< HEAD
             self._recon_deployment.install(config.reconcile, wheel_paths)
-=======
-            self._recon_deployment.install(config.reconcile)
-        self._upload_wheel()
         self._apply_upgrades()
->>>>>>> 633e453d
 
     def uninstall(self, config: RemorphConfigs):
         # This will remove all the Remorph modules
