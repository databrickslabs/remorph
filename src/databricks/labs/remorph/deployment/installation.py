import logging

from databricks.labs.blueprint.installation import Installation
from databricks.labs.blueprint.tui import Prompts
from databricks.sdk import WorkspaceClient
from databricks.sdk.errors import NotFound

from databricks.labs.remorph.config import RemorphConfigs
from databricks.labs.remorph.deployment.recon import ReconDeployment
from databricks.labs.blueprint.wheels import WheelsV2

from databricks.sdk.errors.platform import InvalidParameterValue
from databricks.labs.blueprint.upgrades import Upgrades


logger = logging.getLogger("databricks.labs.remorph.install")


class WorkspaceInstallation:
    def __init__(
        self,
        ws: WorkspaceClient,
        prompts: Prompts,
        installation: Installation,
        recon_deployment: ReconDeployment,
        wheels: WheelsV2,
        upgrades: Upgrades,
    ):
        self._ws = ws
        self._prompts = prompts
        self._installation = installation
        self._recon_deployment = recon_deployment
        self._wheels = wheels
        self._upgrades = upgrades

    def _apply_upgrades(self):
        try:
            self._upgrades.apply(self._ws)
        except (InvalidParameterValue, NotFound) as err:
            logger.warning(f"Unable to apply Upgrades due to: {err}")

    def _upload_wheel(self):
        with self._wheels:
            wheel_paths = [self._wheels.upload_to_wsfs()]
            wheel_paths = [f"/Workspace{wheel}" for wheel in wheel_paths]
            return wheel_paths

    def install(self, config: RemorphConfigs):
        wheel_paths: list[str] = self._upload_wheel()
        if config.reconcile:
<<<<<<< HEAD
            logger.info("Installing Remorph reconcile Metadata components.")
            self._recon_deployment.install(config.reconcile)
=======
            self._recon_deployment.install(config.reconcile, wheel_paths)
        self._apply_upgrades()
>>>>>>> b0e33fe4

    def uninstall(self, config: RemorphConfigs):
        # This will remove all the Remorph modules
        if not self._prompts.confirm(
            "Do you want to uninstall Remorph from the workspace too, this would "
            "remove Remorph project folder, jobs, metadata and dashboards"
        ):
            return
        logger.info(f"Uninstalling Remorph from {self._ws.config.host}.")
        try:
            self._installation.files()
        except NotFound:
            logger.error(f"Check if {self._installation.install_folder()} is present. Aborting uninstallation.")
            return

        if config.morph:
            logging.info(
                f"Won't remove transpile validation schema `{config.morph.schema_name}` "
                f"from catalog `{config.morph.catalog_name}`. Please remove it manually."
            )

        if config.reconcile:
            self._recon_deployment.uninstall(config.reconcile)

        self._installation.remove()
        logger.info("Uninstallation completed successfully.")<|MERGE_RESOLUTION|>--- conflicted
+++ resolved
@@ -48,13 +48,9 @@
     def install(self, config: RemorphConfigs):
         wheel_paths: list[str] = self._upload_wheel()
         if config.reconcile:
-<<<<<<< HEAD
             logger.info("Installing Remorph reconcile Metadata components.")
-            self._recon_deployment.install(config.reconcile)
-=======
             self._recon_deployment.install(config.reconcile, wheel_paths)
         self._apply_upgrades()
->>>>>>> b0e33fe4
 
     def uninstall(self, config: RemorphConfigs):
         # This will remove all the Remorph modules
