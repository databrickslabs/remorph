import json
import os

from databricks.labs.blueprint.cli import App
from databricks.labs.blueprint.entrypoint import get_logger
from databricks.labs.blueprint.installation import Installation
from databricks.labs.remorph.config import SQLGLOT_DIALECTS, MorphConfig
from databricks.labs.remorph.helpers.recon_config_utils import ReconConfigPrompts
from databricks.labs.remorph.lineage import lineage_generator
from databricks.labs.remorph.reconcile.execute import recon
from databricks.labs.remorph.transpiler.execute import morph
from databricks.sdk import WorkspaceClient

remorph = App(__file__)
logger = get_logger(__file__)

DIALECTS = {name for name, dialect in SQLGLOT_DIALECTS.items()}


def raise_validation_exception(msg: str) -> Exception:
    raise ValueError(msg)


@remorph.command
def transpile(
    w: WorkspaceClient,
    source: str,
    input_sql: str,
    output_folder: str,
    skip_validation: str,
    catalog_name: str,
    schema_name: str,
    mode: str,
):
    """transpiles source dialect to databricks dialect"""
    logger.info(f"user: {w.current_user.me()}")
    installation = Installation.current(w, 'remorph')
    default_config = installation.load(MorphConfig)
    mode = mode if mode else "current"  # not checking for default config as it will always be current
<<<<<<< HEAD

    if source.lower() not in DIALECTS:
        raise_validation_exception(f"Error: Invalid value for '--source': '{source}' is not one of {DIALECTS}. ")
=======
    dialects = SQLGLOT_DIALECTS.keys()
    if source.lower() not in dialects:
        raise_validation_exception(
            f"Error: Invalid value for '--source': '{source}' is not one of 'snowflake', 'tsql'. "
        )
>>>>>>> 35f9a807
    if not os.path.exists(input_sql) or input_sql in {None, ""}:
        raise_validation_exception(f"Error: Invalid value for '--input_sql': Path '{input_sql}' does not exist.")
    if output_folder == "":
        output_folder = default_config.output_folder if default_config.output_folder else None
    if skip_validation.lower() not in {"true", "false"}:
        raise_validation_exception(
            f"Error: Invalid value for '--skip_validation': '{skip_validation}' is not one of 'true', 'false'. "
        )
    if mode.lower() not in {"current", "experimental"}:
        raise_validation_exception(
            f"Error: Invalid value for '--mode': '{mode}' " f"is not one of 'current', 'experimental'. "
        )

    sdk_config = default_config.sdk_config if default_config.sdk_config else None
    config = MorphConfig(
        source=source.lower(),
        input_sql=input_sql,
        output_folder=output_folder,
        skip_validation=skip_validation.lower() == "true",  # convert to bool
        catalog_name=catalog_name,
        schema_name=schema_name,
        mode=mode,
        sdk_config=sdk_config,
    )

    status = morph(w, config)

    print(json.dumps(status))


@remorph.command
def reconcile(w: WorkspaceClient, recon_conf: str, conn_profile: str, source: str, report: str):
    """reconciles source to databricks datasets"""
    logger.info(f"user: {w.current_user.me()}")
    if not os.path.exists(recon_conf) or recon_conf in {None, ""}:
        raise_validation_exception(f"Error: Invalid value for '--recon_conf': Path '{recon_conf}' does not exist.")
    if not os.path.exists(conn_profile) or conn_profile in {None, ""}:
        raise_validation_exception(f"Error: Invalid value for '--conn_profile': Path '{conn_profile}' does not exist.")
    if source.lower() not in "snowflake":
        raise_validation_exception(f"Error: Invalid value for '--source': '{source}' is not one of 'snowflake'. ")
    if report.lower() not in {"data", "schema", "all"}:
        raise_validation_exception(
            f"Error: Invalid value for '--report': '{report}' is not one of 'data', 'schema', 'all' "
        )

    recon(recon_conf, conn_profile, source, report)


@remorph.command
def generate_lineage(w: WorkspaceClient, source: str, input_sql: str, output_folder: str):
    """Generates a lineage of source SQL files or folder"""
    logger.info(f"User: {w.current_user.me()}")
<<<<<<< HEAD
    if source.lower() not in DIALECTS:
        raise_validation_exception(f"Error: Invalid value for '--source': '{source}' is not one of {DIALECTS}. ")
=======
    dialects = SQLGLOT_DIALECTS.keys()
    if source.lower() not in dialects:
        raise_validation_exception(f"Error: Invalid value for '--source': '{source}' is not one of {dialects}. ")
>>>>>>> 35f9a807
    if not os.path.exists(input_sql) or input_sql in {None, ""}:
        raise_validation_exception(f"Error: Invalid value for '--input_sql': Path '{input_sql}' does not exist.")
    if not os.path.exists(output_folder) or output_folder in {None, ""}:
        raise_validation_exception(
            f"Error: Invalid value for '--output-folder': Path '{output_folder}' does not exist."
        )

    lineage_generator(source, input_sql, output_folder)


@remorph.command
def configure_secrets(w: WorkspaceClient):
    """Setup reconciliation connection profile details as Secrets on Databricks Workspace"""
    recon_conf = ReconConfigPrompts(w)

    # Prompt for source
    source = recon_conf.prompt_source()

    logger.info(f"Setting up Scope, Secrets for `{source}` reconciliation")
    recon_conf.prompt_and_save_connection_details()


if __name__ == "__main__":
    remorph()<|MERGE_RESOLUTION|>--- conflicted
+++ resolved
@@ -37,17 +37,11 @@
     installation = Installation.current(w, 'remorph')
     default_config = installation.load(MorphConfig)
     mode = mode if mode else "current"  # not checking for default config as it will always be current
-<<<<<<< HEAD
-
-    if source.lower() not in DIALECTS:
-        raise_validation_exception(f"Error: Invalid value for '--source': '{source}' is not one of {DIALECTS}. ")
-=======
     dialects = SQLGLOT_DIALECTS.keys()
     if source.lower() not in dialects:
         raise_validation_exception(
             f"Error: Invalid value for '--source': '{source}' is not one of 'snowflake', 'tsql'. "
         )
->>>>>>> 35f9a807
     if not os.path.exists(input_sql) or input_sql in {None, ""}:
         raise_validation_exception(f"Error: Invalid value for '--input_sql': Path '{input_sql}' does not exist.")
     if output_folder == "":
@@ -100,14 +94,9 @@
 def generate_lineage(w: WorkspaceClient, source: str, input_sql: str, output_folder: str):
     """Generates a lineage of source SQL files or folder"""
     logger.info(f"User: {w.current_user.me()}")
-<<<<<<< HEAD
-    if source.lower() not in DIALECTS:
-        raise_validation_exception(f"Error: Invalid value for '--source': '{source}' is not one of {DIALECTS}. ")
-=======
     dialects = SQLGLOT_DIALECTS.keys()
     if source.lower() not in dialects:
         raise_validation_exception(f"Error: Invalid value for '--source': '{source}' is not one of {dialects}. ")
->>>>>>> 35f9a807
     if not os.path.exists(input_sql) or input_sql in {None, ""}:
         raise_validation_exception(f"Error: Invalid value for '--input_sql': Path '{input_sql}' does not exist.")
     if not os.path.exists(output_folder) or output_folder in {None, ""}:
