--- conflicted
+++ resolved
@@ -5,11 +5,8 @@
 from databricks.labs.blueprint.entrypoint import get_logger
 from databricks.labs.blueprint.installation import Installation
 from databricks.labs.remorph.config import MorphConfig
-<<<<<<< HEAD
 from databricks.labs.remorph.lineage import lineage_generator
-=======
 from databricks.labs.remorph.helpers.recon_config_utils import ReconConfigPrompts
->>>>>>> 668ca415
 from databricks.labs.remorph.reconcile.execute import recon
 from databricks.labs.remorph.transpiler.execute import morph
 from databricks.sdk import WorkspaceClient
@@ -92,7 +89,6 @@
 
 
 @remorph.command
-<<<<<<< HEAD
 def generate_lineage(w: WorkspaceClient, source: str, input_sql: str, output_folder: str):
     """Generates a lineage of source SQL files or folder"""
     logger.info(f"User: {w.current_user.me()}")
@@ -109,7 +105,9 @@
         )
 
     lineage_generator(source, input_sql, output_folder)
-=======
+
+
+@remorph.command    
 def configure_secrets(w: WorkspaceClient):
     """Setup reconciliation connection profile details as Secrets on Databricks Workspace"""
     recon_conf = ReconConfigPrompts(w)
@@ -119,7 +117,6 @@
 
     logger.info(f"Setting up Scope, Secrets for `{source}` reconciliation")
     recon_conf.prompt_and_save_connection_details()
->>>>>>> 668ca415
 
 
 if __name__ == "__main__":
