import json
import os
from json import JSONDecodeError
from pathlib import Path

from databricks.labs.blueprint.cli import App
from databricks.labs.blueprint.entrypoint import get_logger
from databricks.labs.blueprint.installation import Installation
from databricks.labs.remorph.config import SQLGLOT_DIALECTS, MorphConfig
from databricks.labs.remorph.helpers.recon_config_utils import ReconConfigPrompts
from databricks.labs.remorph.lineage import lineage_generator
from databricks.labs.remorph.reconcile.execute import recon
from databricks.labs.remorph.reconcile.recon_config import TableRecon
from databricks.labs.remorph.transpiler.execute import morph
from databricks.sdk import WorkspaceClient

remorph = App(__file__)
logger = get_logger(__file__)


def raise_validation_exception(msg: str) -> Exception:
    raise ValueError(msg)


@remorph.command
def transpile(
    w: WorkspaceClient,
    source: str,
    input_sql: str,
    output_folder: str,
    skip_validation: str,
    catalog_name: str,
    schema_name: str,
    mode: str,
):
    """transpiles source dialect to databricks dialect"""
    logger.info(f"user: {w.current_user.me()}")
    installation = Installation.current(w, 'remorph')
    default_config = installation.load(MorphConfig)
    mode = mode if mode else "current"  # not checking for default config as it will always be current
    dialects = SQLGLOT_DIALECTS.keys()
    if source.lower() not in dialects:
        raise_validation_exception(
            f"Error: Invalid value for '--source': '{source}' is not one of 'snowflake', 'tsql'. "
        )
    if not os.path.exists(input_sql) or input_sql in {None, ""}:
        raise_validation_exception(f"Error: Invalid value for '--input_sql': Path '{input_sql}' does not exist.")
    if output_folder == "":
        output_folder = default_config.output_folder if default_config.output_folder else None
    if skip_validation.lower() not in {"true", "false"}:
        raise_validation_exception(
            f"Error: Invalid value for '--skip_validation': '{skip_validation}' is not one of 'true', 'false'. "
        )
    if mode.lower() not in {"current", "experimental"}:
        raise_validation_exception(
            f"Error: Invalid value for '--mode': '{mode}' " f"is not one of 'current', 'experimental'. "
        )

    sdk_config = default_config.sdk_config if default_config.sdk_config else None
    config = MorphConfig(
        source=source.lower(),
        input_sql=input_sql,
        output_folder=output_folder,
        skip_validation=skip_validation.lower() == "true",  # convert to bool
        catalog_name=catalog_name,
        schema_name=schema_name,
        mode=mode,
        sdk_config=sdk_config,
    )

    status = morph(w, config)

    print(json.dumps(status))


@remorph.command
def reconcile(w: WorkspaceClient, recon_conf: str, conn_profile: str, source: str, report: str):
    """reconciles source to databricks datasets"""
    logger.info(f"user: {w.current_user.me()}")
    if not os.path.exists(recon_conf) or recon_conf in {None, ""}:
        raise_validation_exception(f"Error: Invalid value for '--recon_conf': Path '{recon_conf}' does not exist.")
    if not os.path.exists(conn_profile) or conn_profile in {None, ""}:
        raise_validation_exception(f"Error: Invalid value for '--conn_profile': Path '{conn_profile}' does not exist.")
    if source.lower() not in "snowflake":
        raise_validation_exception(f"Error: Invalid value for '--source': '{source}' is not one of 'snowflake'. ")
    if report.lower() not in {"data", "schema", "all"}:
        raise_validation_exception(
            f"Error: Invalid value for '--report': '{report}' is not one of 'data', 'schema', 'all' "
        )

    recon(recon_conf, conn_profile, source, report)


@remorph.command
<<<<<<< HEAD
def validate_recon_config(w: WorkspaceClient, recon_conf: str):
    """validates reconciliation config file"""
    logger.debug(f"user: {w.current_user.me()}")
    logger.info("Validating reconcile config file")

    # Converts the JSON data to the TableRecon dataclass
    try:
        Installation.load_local(type_ref=TableRecon, file=Path(recon_conf))
    except JSONDecodeError as e:
        raise_validation_exception(f"Error: Invalid reconciliation config file `{recon_conf}`: {e}")
    logger.info(f"`{recon_conf}` config file is valid")
=======
def generate_lineage(w: WorkspaceClient, source: str, input_sql: str, output_folder: str):
    """Generates a lineage of source SQL files or folder"""
    logger.info(f"User: {w.current_user.me()}")
    dialects = SQLGLOT_DIALECTS.keys()
    if source.lower() not in dialects:
        raise_validation_exception(f"Error: Invalid value for '--source': '{source}' is not one of {dialects}. ")
    if not os.path.exists(input_sql) or input_sql in {None, ""}:
        raise_validation_exception(f"Error: Invalid value for '--input_sql': Path '{input_sql}' does not exist.")
    if not os.path.exists(output_folder) or output_folder in {None, ""}:
        raise_validation_exception(
            f"Error: Invalid value for '--output-folder': Path '{output_folder}' does not exist."
        )

    lineage_generator(source, input_sql, output_folder)


@remorph.command
def configure_secrets(w: WorkspaceClient):
    """Setup reconciliation connection profile details as Secrets on Databricks Workspace"""
    recon_conf = ReconConfigPrompts(w)

    # Prompt for source
    source = recon_conf.prompt_source()

    logger.info(f"Setting up Scope, Secrets for `{source}` reconciliation")
    recon_conf.prompt_and_save_connection_details()
>>>>>>> 8abee279


if __name__ == "__main__":
    remorph()<|MERGE_RESOLUTION|>--- conflicted
+++ resolved
@@ -92,7 +92,6 @@
 
 
 @remorph.command
-<<<<<<< HEAD
 def validate_recon_config(w: WorkspaceClient, recon_conf: str):
     """validates reconciliation config file"""
     logger.debug(f"user: {w.current_user.me()}")
@@ -104,7 +103,8 @@
     except JSONDecodeError as e:
         raise_validation_exception(f"Error: Invalid reconciliation config file `{recon_conf}`: {e}")
     logger.info(f"`{recon_conf}` config file is valid")
-=======
+
+@remorph.command    
 def generate_lineage(w: WorkspaceClient, source: str, input_sql: str, output_folder: str):
     """Generates a lineage of source SQL files or folder"""
     logger.info(f"User: {w.current_user.me()}")
@@ -131,7 +131,6 @@
 
     logger.info(f"Setting up Scope, Secrets for `{source}` reconciliation")
     recon_conf.prompt_and_save_connection_details()
->>>>>>> 8abee279
 
 
 if __name__ == "__main__":
