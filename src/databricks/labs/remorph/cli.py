--- conflicted
+++ resolved
@@ -113,11 +113,7 @@
 ):
     """Transpiles source dialect to databricks dialect"""
     ctx = ApplicationContext(w)
-<<<<<<< HEAD
-    print(f"{ctx.transpile_config!s}")
-=======
     logger.debug(f"Application transpiler config: {ctx.transpile_config}")
->>>>>>> a8a06203
     checker = _TranspileConfigChecker(ctx.transpile_config, ctx.prompts)
     checker.check_input_source(input_source)
     checker.check_source_dialect(source_dialect)
