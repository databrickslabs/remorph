--- conflicted
+++ resolved
@@ -12,27 +12,18 @@
 logger = logging.getLogger(__name__)
 
 
-<<<<<<< HEAD
-class RootTableExtractor:
+class RootTableAnalyzer:
+
     def __init__(self, engine: TranspileEngine, source_dialect: str, input_path: Path):
         self.engine = engine
-=======
-class RootTableAnalyzer:
-    def __init__(self, source_dialect: str, input_path: str | Path):
->>>>>>> 5d47cad2
         self.source_dialect = source_dialect
         self.input_path = input_path
 
-<<<<<<< HEAD
     def generate_lineage_dag(self) -> DAG:
-=======
-    def generate_lineage_dag(self, engine="sqlglot") -> DAG:
->>>>>>> 5d47cad2
         dag = DAG()
 
         # when input is sql file then parse the file
         if is_sql_file(self.input_path):
-<<<<<<< HEAD
             logger.debug(f"Generating Lineage file: {self.input_path}")
             sql_content = read_file(self.input_path)
             self._populate_dag(sql_content, self.input_path, dag)
@@ -43,19 +34,6 @@
             logger.debug(f"Generating Lineage file: {path}")
             sql_content = read_file(path)
             self._populate_dag(sql_content, path, dag)
-=======
-            filename = self.input_path
-            logger.debug(f"Generating Lineage file: {filename}")
-            sql_content = read_file(filename)
-            self.engine_adapter.analyse_table_lineage(dag, sql_content, filename, engine)
-            return dag  # return after processing the file
-
-        # when the input is a directory
-        for filename in get_sql_file(self.input_path):
-            logger.debug(f"Generating Lineage file: {filename}")
-            sql_content = read_file(filename)
-            self.engine_adapter.analyse_table_lineage(dag, sql_content, filename, engine)
->>>>>>> 5d47cad2
 
         return dag
 
