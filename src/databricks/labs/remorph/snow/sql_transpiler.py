from sqlglot import ErrorLevel, Expression, exp, parse, transpile
from sqlglot.dialects.dialect import Dialect, DialectType
from sqlglot.errors import ParseError, TokenError, UnsupportedError

from databricks.labs.remorph.config import TranspilationResult
from databricks.labs.remorph.helpers.file_utils import refactor_hexadecimal_chars
from databricks.labs.remorph.helpers.morph_status import ParserError


class SqlglotEngine:
    def __init__(self, read_dialect: DialectType):
        self.read_dialect = read_dialect

    def transpile(
        self, write_dialect: Dialect, sql: str, file_name: str, error_list: list[ParserError]
<<<<<<< HEAD
    ) -> tuple[list[str], list[ParserError]]:
=======
    ) -> TranspilationResult:
>>>>>>> bc7e560d
        try:
            transpiled_sql = transpile(sql, read=self.read_dialect, write=write_dialect, pretty=True, error_level=None)
        except (ParseError, TokenError, UnsupportedError) as e:
            transpiled_sql = [""]
            error_list.append(ParserError(file_name, refactor_hexadecimal_chars(str(e))))

        return TranspilationResult(transpiled_sql, error_list)

    def parse(self, sql: str, file_name: str) -> tuple[list[Expression | None] | None, ParserError | None]:
        expression = None
        error = None
        try:
            expression = parse(sql, read=self.read_dialect, error_level=ErrorLevel.IMMEDIATE)
        except (ParseError, TokenError, UnsupportedError) as e:
            error = ParserError(file_name, str(e))

        return expression, error

    def parse_sql_content(self, sql, file_name):
        parsed_expression, _ = self.parse(sql, file_name)
        if parsed_expression is not None:
            for expr in parsed_expression:
                child = str(file_name)
                if expr is not None:
                    for create in expr.find_all(exp.Create, exp.Insert, exp.Merge, bfs=False):
                        child = self._find_root_tables(create)

                    for select in expr.find_all(exp.Select, exp.Join, exp.With, bfs=False):
                        yield self._find_root_tables(select), child

    @staticmethod
    def _find_root_tables(expression) -> str:
        for table in expression.find_all(exp.Table, bfs=False):
            return table.name
        return ""<|MERGE_RESOLUTION|>--- conflicted
+++ resolved
@@ -13,11 +13,7 @@
 
     def transpile(
         self, write_dialect: Dialect, sql: str, file_name: str, error_list: list[ParserError]
-<<<<<<< HEAD
-    ) -> tuple[list[str], list[ParserError]]:
-=======
     ) -> TranspilationResult:
->>>>>>> bc7e560d
         try:
             transpiled_sql = transpile(sql, read=self.read_dialect, write=write_dialect, pretty=True, error_level=None)
         except (ParseError, TokenError, UnsupportedError) as e:
