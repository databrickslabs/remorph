from typing import ClassVar

from sqlglot.expressions import AggFunc, Condition, Expression, Func


class Parameter(Expression):
    arg_types: ClassVar[dict] = {"this": True, "wrapped": False, "suffix": False}


class Collate(Func):
    arg_types: ClassVar[dict] = {"this": True, "expressions": True}


class Bracket(Condition):
    arg_types: ClassVar[dict] = {"this": True, "expressions": True}


class Split(Func):
    """
    Redefined Split(sqlglot/expression) class with expression: False to handle default delimiter
    Please refer the test case `test_strtok_to_array` -> `select STRTOK_TO_ARRAY('my text is divided')`
    """

    arg_types: ClassVar[dict] = {"this": True, "expression": False, "limit": False}


class MakeDate(Func):
    arg_types: ClassVar[dict] = {"this": True, "expression": False, "zone": False}


class ConvertTimeZone(Func):
    arg_types: ClassVar[dict] = {"srcTZ": True, "tgtTZ": True, "this": False}


class TryToDate(Func):
    arg_types: ClassVar[dict] = {"this": True, "format": False}


class SplitPart(Func):
    arg_types: ClassVar[dict] = {"this": True, "expression": False, "partNum": False}


class TryToNumber(Func):
    arg_types: ClassVar[dict] = {"this": True, "expression": True, "precision": False, "scale": False}
    _sql_names: ClassVar[dict] = ["TRY_TO_DECIMAL", "TRY_TO_NUMBER", "TRY_TO_NUMERIC"]


class DateFormat(Func):
    arg_types: ClassVar[dict] = {"this": True, "expression": False}


<<<<<<< HEAD
class ObjectKeys(Func):
    arg_types: ClassVar[dict] = {"this": True}


class ToBoolean(Func):
    arg_types: ClassVar[dict] = {"this": True, "raise_error": False}


class ToDouble(Func):
    pass


class ToObject(Func):
    pass


class ToNumber(Func):
    arg_types: ClassVar[dict] = {"this": True, "expression": False, "precision": False, "scale": False}
    _sql_names: ClassVar[list] = ["TO_DECIMAL", "TO_NUMBER", "TO_NUMERIC"]


class TimestampFromParts(Func):
    arg_types: ClassVar[dict] = {
        "this": True,
        "expression": True,
        "day": True,
        "hour": True,
        "min": True,
        "sec": True,
        "nanosec": False,
        "Zone": False,
    }


class ToVariant(Func):
    pass


class UUID(Func):
    arg_types: ClassVar[dict] = {"this": False, "name": False}
=======
class IsInteger(Func):
    pass


class JsonExtractPathText(Func):
    arg_types: ClassVar[dict] = {"this": True, "path_name": True}


class BitOr(AggFunc):
    pass


class ArrayConstructCompact(Func):
    arg_types: ClassVar[dict] = {"expressions": False}
    is_var_len_args = True


class ArrayIntersection(Func):
    arg_types: ClassVar[dict] = {"this": True, "expression": True}


class ArraySlice(Func):
    arg_types: ClassVar[dict] = {"this": True, "from": True, "to": True}
>>>>>>> 5c3fa407
<|MERGE_RESOLUTION|>--- conflicted
+++ resolved
@@ -49,7 +49,6 @@
     arg_types: ClassVar[dict] = {"this": True, "expression": False}
 
 
-<<<<<<< HEAD
 class ObjectKeys(Func):
     arg_types: ClassVar[dict] = {"this": True}
 
@@ -90,7 +89,8 @@
 
 class UUID(Func):
     arg_types: ClassVar[dict] = {"this": False, "name": False}
-=======
+      
+     
 class IsInteger(Func):
     pass
 
@@ -113,5 +113,4 @@
 
 
 class ArraySlice(Func):
-    arg_types: ClassVar[dict] = {"this": True, "from": True, "to": True}
->>>>>>> 5c3fa407
+    arg_types: ClassVar[dict] = {"this": True, "from": True, "to": True}