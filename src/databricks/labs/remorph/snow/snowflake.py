import copy
import re
import typing as t
from typing import ClassVar

from sqlglot import exp, parser
from sqlglot.dialects.dialect import parse_date_delta
from sqlglot.dialects.snowflake import Snowflake
from sqlglot.dialects.snowflake import _parse_to_timestamp as parse_to_timestamp
from sqlglot.errors import ParseError
from sqlglot.helper import seq_get
from sqlglot.tokens import Token, TokenType
from sqlglot.trie import new_trie

from databricks.labs.remorph.snow import local_expression

""" SF Supported Date and Time Parts:
    https://docs.snowflake.com/en/sql-reference/functions-date-time#label-supported-date-time-parts
    Covers DATEADD, DATEDIFF, DATE_TRUNC, LAST_DAY
"""
DATE_DELTA_INTERVAL = {
    "years": "year",
    "year": "year",
    "yrs": "year",
    "yr": "year",
    "yyyy": "year",
    "yyy": "year",
    "yy": "year",
    "y": "year",
    "quarters": "quarter",
    "quarter": "quarter",
    "qtrs": "quarter",
    "qtr": "quarter",
    "q": "quarter",
    "months": "month",
    "month": "month",
    "mons": "month",
    "mon": "month",
    "mm": "month",
    "weekofyear": "week",
    "week": "week",
    "woy": "week",
    "wy": "week",
    "wk": "week",
    "w": "week",
    "dayofmonth": "day",
    "days": "day",
    "day": "day",
    "dd": "day",
    "d": "day",
}


def _parse_dateadd(args: list) -> exp.DateAdd:
    return exp.DateAdd(this=seq_get(args, 2), expression=seq_get(args, 1), unit=seq_get(args, 0))


def _div0null_to_if(args: list) -> exp.If:
    cond = exp.Or(
        this=exp.EQ(this=seq_get(args, 1), expression=exp.Literal.number(0)),
        expression=exp.Is(this=seq_get(args, 1), expression=exp.NULL),
    )
    true = exp.Literal.number(0)
    false = exp.Div(this=seq_get(args, 0), expression=seq_get(args, 1))
    return exp.If(this=cond, true=true, false=false)


def _parse_json_extract_path_text(args: list) -> local_expression.JsonExtractPathText:
    if len(args) != 2:
        err_message = f"Error Parsing args `{args}`. Number of args must be 2, given {len(args)}"
        raise ParseError(err_message)
    return local_expression.JsonExtractPathText(this=seq_get(args, 0), path_name=seq_get(args, 1))


def _parse_array_contains(args: list) -> exp.ArrayContains:
    if len(args) != 2:
        err_message = f"Error Parsing args `{args}`. Number of args must be 2, given {len(args)}"
        raise ParseError(err_message)
    return exp.ArrayContains(this=seq_get(args, 1), expression=seq_get(args, 0))


def _parse_dayname(args: list) -> local_expression.DateFormat:
    """
        * E, EE, EEE, returns short day name (Mon)
        * EEEE, returns full day name (Monday)
    :param args: node expression
    :return: DateFormat with `E` format
    """
    if len(args) == 1:
        return local_expression.DateFormat(this=seq_get(args, 0), expression=exp.Literal.string("E"))

    return local_expression.DateFormat(this=seq_get(args, 0), expression=seq_get(args, 1))


def _parse_trytonumber(args: list) -> local_expression.TryToNumber:
    if len(args) == 1 or len(args) == 3:
        msg = f"""Error Parsing args `{args}`:
                             * `format` is required
                             * `precision` and `scale` both are required [if specifed]
                          """
        raise ParseError(msg)

    if len(args) == 4:
        return local_expression.TryToNumber(
            this=seq_get(args, 0), expression=seq_get(args, 1), precision=seq_get(args, 2), scale=seq_get(args, 3)
        )

    return local_expression.TryToNumber(this=seq_get(args, 0), expression=seq_get(args, 1))


def _parse_monthname(args: list) -> local_expression.DateFormat:
    if len(args) == 1:
        return local_expression.DateFormat(this=seq_get(args, 0), expression=exp.Literal.string("MMM"))

    return local_expression.DateFormat(this=seq_get(args, 0), expression=seq_get(args, 1))


def _parse_object_construct(args: list) -> exp.StarMap | exp.Struct:
    expression = parser.parse_var_map(args)

    if isinstance(expression, exp.StarMap):
        return exp.Struct(expressions=[expression.this])

    return exp.Struct(
        expressions=[t.cast(exp.Condition, k).eq(v) for k, v in zip(expression.keys, expression.values, strict=False)]
    )


def _parse_to_boolean(*args: list, error: bool) -> local_expression.ToBoolean:
    this_arg = seq_get(args, 0)
    return local_expression.ToBoolean(this=this_arg, raise_error=exp.Literal.number(1 if error else 0))


def _parse_tonumber(args: list) -> local_expression.ToNumber:
    if len(args) > 4:
        error_msg = f"""Error Parsing args args:
                          * Number of args cannot be more than `4`, given `{len(args)}`
                          """
        raise ParseError(error_msg)

    if len(args) == 1:
        return local_expression.ToNumber(this=seq_get(args, 0))
    elif len(args) == 3:
        return local_expression.ToNumber(this=seq_get(args, 0), precision=seq_get(args, 1), scale=seq_get(args, 2))
    elif len(args) == 4:
        return local_expression.ToNumber(
            this=seq_get(args, 0), expression=seq_get(args, 1), precision=seq_get(args, 2), scale=seq_get(args, 3)
        )

    return local_expression.ToNumber(this=seq_get(args, 0), expression=seq_get(args, 1))


class Snow(Snowflake):
    # Instantiate Snowflake Dialect
    snowflake = Snowflake()

    class Tokenizer(snowflake.Tokenizer):
        IDENTIFIERS: ClassVar[list[str]] = ['"']

        COMMENTS: ClassVar[list[str]] = ["--", "//", ("/*", "*/")]
        STRING_ESCAPES: ClassVar[list[str]] = ["\\", "'"]

        CUSTOM_TOKEN_MAP: ClassVar[dict] = {
            r"(?i)CREATE\s+OR\s+REPLACE\s+PROCEDURE": TokenType.PROCEDURE,
            r"(?i)var\s+\w+\s+=\s+\w+?": TokenType.VAR,
        }

        KEYWORDS: ClassVar[dict] = {**Snowflake.Tokenizer.KEYWORDS}
        ## DEC is not a reserved keyword in Snowflake it can be used as table alias
        KEYWORDS.pop("DEC")

        @classmethod
        def update_keywords(cls, new_key_word_dict):
            cls.KEYWORDS = new_key_word_dict | cls.KEYWORDS

        @classmethod
        def merge_trie(cls, parent_trie, new_trie):
            merged_trie = {}
            # print(f"The Parent Trie is {parent_trie}")
            # print(f"The Input Trie is {new_trie}")
            for key in set(parent_trie.keys()) | set(new_trie.keys()):  # Get all unique keys from both tries
                if key in parent_trie and key in new_trie:  # If the key is in both tries, merge the subtries
                    if isinstance(parent_trie[key], dict) and isinstance(new_trie[key], dict):
                        # #print(f"New trie inside the key is {new_trie}")
                        # #print(f"Parent trie inside the key is {parent_trie}")
                        merged_trie[key] = cls.merge_trie(parent_trie[key], new_trie[key])
                        # #print(f"Merged Trie is {merged_trie}")
                    elif isinstance(parent_trie[key], dict):
                        merged_trie[key] = parent_trie[key]
                    else:
                        merged_trie[key] = new_trie[key]
                elif key in parent_trie:  # If the key is only in trie1, add it to the merged trie
                    merged_trie[key] = parent_trie[key]
                else:  # If the key is only in trie2, add it to the merged trie
                    merged_trie[key] = new_trie[key]
            return merged_trie

        @classmethod
        def update_keyword_trie(
            cls,
            new_trie,
            parent_trie=None,
        ):
            if parent_trie is None:
                parent_trie = cls._KEYWORD_TRIE
            cls.KEYWORD_TRIE = cls.merge_trie(parent_trie, new_trie)

        def match_strings_token_dict(self, string, pattern_dict):
            result_dict = {}
            for pattern in pattern_dict:
                matches = re.finditer(pattern, string, re.MULTILINE | re.IGNORECASE | re.DOTALL)
                for _, match in enumerate(matches, start=1):
                    result_dict[match.group().upper()] = pattern_dict[pattern]
            return result_dict

        def match_strings_list(self, string, pattern_dict):
            result = []
            for pattern in pattern_dict:
                matches = re.finditer(pattern, string, re.MULTILINE | re.IGNORECASE | re.DOTALL)
                for _, match in enumerate(matches, start=1):
                    result.append(match.group().upper())
            return result

        def tokenize(self, sql: str) -> list[Token]:
            """Returns a list of tokens corresponding to the SQL string `sql`."""
            self.reset()
            self.sql = sql
            ## Update Keywords
            ref_dict = self.match_strings_token_dict(sql, self.CUSTOM_TOKEN_MAP)
            self.update_keywords(ref_dict)
            ## Update Keyword Trie
            custom_trie = new_trie(self.match_strings_list(sql, self.CUSTOM_TOKEN_MAP))
            # print("**"*40)
            # print(f"The New Trie after adding the REF, VAR and IF ELSE
            # blocks basesd on {self.CUSTOM_TOKEN_MAP}, is \n\n {custom_trie}")
            # print("**"*40)
            self.update_keyword_trie(custom_trie)
            # print(f"Updated New Trie is {self.KEYWORD_TRIE}")
            # print("**"*40)
            ## Parent Code
            self.size = len(sql)
            try:
                self._scan()
            except Exception as e:
                start = self._current - 50
                end = self._current + 50
                start = start if start > 0 else 0
                end = end if end < self.size else self.size - 1
                context = self.sql[start:end]
                msg = f"Error tokenizing '{context}'"
                raise ParseError(msg) from e
            return self.tokens

    class Parser(snowflake.Parser):
        FUNCTIONS: ClassVar[dict] = {
            **Snowflake.Parser.FUNCTIONS,
            "STRTOK_TO_ARRAY": local_expression.Split.from_arg_list,
            "DATE_FROM_PARTS": local_expression.MakeDate.from_arg_list,
            "CONVERT_TIMEZONE": local_expression.ConvertTimeZone.from_arg_list,
            "TRY_TO_DATE": local_expression.TryToDate.from_arg_list,
            "STRTOK": local_expression.SplitPart.from_arg_list,
            "SPLIT_PART": local_expression.SplitPart.from_arg_list,
            "TIMESTAMPADD": _parse_dateadd,
            "TRY_TO_DECIMAL": _parse_trytonumber,
            "TRY_TO_NUMBER": _parse_trytonumber,
            "TRY_TO_NUMERIC": _parse_trytonumber,
<<<<<<< HEAD
            "DATEADD": parse_date_delta(exp.DateAdd, unit_mapping=DATE_DELTA_INTERVAL),
            "DATEDIFF": parse_date_delta(exp.DateDiff, unit_mapping=DATE_DELTA_INTERVAL),
            "IS_INTEGER": local_expression.IsInteger.from_arg_list,
            "DIV0NULL": _div0null_to_if,
            "JSON_EXTRACT_PATH_TEXT": _parse_json_extract_path_text,
            "BITOR_AGG": local_expression.BitOr.from_arg_list,
            "ARRAY_CONTAINS": _parse_array_contains,
            "DAYNAME": _parse_dayname,
            "BASE64_ENCODE": exp.ToBase64.from_arg_list,
            "BASE64_DECODE_STRING": exp.FromBase64.from_arg_list,
            "TRY_BASE64_DECODE_STRING": exp.FromBase64.from_arg_list,
            "ARRAY_CONSTRUCT_COMPACT": local_expression.ArrayConstructCompact.from_arg_list,
            "ARRAY_INTERSECTION": local_expression.ArrayIntersection.from_arg_list,
            "ARRAY_SLICE": local_expression.ArraySlice.from_arg_list,
=======
>>>>>>> 3ca72a2c
            "MONTHNAME": _parse_monthname,
            "MONTH_NAME": _parse_monthname,
            "OBJECT_CONSTRUCT": _parse_object_construct,
            "OBJECT_KEYS": local_expression.ObjectKeys.from_arg_list,
            "TRY_PARSE_JSON": exp.ParseJSON.from_arg_list,
<<<<<<< HEAD
=======
            "DATEADD": parse_date_delta(exp.DateAdd, unit_mapping=DATE_DELTA_INTERVAL),
            "DATEDIFF": parse_date_delta(exp.DateDiff, unit_mapping=DATE_DELTA_INTERVAL),
>>>>>>> 3ca72a2c
            "TIMEDIFF": parse_date_delta(exp.DateDiff, unit_mapping=DATE_DELTA_INTERVAL),
            "TIMESTAMPDIFF": parse_date_delta(exp.DateDiff, unit_mapping=DATE_DELTA_INTERVAL),
            "TO_BOOLEAN": lambda args: _parse_to_boolean(args, error=True),
            "TO_DECIMAL": _parse_tonumber,
            "TO_DOUBLE": local_expression.ToDouble.from_arg_list,
            "TO_NUMBER": _parse_tonumber,
            "TO_NUMERIC": _parse_tonumber,
            "TO_OBJECT": local_expression.ToObject.from_arg_list,
            "TO_TIME": parse_to_timestamp,
            "TIMESTAMP_FROM_PARTS": local_expression.TimestampFromParts.from_arg_list,
            "TO_VARIANT": local_expression.ToVariant.from_arg_list,
<<<<<<< HEAD
            "TRY_TO_BOOLEAN": lambda args: _parse_to_boolean(args, error=False),
            "UUID_STRING": local_expression.UUID.from_arg_list,
=======
            "TRY_BASE64_DECODE_STRING": exp.FromBase64.from_arg_list,
            "TRY_TO_BOOLEAN": lambda args: _parse_to_boolean(args, error=False),
            "UUID_STRING": local_expression.UUID.from_arg_list,
            "IS_INTEGER": local_expression.IsInteger.from_arg_list,
            "DIV0NULL": _div0null_to_if,
            "JSON_EXTRACT_PATH_TEXT": _parse_json_extract_path_text,
            "BITOR_AGG": local_expression.BitOr.from_arg_list,
            "ARRAY_CONTAINS": _parse_array_contains,
            "DAYNAME": _parse_dayname,
            "BASE64_ENCODE": exp.ToBase64.from_arg_list,
            "BASE64_DECODE_STRING": exp.FromBase64.from_arg_list,
            "ARRAY_CONSTRUCT_COMPACT": local_expression.ArrayConstructCompact.from_arg_list,
            "ARRAY_INTERSECTION": local_expression.ArrayIntersection.from_arg_list,
            "ARRAY_SLICE": local_expression.ArraySlice.from_arg_list,
>>>>>>> 3ca72a2c
        }

        FUNCTION_PARSERS: ClassVar[dict] = {
            **Snowflake.Parser.FUNCTION_PARSERS,
        }

        PLACEHOLDER_PARSERS: ClassVar[dict] = {
            **Snowflake.Parser.PLACEHOLDER_PARSERS,
            TokenType.PARAMETER: lambda self: self._parse_parameter(),
        }

        FUNC_TOKENS: ClassVar[dict] = {*Snowflake.Parser.FUNC_TOKENS, TokenType.COLLATE}

        COLUMN_OPERATORS: ClassVar[dict] = {
            **Snowflake.Parser.COLUMN_OPERATORS,
            TokenType.COLON: lambda self, this, path: self._json_column_op(this, path),
        }

        TIMESTAMPS: ClassVar[dict] = Snowflake.Parser.TIMESTAMPS.copy() - {TokenType.TIME}

        RANGE_PARSERS: ClassVar[dict] = {
            **Snowflake.Parser.RANGE_PARSERS,
        }

        ALTER_PARSERS: ClassVar[dict] = {**Snowflake.Parser.ALTER_PARSERS}

        def _parse_types(
            self, *, check_func: bool = False, schema: bool = False, allow_identifiers: bool = True
        ) -> t.Optional[exp.Expression]:  # noqa: UP007
            this = super()._parse_types(check_func=check_func, schema=schema, allow_identifiers=allow_identifiers)
            # https://docs.snowflake.com/en/sql-reference/data-types-numeric Numeric datatype alias
            if (
                isinstance(this, exp.DataType)
                and this.is_type("numeric", "decimal", "number", "integer", "int", "smallint", "bigint")
                and not this.expressions
            ):
                return exp.DataType.build("DECIMAL(38,0)")
            return this

        def _parse_parameter(self) -> local_expression.Parameter:
            wrapped = self._match(TokenType.L_BRACE)
            this = self._parse_var() or self._parse_identifier() or self._parse_primary()
            self._match(TokenType.R_BRACE)
            suffix = ""
            if not self._match(TokenType.SPACE) or self._match(TokenType.DOT):
                suffix = self._parse_var() or self._parse_identifier() or self._parse_primary()

            return self.expression(local_expression.Parameter, this=this, wrapped=wrapped, suffix=suffix)

        def _get_table_alias(self):
            """
            :returns the `table alias` by looping through all the tokens until it finds the `From` token.
            Example:
            * SELECT .... FROM persons p => returns `p`
            * SELECT
                 ....
              FROM
                 dwh.vw_replacement_customer  d  => returns `d`
            """
            self_copy = copy.deepcopy(self)
            found_from = True if self_copy._match(TokenType.FROM, advance=False) else False
            run = True
            indx = 0
            table_alias = None
            while run or found_from:
                self_copy._advance()
                indx += 1
                found_from = True if self_copy._match(TokenType.FROM, advance=False) else False
                if indx == len(self_copy._tokens):
                    run = False
                if found_from:
                    self_copy._advance(2)
                    table_alias = self_copy._curr.text
                    if table_alias == ".":
                        self_copy._advance(2)
                        table_alias = self_copy._curr.text
                    break
            return table_alias

        def _json_column_op(self, this, path):
            """
            Get the `table alias` using _get_table_alias() and it is used to check whether
            to remove `.value` from `<COL>.value`. We need to remove `.value` only if it refers
            to `Lateral View` alias.
            :return: the expression based on the alias.
            """
            table_alias = self._get_table_alias()

            if not isinstance(this, exp.Bracket) and this.name.upper() == "VALUE":
                if this.table != table_alias:
                    return self.expression(local_expression.Bracket, this=this.table, expressions=[path])
                return self.expression(local_expression.Bracket, this=this, expressions=[path])
            elif (isinstance(path, exp.Literal) and path.alias_or_name.upper() == "VALUE") or (
                isinstance(this, local_expression.Bracket)
                and (this.name.upper() == "VALUE" or this.this.table.upper() == table_alias.upper())
            ):
                return self.expression(local_expression.Bracket, this=this, expressions=[path])
            else:
                return self.expression(exp.Bracket, this=this, expressions=[path])<|MERGE_RESOLUTION|>--- conflicted
+++ resolved
@@ -264,33 +264,13 @@
             "TRY_TO_DECIMAL": _parse_trytonumber,
             "TRY_TO_NUMBER": _parse_trytonumber,
             "TRY_TO_NUMERIC": _parse_trytonumber,
-<<<<<<< HEAD
-            "DATEADD": parse_date_delta(exp.DateAdd, unit_mapping=DATE_DELTA_INTERVAL),
-            "DATEDIFF": parse_date_delta(exp.DateDiff, unit_mapping=DATE_DELTA_INTERVAL),
-            "IS_INTEGER": local_expression.IsInteger.from_arg_list,
-            "DIV0NULL": _div0null_to_if,
-            "JSON_EXTRACT_PATH_TEXT": _parse_json_extract_path_text,
-            "BITOR_AGG": local_expression.BitOr.from_arg_list,
-            "ARRAY_CONTAINS": _parse_array_contains,
-            "DAYNAME": _parse_dayname,
-            "BASE64_ENCODE": exp.ToBase64.from_arg_list,
-            "BASE64_DECODE_STRING": exp.FromBase64.from_arg_list,
-            "TRY_BASE64_DECODE_STRING": exp.FromBase64.from_arg_list,
-            "ARRAY_CONSTRUCT_COMPACT": local_expression.ArrayConstructCompact.from_arg_list,
-            "ARRAY_INTERSECTION": local_expression.ArrayIntersection.from_arg_list,
-            "ARRAY_SLICE": local_expression.ArraySlice.from_arg_list,
-=======
->>>>>>> 3ca72a2c
             "MONTHNAME": _parse_monthname,
             "MONTH_NAME": _parse_monthname,
             "OBJECT_CONSTRUCT": _parse_object_construct,
             "OBJECT_KEYS": local_expression.ObjectKeys.from_arg_list,
             "TRY_PARSE_JSON": exp.ParseJSON.from_arg_list,
-<<<<<<< HEAD
-=======
             "DATEADD": parse_date_delta(exp.DateAdd, unit_mapping=DATE_DELTA_INTERVAL),
             "DATEDIFF": parse_date_delta(exp.DateDiff, unit_mapping=DATE_DELTA_INTERVAL),
->>>>>>> 3ca72a2c
             "TIMEDIFF": parse_date_delta(exp.DateDiff, unit_mapping=DATE_DELTA_INTERVAL),
             "TIMESTAMPDIFF": parse_date_delta(exp.DateDiff, unit_mapping=DATE_DELTA_INTERVAL),
             "TO_BOOLEAN": lambda args: _parse_to_boolean(args, error=True),
@@ -302,10 +282,6 @@
             "TO_TIME": parse_to_timestamp,
             "TIMESTAMP_FROM_PARTS": local_expression.TimestampFromParts.from_arg_list,
             "TO_VARIANT": local_expression.ToVariant.from_arg_list,
-<<<<<<< HEAD
-            "TRY_TO_BOOLEAN": lambda args: _parse_to_boolean(args, error=False),
-            "UUID_STRING": local_expression.UUID.from_arg_list,
-=======
             "TRY_BASE64_DECODE_STRING": exp.FromBase64.from_arg_list,
             "TRY_TO_BOOLEAN": lambda args: _parse_to_boolean(args, error=False),
             "UUID_STRING": local_expression.UUID.from_arg_list,
@@ -320,7 +296,6 @@
             "ARRAY_CONSTRUCT_COMPACT": local_expression.ArrayConstructCompact.from_arg_list,
             "ARRAY_INTERSECTION": local_expression.ArrayIntersection.from_arg_list,
             "ARRAY_SLICE": local_expression.ArraySlice.from_arg_list,
->>>>>>> 3ca72a2c
         }
 
         FUNCTION_PARSERS: ClassVar[dict] = {
