--- conflicted
+++ resolved
@@ -240,7 +240,12 @@
     return False
 
 
-<<<<<<< HEAD
+def _parse_sha2(args: list) -> exp.SHA2:
+    if len(args) == 1:
+        return exp.SHA2(this=seq_get(args, 0), length=exp.Literal.number(256))
+    return exp.SHA2(this=seq_get(args, 0), length=seq_get(args, 1))
+
+
 def _parse_last_day(args: list) -> exp.LastDay | exp.DateSub:
     if len(args) == 1:
         return exp.LastDay.from_arg_list(args)
@@ -271,12 +276,6 @@
 def _parse_seq(args: list):
     args = []
     return local_expression.MonotonicallyIncreasingId(this=seq_get(args, 0))
-=======
-def _parse_sha2(args: list) -> exp.SHA2:
-    if len(args) == 1:
-        return exp.SHA2(this=seq_get(args, 0), length=exp.Literal.number(256))
-    return exp.SHA2(this=seq_get(args, 0), length=seq_get(args, 1))
->>>>>>> 669312ad
 
 
 class Snow(Snowflake):
@@ -444,16 +443,13 @@
             "PERCENT_RANK": local_expression.PercentRank.from_arg_list,
             "NTILE": local_expression.Ntile.from_arg_list,
             "TO_ARRAY": local_expression.ToArray.from_arg_list,
-<<<<<<< HEAD
+            "SHA2": _parse_sha2,
             "LAST_DAY": _parse_last_day,
             "ARRAY_FLATTEN": exp.Flatten.from_arg_list,
             "SEQ1": _parse_seq,
             "SEQ2": _parse_seq,
             "SEQ4": _parse_seq,
             "SEQ8": _parse_seq,
-=======
-            "SHA2": _parse_sha2,
->>>>>>> 669312ad
         }
 
         FUNCTION_PARSERS = {
