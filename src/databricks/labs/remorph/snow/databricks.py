--- conflicted
+++ resolved
@@ -191,8 +191,64 @@
     return f"CAST({func_expr} AS DECIMAL({precision}, {scale}))"
 
 
-<<<<<<< HEAD
-=======
+def _list_agg(self, expr: exp.GroupConcat):
+    """
+    [TODO]
+        Handle:
+                1. DISTINCT keyword
+                2. WITHIN GROUP (ORDER BY )
+                3. OVER ( [ PARTITION BY <expr2> ] )
+                4. Collation within Order by
+        These are supported in Snowflake: [LISTAGG](https://docs.snowflake.com/en/sql-reference/functions/listagg)
+    """
+    collect_list_expr = self.func("COLLECT_LIST", expr.this)
+    return self.func("ARRAY_JOIN", collect_list_expr, expr.args.get("separator"))
+
+
+def _is_integer(self: Databricks.Generator, expression: local_expression.IsInteger) -> str:
+    this = self.sql(expression, "this")
+    transformed = f"""
+    CASE
+       WHEN {this} IS NULL THEN NULL
+       WHEN {this} RLIKE '^-?[0-9]+$' AND TRY_CAST({this} AS INT) IS NOT NULL THEN TRUE
+       ELSE FALSE
+       END
+    """
+    return transformed
+
+
+def _parse_json_extract_path_text(self: Databricks.Generator, expression: local_expression.JsonExtractPathText) -> str:
+    this = self.sql(expression, "this")
+    path_name = expression.args["path_name"]
+    if path_name.is_string:
+        path = f"{self.dialect.QUOTE_START}$.{expression.text('path_name')}{self.dialect.QUOTE_END}"
+    else:
+        path = f"CONCAT('$.', {self.sql(expression, 'path_name')})"
+    return f"GET_JSON_OBJECT({this}, {path})"
+
+
+def _array_construct_compact(self: Databricks.Generator, expression: local_expression.ArrayConstructCompact) -> str:
+    exclude = "ARRAY(NULL)"
+    array_expr = f"ARRAY({self.expressions(expression, flat=True)})"
+    return f"ARRAY_EXCEPT({array_expr}, {exclude})"
+
+
+def _array_slice(self: Databricks.Generator, expression: local_expression.ArraySlice) -> str:
+    from_expr = self.sql(expression, "from")
+    # In Databricks: array indices start at 1 in function `slice(array, start, length)`
+    from_expr = 1 if from_expr == "0" else from_expr
+
+    to_expr = self.sql(expression, "to")
+    # Convert string expression to number and check if it is negative number
+    if int(to_expr) < 0:
+        err_message = "In Databricks: function `slice` length must be greater than or equal to 0"
+        raise UnsupportedError(err_message)
+
+    func = "SLICE"
+    func_expr = self.func(func, expression.this, exp.Literal.number(from_expr), expression.args["to"])
+    return func_expr
+
+
 def _parse_json(self, expr: exp.ParseJSON):
     """
     Converts `PARSE_JSON` function to `FROM_JSON` function.
@@ -245,120 +301,7 @@
         return "UUID()"
 
 
->>>>>>> 3ca72a2c
-def _list_agg(self, expr: exp.GroupConcat):
-    """
-    [TODO]
-        Handle:
-                1. DISTINCT keyword
-                2. WITHIN GROUP (ORDER BY )
-                3. OVER ( [ PARTITION BY <expr2> ] )
-                4. Collation within Order by
-        These are supported in Snowflake: [LISTAGG](https://docs.snowflake.com/en/sql-reference/functions/listagg)
-    """
-    collect_list_expr = self.func("COLLECT_LIST", expr.this)
-    return self.func("ARRAY_JOIN", collect_list_expr, expr.args.get("separator"))
-
-
-def _is_integer(self: Databricks.Generator, expression: local_expression.IsInteger) -> str:
-    this = self.sql(expression, "this")
-    transformed = f"""
-    CASE
-       WHEN {this} IS NULL THEN NULL
-       WHEN {this} RLIKE '^-?[0-9]+$' AND TRY_CAST({this} AS INT) IS NOT NULL THEN TRUE
-       ELSE FALSE
-       END
-    """
-    return transformed
-
-
-def _parse_json_extract_path_text(self: Databricks.Generator, expression: local_expression.JsonExtractPathText) -> str:
-    this = self.sql(expression, "this")
-    path_name = expression.args["path_name"]
-    if path_name.is_string:
-        path = f"{self.dialect.QUOTE_START}$.{expression.text('path_name')}{self.dialect.QUOTE_END}"
-    else:
-        path = f"CONCAT('$.', {self.sql(expression, 'path_name')})"
-    return f"GET_JSON_OBJECT({this}, {path})"
-
-
-def _array_construct_compact(self: Databricks.Generator, expression: local_expression.ArrayConstructCompact) -> str:
-    exclude = "ARRAY(NULL)"
-    array_expr = f"ARRAY({self.expressions(expression, flat=True)})"
-    return f"ARRAY_EXCEPT({array_expr}, {exclude})"
-
-
-def _array_slice(self: Databricks.Generator, expression: local_expression.ArraySlice) -> str:
-    from_expr = self.sql(expression, "from")
-    # In Databricks: array indices start at 1 in function `slice(array, start, length)`
-    from_expr = 1 if from_expr == "0" else from_expr
-
-    to_expr = self.sql(expression, "to")
-    # Convert string expression to number and check if it is negative number
-    if int(to_expr) < 0:
-        err_message = "In Databricks: function `slice` length must be greater than or equal to 0"
-        raise UnsupportedError(err_message)
-
-    func = "SLICE"
-    func_expr = self.func(func, expression.this, exp.Literal.number(from_expr), expression.args["to"])
-    return func_expr
-
-
-<<<<<<< HEAD
-def _parse_json(self, expr: exp.ParseJSON):
-    """
-    Converts `PARSE_JSON` function to `FROM_JSON` function.
-    Schema is a mandatory argument for Databricks `FROM_JSON` function
-    [FROM_JSON](https://docs.databricks.com/en/sql/language-manual/functions/from_json.html)
-    Need to explicitly specify the Schema {<COL_NAME>_SCHEMA} in the current execution environment
-    """
-    expr_this = self.sql(expr, "this")
-    column = expr_this.replace("'", "").upper()
-    conv_expr = self.func("FROM_JSON", expr_this, f"{{{column}_SCHEMA}}")
-    warning_msg = (
-        f"\n***Warning***: you need to explicitly specify `SCHEMA` for `{column}` column in expression: `{conv_expr}`"
-    )
-    print(warning_msg)  # noqa: T201
-    return conv_expr
-
-
-def _to_number(self, expression: local_expression.TryToNumber):
-    func = "TO_NUMBER"
-    precision = self.sql(expression, "precision")
-    scale = self.sql(expression, "scale")
-
-    if not precision:
-        precision = 38
-
-    if not scale:
-        scale = 0
-
-    func_expr = self.func(func, expression.this)
-    if expression.expression:
-        func_expr = self.func(func, expression.this, expression.expression)
-    else:
-        exception_msg = f"""Error Parsing expression {expression}:
-                         * `format`: is required in Databricks [mandatory]
-                         * `precision` and `scale`: are considered as (38, 0) if not specified.
-                      """
-        raise UnsupportedError(exception_msg)
-
-    return f"CAST({func_expr} AS DECIMAL({precision}, {scale}))"
-
-
-def _uuid(self: Databricks.Generator, expression: local_expression.UUID) -> str:
-    namespace = self.sql(expression, "this")
-    name = self.sql(expression, "name")
-
-    if namespace and name:
-        print("UUID version 5 is not supported currently. Needs manual intervention.")  # noqa : T201
-        return f"UUID({namespace}, {name})"
-    else:
-        return "UUID()"
-
-
-=======
->>>>>>> 3ca72a2c
+
 class Databricks(Databricks):
     # Instantiate Databricks Dialect
     databricks = Databricks()
@@ -399,10 +342,6 @@
             local_expression.ToVariant: rename_func("TO_JSON"),
             local_expression.ToObject: rename_func("TO_JSON"),
             exp.ToBase64: rename_func("BASE64"),
-<<<<<<< HEAD
-=======
-            exp.FromBase64: rename_func("UNBASE64"),
->>>>>>> 3ca72a2c
             local_expression.ToNumber: _to_number,
             local_expression.UUID: _uuid,
             local_expression.IsInteger: _is_integer,
@@ -548,10 +487,6 @@
             mod_exp.args["kind"] = "TABLESAMPLE"
             return super().tablesample_sql(mod_exp, seed_prefix=seed_prefix, sep=sep)
 
-<<<<<<< HEAD
-
-=======
->>>>>>> 3ca72a2c
         def transaction_sql(self, expression: exp.Transaction) -> str:  # noqa: ARG002
             """
             Skip begin command
