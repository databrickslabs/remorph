import re
import sys
from typing import ClassVar

from sqlglot import expressions as exp
from sqlglot.dialects import hive
from sqlglot.dialects.databricks import Databricks
from sqlglot.dialects.dialect import rename_func
from sqlglot.errors import UnsupportedError
from sqlglot.helper import apply_index_offset, csv

from databricks.labs.remorph.snow import local_expression

VALID_DATABRICKS_TYPES = {
    "BIGINT",
    "BINARY",
    "BOOLEAN",
    "DATE",
    "DECIMAL",
    "DOUBLE",
    "FLOAT",
    "INT",
    "INTERVAL",
    "VOID",
    "SMALLINT",
    "STRING",
    "TIMESTAMP",
    "TINYINT",
    "ARRAY",
    "MAP",
    "STRUCT",
}


def _parm_sfx(self, expression: local_expression.Parameter) -> str:
    this = self.sql(expression, "this")
    this = f"{{{this}}}" if expression.args.get("wrapped") else f"{this}"
    suffix = self.sql(expression, "suffix")
    PARAMETER_TOKEN = "$"  # noqa: N806
    return f"{PARAMETER_TOKEN}{this}{suffix}"


def _lateral_bracket_sql(self, expression: local_expression.Bracket) -> str:
    """Overwrites `sqlglot/generator.py` `bracket_sql()` function
    to convert <TABLE_ALIAS>`[COL_NAME]` to <TABLE_ALIAS>`.COL_NAME`.
    Example: c[val] ==> c.val
    """
    expressions = apply_index_offset(expression.this, expression.expressions, self.dialect.INDEX_OFFSET)
    expressions = [self.sql(e.alias_or_name.strip("'")) for e in expressions]
    # If expression contains space in between encode it in backticks(``):
    # e.g. ref."ID Number" -> ref.`ID Number`.
    expressions_sql = ", ".join(f"`{e}`" if " " in e else e for e in expressions)
    return f"{self.sql(expression, 'this')}.{expressions_sql}"


def _format_create_sql(self, expression: exp.Create) -> str:
    expression = expression.copy()

    # Remove modifiers in order to simplify the schema.  For example, this removes things like "IF NOT EXISTS"
    # from "CREATE TABLE foo IF NOT EXISTS".
    args_to_delete = ["temporary", "transient", "external", "replace", "exists", "unique", "materialized", "properties"]
    for arg_to_delete in args_to_delete:
        if expression.args.get(arg_to_delete):
            del expression.args[arg_to_delete]

    return hive._create_sql(self, expression)


def _curr_ts():
    return "CURRENT_TIMESTAMP()"


def _curr_time():
    return "date_format(current_timestamp(), 'HH:mm:ss')"


def _join_sup(self, expression):
    if isinstance(expression.args["this"], exp.Lateral):
        _lateral_view(self, expression.next())


def _lateral_view(self, expression: exp.Lateral) -> str:
    str_lateral_view = "LATERAL VIEW"
    str_outer = "OUTER"
    str_explode = "EXPLODE("
    str_pfx = f"{str_lateral_view} {str_explode}"
    str_alias = ")"

    for expr, _, _ in expression.walk(bfs=True, prune=lambda *_: False):
        match expr:
            case exp.Explode():
                if expr.key.upper() != "EXPLODE":
                    continue
                for node, _, _ in expr.walk(bfs=True, prune=lambda *_: False):
                    if not isinstance(node, exp.Kwarg):
                        continue
                    if not isinstance(node.this, exp.Var):
                        continue

                    node_name = str(node.this).upper()
                    match node_name:
                        case "INPUT":
                            # Added if block to handle Dynamic variables `${}`
                            node_expr = f"{node.expression}".replace("@", "$")
                            if "PARSE_JSON" in node_expr:
                                node_expr = node_expr.replace("PARSE_JSON", "FROM_JSON")
                                msg = (
                                    f"\n***Warning***: you need to explicitly specify "
                                    f"`SCHEMA` for column(s) in `{node_expr}`"
                                )
                                print(msg, file=sys.stderr)  # noqa: T201
                            str_pfx = str_pfx + node_expr
                        case "PATH":
                            str_pfx = str_pfx + f".{node.expression}".replace("'", "").replace('"', "`")
                        case "OUTER":
                            str_pfx = str_pfx.replace(str_lateral_view, f"{str_lateral_view} {str_outer}")
                            # [TODO]: Implement for options: RECURSIVE and MODE
            case exp.TableAlias():
                str_alias = str_alias + f" AS {expr.name}"

    return self.sql(str_pfx + str_alias)


def _columndef_sql(self, expression: exp.ColumnDef) -> str:
    # Modified it to Ignore the properties set in source.
    # [TODO] Add more transformation rules to define them as constraints https://docs.databricks.com/tables/constraints.html
    # [TODO] Add more transformation rules to define them as table properties https://docs.databricks.com/sql/language-manual/sql-ref-syntax-ddl-tblproperties.html

    expression = expression.copy()

    # Remove all but the comment constraints in order to simplify the schema.
    if expression.args.get("constraints"):
        filtered_constraints = []
        for constraint in expression.args["constraints"]:
            if isinstance(constraint, exp.CommentColumnConstraint):
                filtered_constraints.append(constraint)
        expression.set("constraints", filtered_constraints)

    column = self.sql(expression, "this")
    kind = self.sql(expression, "kind")
    constraints = self.expressions(expression, key="constraints", sep=" ", flat=True)

    # As a sanity check, make sure the type is a valid Databricks type.  We use a regex here
    # because there are some types like DECIMAL that take numbers in parentheses, like DECIMAL(19, 4).
    kind_str = re.search("^([A-Za-z]+)", kind).group(1)
    if kind_str not in VALID_DATABRICKS_TYPES:
        msg = f"{kind_str} is not a known Databricks type"
        raise UnsupportedError(msg)

    if not constraints:
        return f"{column} {kind}"
    return f"{column} {kind} {constraints}"


# [TODO] Add more datatype coverage https://docs.databricks.com/sql/language-manual/sql-ref-datatypes.html
def _datatype_map(self, expression) -> str:
    if expression.this in [exp.DataType.Type.VARCHAR, exp.DataType.Type.NVARCHAR, exp.DataType.Type.CHAR]:
        return "STRING"
    if expression.this in [exp.DataType.Type.TIMESTAMP]:
        return "TIMESTAMP"
    if expression.this in [exp.DataType.Type.TIMESTAMPLTZ]:
        return "TIMESTAMP_LTZ"
    return self.datatype_sql(expression)


def try_to_date(self, expression: local_expression.TryToDate):
    func = "TRY_TO_TIMESTAMP"
    time_format = self.sql(expression, "format")
    if not time_format:
        time_format = hive.Hive.DATE_FORMAT

    ts_result = self.func(func, expression.this, time_format)
    return exp.Date(this=ts_result)


def try_to_number(self, expression: local_expression.TryToNumber):
    func = "TRY_TO_NUMBER"
    precision = self.sql(expression, "precision")
    scale = self.sql(expression, "scale")

    if not precision:
        precision = 38

    if not scale:
        scale = 0

    func_expr = self.func(func, expression.this)
    if expression.expression:
        func_expr = self.func(func, expression.this, expression.expression)

    return f"CAST({func_expr} AS DECIMAL({precision}, {scale}))"


<<<<<<< HEAD
def _parse_json(self, expr: exp.ParseJSON):
    """
    Converts `PARSE_JSON` function to `FROM_JSON` function.
    Schema is a mandatory argument for Databricks `FROM_JSON` function
    [FROM_JSON](https://docs.databricks.com/en/sql/language-manual/functions/from_json.html)
    Need to explicitly specify the Schema {<COL_NAME>_SCHEMA} in the current execution environment
    """
    expr_this = self.sql(expr, "this")
    column = expr_this.replace("'", "").upper()
    conv_expr = self.func("FROM_JSON", expr_this, f"{{{column}_SCHEMA}}")
    warning_msg = (
        f"\n***Warning***: you need to explicitly specify `SCHEMA` for `{column}` column in expression: `{conv_expr}`"
    )
    print(warning_msg)  # noqa: T201
    return conv_expr


def _to_number(self, expression: local_expression.TryToNumber):
    func = "TO_NUMBER"
    precision = self.sql(expression, "precision")
    scale = self.sql(expression, "scale")

    if not precision:
        precision = 38

    if not scale:
        scale = 0

    func_expr = self.func(func, expression.this)
    if expression.expression:
        func_expr = self.func(func, expression.this, expression.expression)
    else:
        exception_msg = f"""Error Parsing expression {expression}:
                         * `format`: is required in Databricks [mandatory]
                         * `precision` and `scale`: are considered as (38, 0) if not specified.
                      """
        raise UnsupportedError(exception_msg)

    return f"CAST({func_expr} AS DECIMAL({precision}, {scale}))"


def _uuid(self: Databricks.Generator, expression: local_expression.UUID) -> str:
    namespace = self.sql(expression, "this")
    name = self.sql(expression, "name")

    if namespace and name:
        print("UUID version 5 is not supported currently. Needs manual intervention.")  # noqa : T201
        return f"UUID({namespace}, {name})"
    else:
        return "UUID()"
=======
def _list_agg(self, expr: exp.GroupConcat):
    """
    [TODO]
        Handle:
                1. DISTINCT keyword
                2. WITHIN GROUP (ORDER BY )
                3. OVER ( [ PARTITION BY <expr2> ] )
                4. Collation within Order by
        These are supported in Snowflake: [LISTAGG](https://docs.snowflake.com/en/sql-reference/functions/listagg)
    """
    collect_list_expr = self.func("COLLECT_LIST", expr.this)
    return self.func("ARRAY_JOIN", collect_list_expr, expr.args.get("separator"))


def _is_integer(self: Databricks.Generator, expression: local_expression.IsInteger) -> str:
    this = self.sql(expression, "this")
    transformed = f"""
    CASE
       WHEN {this} IS NULL THEN NULL
       WHEN {this} RLIKE '^-?[0-9]+$' AND TRY_CAST({this} AS INT) IS NOT NULL THEN TRUE
       ELSE FALSE
       END
    """
    return transformed


def _parse_json_extract_path_text(self: Databricks.Generator, expression: local_expression.JsonExtractPathText) -> str:
    this = self.sql(expression, "this")
    path_name = expression.args["path_name"]
    if path_name.is_string:
        path = f"{self.dialect.QUOTE_START}$.{expression.text('path_name')}{self.dialect.QUOTE_END}"
    else:
        path = f"CONCAT('$.', {self.sql(expression, 'path_name')})"
    return f"GET_JSON_OBJECT({this}, {path})"


def _array_construct_compact(self: Databricks.Generator, expression: local_expression.ArrayConstructCompact) -> str:
    exclude = "ARRAY(NULL)"
    array_expr = f"ARRAY({self.expressions(expression, flat=True)})"
    return f"ARRAY_EXCEPT({array_expr}, {exclude})"


def _array_slice(self: Databricks.Generator, expression: local_expression.ArraySlice) -> str:
    from_expr = self.sql(expression, "from")
    # In Databricks: array indices start at 1 in function `slice(array, start, length)`
    from_expr = 1 if from_expr == "0" else from_expr

    to_expr = self.sql(expression, "to")
    # Convert string expression to number and check if it is negative number
    if int(to_expr) < 0:
        err_message = "In Databricks: function `slice` length must be greater than or equal to 0"
        raise UnsupportedError(err_message)

    func = "SLICE"
    func_expr = self.func(func, expression.this, exp.Literal.number(from_expr), expression.args["to"])
    return func_expr
>>>>>>> 5c3fa407


class Databricks(Databricks):
    # Instantiate Databricks Dialect
    databricks = Databricks()

    class Generator(databricks.Generator):
        COLLATE_IS_FUNC = True
        # [TODO]: Variant needs to be transformed better, for now parsing to string was deemed as the choice.
        TYPE_MAPPING: ClassVar[dict] = {
            **Databricks.Generator.TYPE_MAPPING,
            exp.DataType.Type.TINYINT: "TINYINT",
            exp.DataType.Type.SMALLINT: "SMALLINT",
            exp.DataType.Type.BIGINT: "BIGINT",
            exp.DataType.Type.DATETIME: "TIMESTAMP",
            exp.DataType.Type.VARCHAR: "STRING",
            exp.DataType.Type.VARIANT: "STRING",
            exp.DataType.Type.FLOAT: "DOUBLE",
        }

        TRANSFORMS: ClassVar[dict] = {
            **Databricks.Generator.TRANSFORMS,
            # exp.Select: transforms.preprocess([_unqualify_unnest]),
            exp.Create: _format_create_sql,
            exp.DataType: _datatype_map,
            exp.CurrentTimestamp: _curr_ts(),
            exp.CurrentTime: _curr_time(),
            exp.Lateral: _lateral_view,
            exp.GroupConcat: _list_agg,
            exp.FromBase64: rename_func("UNBASE64"),
            local_expression.Parameter: _parm_sfx,
            local_expression.Bracket: _lateral_bracket_sql,
            local_expression.MakeDate: rename_func("MAKE_DATE"),
            local_expression.TryToDate: try_to_date,
            local_expression.TryToNumber: try_to_number,
<<<<<<< HEAD
            local_expression.ObjectKeys: rename_func("JSON_OBJECT_KEYS"),
            exp.ParseJSON: _parse_json,
            local_expression.TimestampFromParts: rename_func("MAKE_TIMESTAMP"),
            local_expression.ToDouble: rename_func("DOUBLE"),
            local_expression.ToVariant: rename_func("TO_JSON"),
            local_expression.ToObject: rename_func("TO_JSON"),
            exp.ToBase64: rename_func("BASE64"),
            exp.FromBase64: rename_func("UNBASE64"),
            local_expression.ToNumber: _to_number,
            local_expression.UUID: _uuid,
=======
            local_expression.IsInteger: _is_integer,
            local_expression.JsonExtractPathText: _parse_json_extract_path_text,
            local_expression.BitOr: rename_func("BIT_OR"),
            local_expression.ArrayConstructCompact: _array_construct_compact,
            local_expression.ArrayIntersection: rename_func("ARRAY_INTERSECT"),
            local_expression.ArraySlice: _array_slice,
>>>>>>> 5c3fa407
        }

        def join_sql(self, expression: exp.Join) -> str:
            """Overwrites `join_sql()` in `sqlglot/generator.py`
            Added logic to handle Lateral View
            """
            op_list = [
                expression.method,
                "GLOBAL" if expression.args.get("global") else None,
                expression.side,
                expression.kind,
                expression.hint if self.JOIN_HINTS else None,
            ]

            op_sql = " ".join(op for op in op_list if op)
            on_sql = self.sql(expression, "on")
            using = expression.args.get("using")

            if not on_sql and using:
                on_sql = csv(*(self.sql(column) for column in using))

            this_sql = self.sql(expression, "this")

            if on_sql:
                on_sql = self.indent(on_sql, skip_first=True)
                space = self.seg(" " * self.pad) if self.pretty else " "
                if using:
                    on_sql = f"{space}USING ({on_sql})"
                else:
                    on_sql = f"{space}ON {on_sql}"
            # Added the below elif block to handle Lateral View clause
            elif not op_sql and isinstance(expression.this, exp.Lateral):
                return f"\n {this_sql}"
            elif not op_sql:
                return f", {this_sql}"

            op_sql = f"{op_sql} JOIN" if op_sql else "JOIN"
            return f"{self.seg(op_sql)} {this_sql}{on_sql}"

        def arrayagg_sql(self, expression: exp.ArrayAgg) -> str:
            # ARRAY_AGG function is available in Spark built-in functions
            """[TODO]
            Have to handle:
                    1. WITHIN GROUP (ORDER BY )
                    2. OVER ( [ PARTITION BY <expr2> ] )
            These are supported in Snowflake: [array_agg](https://docs.snowflake.com/en/sql-reference/functions/array_agg)
            """
            return self.func(
                "ARRAY_AGG",
                expression.this.this if isinstance(expression.this, exp.Order) else expression.this,
            )

        def split_sql(self, expression: local_expression.Split) -> str:
            """
            :param expression: local_expression.Split expression to be parsed
            :return: Converted expression (SPLIT) compatible with Databricks
            """
            delimiter = " "
            # To handle default delimiter
            if expression.expression:
                delimiter = expression.expression.name

            # Parsing logic to handle String and Table columns
            if expression.name and isinstance(expression.name, str):
                expr_name = f"'{expression.name}'"
            else:
                expr_name = expression.args["this"]
            return f"""SPLIT({expr_name},'[{delimiter}]')"""

        def delete_sql(self, expression: exp.Delete) -> str:
            this = self.sql(expression, "this")
            using = self.sql(expression, "using")
            where = self.sql(expression, "where")
            returning = self.sql(expression, "returning")
            limit = self.sql(expression, "limit")
            tables = self.expressions(expression, key="tables")
            tables = f" {tables}" if tables else ""

            if using:
                using = f" USING {using}" if using else ""
                where = where.replace("WHERE", "ON")
            else:
                this = f"FROM {this}" if this else ""

            if self.RETURNING_END:
                expression_sql = f" {this}{using}{where}{returning}{limit}"
            else:
                expression_sql = f"{returning}{this}{where}{limit}"

            if using:
                return self.prepend_ctes(expression, f"MERGE{tables}{expression_sql} WHEN MATCHED THEN DELETE;")
            else:
                return self.prepend_ctes(expression, f"DELETE{tables}{expression_sql}")

        def converttimezone_sql(self, expression: local_expression.ConvertTimeZone):
            func = "CONVERT_TIMEZONE"
            expr = expression.args["tgtTZ"]
            if len(expression.args) == 3 and expression.args.get("this"):
                expr = expression.args["this"]

            expr = f"'{expr.name}'" if isinstance(expr, exp.Cast) else expr

            result = self.func(func, expression.args["srcTZ"], expr)
            if len(expression.args) == 3:
                result = self.func(func, expression.args["srcTZ"], expression.args["tgtTZ"], expr)

            return result

        def splitpart_sql(self, expression: local_expression.SplitPart) -> str:
            """
            :param expression: local_expression.SplitPart expression to be parsed
            :return: Converted expression (SPLIT_PART) compatible with Databricks
            """
            delimiter = " "
            # To handle default delimiter
            if expression.expression:
                delimiter = expression.expression.name

            # Handle String and Table columns
            expr_name = expression.args["this"]
            if expression.name and isinstance(expression.name, str):
                expr_name = f"'{expression.name}'"

            # Handle Partition Number
            part_num = 1
            if len(expression.args) == 3 and expression.args.get("partNum"):
                part_num = expression.args["partNum"]

            return f"SPLIT_PART({expr_name}, '{delimiter}', {part_num})"

        def tablesample_sql(
            self, expression: exp.TableSample, seed_prefix: str = "REPEATABLE", sep: str = " AS "
        ) -> str:
            mod_exp = expression.copy()
            mod_exp.args["kind"] = "TABLESAMPLE"
<<<<<<< HEAD
            return super().tablesample_sql(mod_exp, seed_prefix=seed_prefix, sep=sep)
=======
            return super().tablesample_sql(mod_exp, seed_prefix=seed_prefix, sep=sep)

        def transaction_sql(self, expression: exp.Transaction) -> str:  # noqa: ARG002
            """
            Skip begin command
            :param expression:
            :return: Empty string for unsupported operation
            """
            return ""

        def rollback_sql(self, expression: exp.Rollback) -> str:  # noqa: ARG002
            """
            Skip rollback command
            :param expression:
            :return: Empty string for unsupported operation
            """
            return ""

        def commit_sql(self, expression: exp.Rollback) -> str:  # noqa: ARG002
            """
            Skip commit command
            :param expression:
            :return: Empty string for unsupported operation
            """
            return ""

        def command_sql(self, expression: exp.Command) -> str:
            """
            Skip any session, stream, task related commands
            :param expression:
            :return: Empty string for unsupported operations or objects
            """
            filtered_commands = [
                "CREATE",
                "ALTER",
                "DESCRIBE",
                "DROP",
                "SHOW",
                "EXECUTE",
            ]
            ignored_objects = [
                "STREAM",
                "TASK",
                "STREAMS",
                "TASKS",
                "SESSION",
            ]

            command = self.sql(expression, "this").upper()
            expr = expression.text("expression").strip()
            obj = re.split(r"\s+", expr, maxsplit=2)[0].upper() if expr else ""
            if command in filtered_commands and obj in ignored_objects:
                return ""
            return f"{command} {expr}"
>>>>>>> 5c3fa407
<|MERGE_RESOLUTION|>--- conflicted
+++ resolved
@@ -191,7 +191,6 @@
     return f"CAST({func_expr} AS DECIMAL({precision}, {scale}))"
 
 
-<<<<<<< HEAD
 def _parse_json(self, expr: exp.ParseJSON):
     """
     Converts `PARSE_JSON` function to `FROM_JSON` function.
@@ -242,7 +241,7 @@
         return f"UUID({namespace}, {name})"
     else:
         return "UUID()"
-=======
+
 def _list_agg(self, expr: exp.GroupConcat):
     """
     [TODO]
@@ -299,7 +298,6 @@
     func = "SLICE"
     func_expr = self.func(func, expression.this, exp.Literal.number(from_expr), expression.args["to"])
     return func_expr
->>>>>>> 5c3fa407
 
 
 class Databricks(Databricks):
@@ -335,7 +333,6 @@
             local_expression.MakeDate: rename_func("MAKE_DATE"),
             local_expression.TryToDate: try_to_date,
             local_expression.TryToNumber: try_to_number,
-<<<<<<< HEAD
             local_expression.ObjectKeys: rename_func("JSON_OBJECT_KEYS"),
             exp.ParseJSON: _parse_json,
             local_expression.TimestampFromParts: rename_func("MAKE_TIMESTAMP"),
@@ -346,14 +343,12 @@
             exp.FromBase64: rename_func("UNBASE64"),
             local_expression.ToNumber: _to_number,
             local_expression.UUID: _uuid,
-=======
             local_expression.IsInteger: _is_integer,
             local_expression.JsonExtractPathText: _parse_json_extract_path_text,
             local_expression.BitOr: rename_func("BIT_OR"),
             local_expression.ArrayConstructCompact: _array_construct_compact,
             local_expression.ArrayIntersection: rename_func("ARRAY_INTERSECT"),
             local_expression.ArraySlice: _array_slice,
->>>>>>> 5c3fa407
         }
 
         def join_sql(self, expression: exp.Join) -> str:
@@ -489,9 +484,6 @@
         ) -> str:
             mod_exp = expression.copy()
             mod_exp.args["kind"] = "TABLESAMPLE"
-<<<<<<< HEAD
-            return super().tablesample_sql(mod_exp, seed_prefix=seed_prefix, sep=sep)
-=======
             return super().tablesample_sql(mod_exp, seed_prefix=seed_prefix, sep=sep)
 
         def transaction_sql(self, expression: exp.Transaction) -> str:  # noqa: ARG002
@@ -545,5 +537,4 @@
             obj = re.split(r"\s+", expr, maxsplit=2)[0].upper() if expr else ""
             if command in filtered_commands and obj in ignored_objects:
                 return ""
-            return f"{command} {expr}"
->>>>>>> 5c3fa407
+            return f"{command} {expr}"