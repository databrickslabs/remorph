package com.databricks.labs.remorph.discovery

<<<<<<< HEAD
import com.databricks.labs.remorph.parsers.intermediate.{ColumnDetail, DataType}
=======
import com.databricks.labs.remorph.intermediate.{ColumnDetail, DataType}
>>>>>>> 20380226
import com.databricks.labs.remorph.parsers.snowflake.{SnowflakeLexer, SnowflakeParser, SnowflakeTypeBuilder}
import org.antlr.v4.runtime.{CharStreams, CommonTokenStream}

import java.sql.Connection
import scala.collection.mutable

class SnowflakeTableDefinitions(conn: Connection) {

  /**
   * Parses a data type string and returns the corresponding DataType object.
   *
   * @param dataTypeString The string representation of the data type.
   * @return The DataType object corresponding to the input string.
   */
  private def getDataType(dataTypeString: String): DataType = {
    val inputString = CharStreams.fromString(dataTypeString)
    val lexer = new SnowflakeLexer(inputString)
    val tokenStream = new CommonTokenStream(lexer)
    val parser = new SnowflakeParser(tokenStream)
    val ctx = parser.dataType()
    val dataTypeBuilder = new SnowflakeTypeBuilder
    dataTypeBuilder.buildDataType(ctx)
  }

  private def getTableDefinitionQuery(catalogName: String): String = {
    s"""WITH column_info AS (
       |  SELECT
       |    TABLE_CATALOG,
       |    TABLE_SCHEMA,
       |    TABLE_NAME,
       |    LISTAGG(column_name || '§' ||
       |        CASE
       |            WHEN numeric_precision IS NOT NULL AND numeric_scale IS NOT NULL
       |            THEN
       |                CONCAT(data_type, '(', numeric_precision, ',' , numeric_scale, ')')
       |            WHEN LOWER(data_type) = 'text'
       |            THEN
       |                CONCAT('varchar', '(', CHARACTER_MAXIMUM_LENGTH, ')')
       |            ELSE data_type
       |         END|| '§' || TO_BOOLEAN(CASE WHEN IS_NULLABLE = 'YES' THEN 'true' ELSE 'false' END)
       |         || '§' || COALESCE(COMMENT, '')
       |         ,
       |    '‡') WITHIN GROUP (ORDER BY ordinal_position) AS Schema
       |  FROM
       |      ${catalogName}.INFORMATION_SCHEMA.COLUMNS
       |  GROUP BY
       |      TABLE_CATALOG, TABLE_SCHEMA, TABLE_NAME
       |)
       |SELECT
       |  sft.TABLE_CATALOG,
       |  sft.TABLE_SCHEMA,
       |  sft.TABLE_NAME,
       |  sft.comment,
       |  sfe.location,
       |  sfe.file_format_name,
       |  sfv.view_definition,
       |  column_info.Schema as DERIVED_SCHEMA,
       |  FLOOR(sft.BYTES / (1024 * 1024 * 1024)) AS SIZE_GB
       |FROM
       |  column_info
       |JOIN ${catalogName}.INFORMATION_SCHEMA.TABLES sft
       |  ON column_info.TABLE_CATALOG = sft.TABLE_CATALOG
       |  AND column_info.TABLE_SCHEMA = sft.TABLE_SCHEMA
       |  AND column_info.TABLE_NAME = sft.TABLE_NAME
       |LEFT JOIN ${catalogName}.INFORMATION_SCHEMA.VIEWS sfv
       |  ON column_info.TABLE_CATALOG = sfv.TABLE_CATALOG
       |  AND column_info.TABLE_SCHEMA = sfv.TABLE_SCHEMA
       |  AND column_info.TABLE_NAME = sfv.TABLE_NAME
       |LEFT JOIN ${catalogName}.INFORMATION_SCHEMA.EXTERNAL_TABLES sfe
       |  ON column_info.TABLE_CATALOG = sfe.TABLE_CATALOG
       |  AND column_info.TABLE_SCHEMA = sfe.TABLE_SCHEMA
       |  AND column_info.TABLE_NAME = sfe.TABLE_NAME
       |ORDER BY
       |  sft.TABLE_CATALOG, sft.TABLE_SCHEMA, sft.TABLE_NAME;""".stripMargin
  }

  /**
   * Retrieves the definitions of all tables in the Snowflake database.
   *
   * @return A sequence of TableDefinition objects representing the tables in the database.
   */
  private def getTableDefinitions(catalogName: String): Seq[TableDefinition] = {
    val stmt = conn.createStatement()
    try {
      val tableDefinitionList = new mutable.ListBuffer[TableDefinition]()
      val rs = stmt.executeQuery(getTableDefinitionQuery(catalogName))
      try {
        while (rs.next()) {
          val tableCatalog = rs.getString("TABLE_CATALOG")
          val tableSchema = rs.getString("TABLE_SCHEMA")
          val tableName = rs.getString("TABLE_NAME")
          val columns = rs
            .getString("DERIVED_SCHEMA")
            .split("‡")
            .map(x => {
              val data = x.split("§")
              val name = data(0)
              val dataType = getDataType(data(1))
<<<<<<< HEAD
              val nullable = data(2).toBoolean
              val comment = if (data.length > 3) Option(data(3)) else None
              ColumnDetail(name, dataType, nullable, comment)
=======
              ColumnDetail(name, dataType, data(2).toBoolean)
>>>>>>> 20380226
            })
          tableDefinitionList.append(
            TableDefinition(
              tableCatalog,
              tableSchema,
              tableName,
              Option(rs.getString("LOCATION")),
              Option(rs.getString("FILE_FORMAT_NAME")),
              Option(rs.getString("VIEW_DEFINITION")),
              columns,
              rs.getInt("SIZE_GB"),
              Option(rs.getString("COMMENT"))))
        }
        tableDefinitionList
      } finally {
        rs.close()
      }
    } finally {
      stmt.close()
    }
  }

  def getAllTableDefinitions: mutable.Seq[TableDefinition] = {
    getAllCatalogs.flatMap(getTableDefinitions)
  }

  def getAllSchemas(catalogName: String): mutable.ListBuffer[String] = {
    val stmt = conn.createStatement()
    try {
      val rs = stmt.executeQuery(s"SHOW SCHEMAS IN $catalogName")
      try {
        val schemaList = new mutable.ListBuffer[String]()
        while (rs.next()) {
          schemaList.append(rs.getString("name"))
        }
        schemaList
      } finally {
        rs.close()
      }
    } finally {
      stmt.close()
    }
  }

  def getAllCatalogs: mutable.ListBuffer[String] = {
    val stmt = conn.createStatement()
    try {
      val rs = stmt.executeQuery("SHOW DATABASES")
      try {
        val catalogList = new mutable.ListBuffer[String]()
        while (rs.next()) {
          catalogList.append(rs.getString("name"))
        }
        catalogList
      } finally {
        rs.close()
      }
    } finally {
      stmt.close()
    }
  }

}<|MERGE_RESOLUTION|>--- conflicted
+++ resolved
@@ -1,10 +1,6 @@
 package com.databricks.labs.remorph.discovery
 
-<<<<<<< HEAD
-import com.databricks.labs.remorph.parsers.intermediate.{ColumnDetail, DataType}
-=======
 import com.databricks.labs.remorph.intermediate.{ColumnDetail, DataType}
->>>>>>> 20380226
 import com.databricks.labs.remorph.parsers.snowflake.{SnowflakeLexer, SnowflakeParser, SnowflakeTypeBuilder}
 import org.antlr.v4.runtime.{CharStreams, CommonTokenStream}
 
@@ -103,13 +99,9 @@
               val data = x.split("§")
               val name = data(0)
               val dataType = getDataType(data(1))
-<<<<<<< HEAD
               val nullable = data(2).toBoolean
               val comment = if (data.length > 3) Option(data(3)) else None
               ColumnDetail(name, dataType, nullable, comment)
-=======
-              ColumnDetail(name, dataType, data(2).toBoolean)
->>>>>>> 20380226
             })
           tableDefinitionList.append(
             TableDefinition(
