package com.databricks.labs.remorph.generators.sql

import com.databricks.labs.remorph.generators.GeneratorContext
import com.databricks.labs.remorph.{OkResult, PartialResult, Result, intermediate => ir}

/**
 * @see
 *   https://docs.databricks.com/en/sql/language-manual/sql-ref-datatypes.html
 */
object DataTypeGenerator {

  def generateDataType(ctx: GeneratorContext, dt: ir.DataType): Result[String] = dt match {
    case ir.NullType => OkResult("VOID")
    case ir.BooleanType => OkResult("BOOLEAN")
    case ir.BinaryType => OkResult("BINARY")
    case ir.ShortType => OkResult("SMALLINT")
    case ir.TinyintType => OkResult("TINYINT")
    case ir.IntegerType => OkResult("INT")
    case ir.LongType => OkResult("BIGINT")
    case ir.FloatType => OkResult("FLOAT")
    case ir.DoubleType => OkResult("DOUBLE")
    case ir.DecimalType(precision, scale) =>
      val arguments = precision.toSeq ++ scale.toSeq
      if (arguments.isEmpty) {
        OkResult("DECIMAL")
      } else {
        sql"DECIMAL${arguments.mkString("(", ", ", ")")}"
      }
    case ir.StringType => OkResult("STRING")
    case ir.DateType => OkResult("DATE")
    case ir.TimestampType => OkResult("TIMESTAMP")
    case ir.TimestampNTZType => OkResult("TIMESTAMP_NTZ")
    case ir.ArrayType(elementType) => sql"ARRAY<${generateDataType(ctx, elementType)}>"
    case ir.StructType(fields) =>
      val fieldTypes = fields
<<<<<<< HEAD
        .map { case ir.StructField(name, dataType, nullable, metadata) =>
=======
        .map { case ir.StructField(name, dataType, nullable, _) =>
>>>>>>> 448ea6a0
          val isNullable = if (nullable) "" else " NOT NULL"
          sql"$name:${generateDataType(ctx, dataType)}$isNullable"
        }
        .mkSql(",")
      sql"STRUCT<$fieldTypes>"
    case ir.MapType(keyType, valueType) =>
      sql"MAP<${generateDataType(ctx, keyType)}, ${generateDataType(ctx, valueType)}>"
    case ir.VarcharType(size) => sql"VARCHAR${maybeSize(size)}"
    case ir.CharType(size) => sql"CHAR${maybeSize(size)}"
    case ir.VariantType => sql"VARIANT"
    case _ => PartialResult(s"!!! $dt !!!", ir.UnsupportedDataType(dt.toString))
  }

  private def maybeSize(size: Option[Int]): String = size.map(s => s"($s)").getOrElse("")
}<|MERGE_RESOLUTION|>--- conflicted
+++ resolved
@@ -33,11 +33,7 @@
     case ir.ArrayType(elementType) => sql"ARRAY<${generateDataType(ctx, elementType)}>"
     case ir.StructType(fields) =>
       val fieldTypes = fields
-<<<<<<< HEAD
-        .map { case ir.StructField(name, dataType, nullable, metadata) =>
-=======
         .map { case ir.StructField(name, dataType, nullable, _) =>
->>>>>>> 448ea6a0
           val isNullable = if (nullable) "" else " NOT NULL"
           sql"$name:${generateDataType(ctx, dataType)}$isNullable"
         }
