package com.databricks.labs.remorph.transpilers

import com.databricks.labs.remorph.generators.GeneratorContext
import com.databricks.labs.remorph.generators.sql.{ExpressionGenerator, LogicalPlanGenerator, OptionGenerator}
import com.databricks.labs.remorph.parsers.{PlanParser, intermediate => ir}
import com.github.vertical_blank.sqlformatter.SqlFormatter
import com.github.vertical_blank.sqlformatter.core.FormatConfig
import com.github.vertical_blank.sqlformatter.languages.Dialect
import org.antlr.v4.runtime.ParserRuleContext
import org.json4s.jackson.Serialization
import org.json4s.{Formats, NoTypeHints}
import org.json4s.jackson.Serialization.write

import java.io.{PrintWriter, StringWriter}
import scala.util.matching.Regex

<<<<<<< HEAD
trait Parser {
  def parse(input: String): ir.LogicalPlan
=======
sealed trait WorkflowStage
object WorkflowStage {
  case object PARSE extends WorkflowStage
  case object PLAN extends WorkflowStage
  case object OPTIMIZE extends WorkflowStage
  case object GENERATE extends WorkflowStage
>>>>>>> a51ea019
}

trait Transpiler {
  def transpile(input: SourceCode): Result[String]
}

class Sed(rules: (String, String)*) {
  private val compiledRules: Seq[(Regex, String)] = rules.map { case (regex, replace) =>
    (regex.r, replace)
  }

  def apply(src: String): String = {
    compiledRules.foldLeft(src) { (currentSrc, rule) =>
      val (regex, replace) = rule
      regex.replaceAllIn(currentSrc, replace)
    }
  }
}

trait Formatter {
  private val sqlFormat = FormatConfig
    .builder()
    .indent("  ")
    .uppercase(true)
    .maxColumnLength(100)
    .build()

  private val formatter = SqlFormatter.of(Dialect.SparkSql)

  // sometimes we cannot just ignore legacy SQLGlot formatter and have to add hacks
  private val hacks = new Sed("EXISTS\\(" -> s"EXISTS (")

  def format(input: String): String = {
    val pretty = formatter.format(input, sqlFormat)
    hacks.apply(pretty)
  }
}

abstract class BaseTranspiler extends Transpiler with Formatter with Parser {

<<<<<<< HEAD
  override def parse(input: String): ir.LogicalPlan
=======
  protected val planParser: PlanParser[_]
  protected val exprGenerator = new ExpressionGenerator
  protected val optionGenerator = new OptionGenerator(exprGenerator)
  protected val generator = new LogicalPlanGenerator(exprGenerator, optionGenerator)

  implicit val formats: Formats = Serialization.formats(NoTypeHints)
>>>>>>> a51ea019

  protected def parse(input: SourceCode): Result[ParserRuleContext] = planParser.parse(input)

  protected def visit(tree: ParserRuleContext): Result[ir.LogicalPlan] = planParser.visit(tree)

  // TODO: optimizer really should be its own thing and not part of PlanParser
  // I have put it here for now until we discuss^h^h^h^h^h^h^hSerge dictates where it should go ;)
  protected def optimize(logicalPlan: ir.LogicalPlan): Result[ir.LogicalPlan] = planParser.optimize(logicalPlan)

  protected def generate(optimizedLogicalPlan: ir.LogicalPlan): Result[String] = {
    try {
      val output = generator.generate(GeneratorContext(generator), optimizedLogicalPlan)
      Result.Success(output)
    } catch {
      case e: Exception =>
        val sw = new StringWriter
        e.printStackTrace(new PrintWriter(sw))
        val stackTrace = sw.toString
        val errorJson = write(
          Map("exception" -> e.getClass.getSimpleName, "message" -> e.getMessage, "stackTrace" -> stackTrace))
        Result.Failure(stage = WorkflowStage.GENERATE, errorJson)
    }
  }

  override def transpile(input: SourceCode): Result[String] = {
    parse(input).flatMap(visit).flatMap(optimize).flatMap(generate)
  }
}<|MERGE_RESOLUTION|>--- conflicted
+++ resolved
@@ -14,17 +14,13 @@
 import java.io.{PrintWriter, StringWriter}
 import scala.util.matching.Regex
 
-<<<<<<< HEAD
-trait Parser {
-  def parse(input: String): ir.LogicalPlan
-=======
+
 sealed trait WorkflowStage
 object WorkflowStage {
   case object PARSE extends WorkflowStage
   case object PLAN extends WorkflowStage
   case object OPTIMIZE extends WorkflowStage
   case object GENERATE extends WorkflowStage
->>>>>>> a51ea019
 }
 
 trait Transpiler {
@@ -65,16 +61,12 @@
 
 abstract class BaseTranspiler extends Transpiler with Formatter with Parser {
 
-<<<<<<< HEAD
-  override def parse(input: String): ir.LogicalPlan
-=======
   protected val planParser: PlanParser[_]
   protected val exprGenerator = new ExpressionGenerator
   protected val optionGenerator = new OptionGenerator(exprGenerator)
   protected val generator = new LogicalPlanGenerator(exprGenerator, optionGenerator)
 
   implicit val formats: Formats = Serialization.formats(NoTypeHints)
->>>>>>> a51ea019
 
   protected def parse(input: SourceCode): Result[ParserRuleContext] = planParser.parse(input)
 
