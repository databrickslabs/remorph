--- conflicted
+++ resolved
@@ -53,7 +53,7 @@
     case c if c == NULL_ => Literal(nullType = Some(ir.NullType()))
     case _ => wrapUnresolvedInput(node.getText)
   }
-<<<<<<< HEAD
+
   override def visitSearch_condition(ctx: Search_conditionContext): Expression = {
     if (ctx.search_condition().size() > 1) {
       val conditions = ctx.search_condition().asScala.map(_.accept(this))
@@ -87,7 +87,7 @@
       case "<=" => ir.LesserThanOrEqual(left, right)
     }
   }
-=======
+
 
   private def removeQuotes(str: String): String = {
     str.stripPrefix("'").stripSuffix("'")
@@ -106,5 +106,4 @@
       case DOUBLE_BAR => ir.Concat(left, right)
       case _ => ir.UnresolvedOperator(s"Unsupported operator: ${operator.getText}")
     }
->>>>>>> b410d42f
 }