--- conflicted
+++ resolved
@@ -26,11 +26,7 @@
     viewText: Option[String] = None,
     columns: Seq[StructField] = Seq.empty,
     sizeGb: Int = 0,
-<<<<<<< HEAD
-    comments: Option[String] = None)
-=======
     comment: Option[String] = None)
->>>>>>> 448ea6a0
 
 case class Grant(objectType: String, objectKey: String, principal: String, action: String)
 
