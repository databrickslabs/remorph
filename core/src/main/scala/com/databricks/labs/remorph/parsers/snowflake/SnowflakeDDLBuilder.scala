package com.databricks.labs.remorph.parsers.snowflake

import com.databricks.labs.remorph.parsers.snowflake.SnowflakeParser.{StringContext => StrContext, _}
import com.databricks.labs.remorph.parsers.{IncompleteParser, ParserCommon, intermediate => ir}

import scala.collection.JavaConverters._
class SnowflakeDDLBuilder
    extends SnowflakeParserBaseVisitor[ir.Catalog]
    with ParserCommon[ir.Catalog]
    with IncompleteParser[ir.Catalog] {

  private val expressionBuilder = new SnowflakeExpressionBuilder
  private val typeBuilder = new SnowflakeTypeBuilder

  override protected def wrapUnresolvedInput(unparsedInput: String): ir.Catalog = ir.UnresolvedCatalog(unparsedInput)

  private def extractString(ctx: StrContext): String =
    ctx.accept(expressionBuilder) match {
      case ir.StringLiteral(s) => s
      case e => throw new IllegalArgumentException(s"Expected a string literal, got $e")
    }

  override def visitCreateFunction(ctx: CreateFunctionContext): ir.Catalog = {
    val runtimeInfo = ctx match {
      case c if c.JAVA() != null => buildJavaUDF(c)
      case c if c.PYTHON() != null => buildPythonUDF(c)
      case c if c.JAVASCRIPT() != null => ir.JavaScriptRuntimeInfo
      case c if c.SCALA() != null => buildScalaUDF(c)
      case c if c.SQL() != null || c.LANGUAGE() == null => ir.SQLRuntimeInfo(c.MEMOIZABLE() != null)
    }
    val name = ctx.objectName().getText
    val returnType = typeBuilder.buildDataType(ctx.dataType())
    val parameters = ctx.argDecl().asScala.map(buildParameter)
    val acceptsNullParameters = ctx.CALLED() != null
    val body = buildFunctionBody(ctx.functionDefinition())
    val comment = Option(ctx.commentClause()).map(c => extractString(c.string()))
    ir.CreateInlineUDF(name, returnType, parameters, runtimeInfo, acceptsNullParameters, comment, body)
  }

  private def buildParameter(ctx: ArgDeclContext): ir.FunctionParameter = {
    ir.FunctionParameter(
      name = ctx.argName().getText,
      dataType = typeBuilder.buildDataType(ctx.argDataType().dataType()),
      defaultValue = Option(ctx.argDefaultValueClause())
        .map(_.expr().accept(expressionBuilder)))
  }

  private def buildFunctionBody(ctx: FunctionDefinitionContext): String = extractString(ctx.string()).trim

  private def buildJavaUDF(ctx: CreateFunctionContext): ir.RuntimeInfo = buildJVMUDF(ctx)(ir.JavaRuntimeInfo.apply)
  private def buildScalaUDF(ctx: CreateFunctionContext): ir.RuntimeInfo = buildJVMUDF(ctx)(ir.ScalaRuntimeInfo.apply)

  private def buildJVMUDF(ctx: CreateFunctionContext)(
      ctr: (Option[String], Seq[String], String) => ir.RuntimeInfo): ir.RuntimeInfo = {
    val imports =
      ctx
        .stringList()
        .asScala
        .find(occursBefore(ctx.IMPORTS(), _))
        .map(_.string().asScala.map(extractString))
        .getOrElse(Seq())
    ctr(extractRuntimeVersion(ctx), imports, extractHandler(ctx))
  }
  private def extractRuntimeVersion(ctx: CreateFunctionContext): Option[String] = ctx.string().asScala.collectFirst {
    case c if occursBefore(ctx.RUNTIME_VERSION(), c) => extractString(c)
  }

  private def extractHandler(ctx: CreateFunctionContext): String =
    Option(ctx.HANDLER()).flatMap(h => ctx.string().asScala.find(occursBefore(h, _))).map(extractString).get

  private def buildPythonUDF(ctx: CreateFunctionContext): ir.PythonRuntimeInfo = {
    val packages =
      ctx
        .stringList()
        .asScala
        .find(occursBefore(ctx.PACKAGES(0), _))
        .map(_.string().asScala.map(extractString))
        .getOrElse(Seq())
    ir.PythonRuntimeInfo(extractRuntimeVersion(ctx), packages, extractHandler(ctx))
  }

  override def visitCreateTable(ctx: CreateTableContext): ir.Catalog = {
    val tableName = ctx.objectName().getText
    val columns = buildColumnDeclarations(
      ctx
        .createTableClause()
        .columnDeclItemListParen()
        .columnDeclItemList()
        .columnDeclItem()
        .asScala)

    ir.CreateTableCommand(tableName, columns)
  }

  override def visitCreateStream(ctx: CreateStreamContext): ir.UnresolvedCommand = {
<<<<<<< HEAD
    formatContext(ctx)
  }

  override def visitCreateTask(ctx: CreateTaskContext): ir.UnresolvedCommand = {
    formatContext(ctx)
=======
    ir.UnresolvedCommand(getTextFromParserRuleContext(ctx))
  }

  override def visitCreateTask(ctx: CreateTaskContext): ir.UnresolvedCommand = {
    ir.UnresolvedCommand(getTextFromParserRuleContext(ctx))
>>>>>>> e1a8d675
  }

  private def buildColumnDeclarations(ctx: Seq[ColumnDeclItemContext]): Seq[ir.ColumnDeclaration] = {
    // According to the grammar, either ctx.fullColDecl or ctx.outOfLineConstraint is non-null.
    val columns = ctx.collect {
      case c if c.fullColDecl() != null => buildColumnDeclaration(c.fullColDecl())
    }
    // An out-of-line constraint may apply to one or many columns
    // When an out-of-line contraint applies to multiple columns,
    // we record a column-name -> constraint mapping for each.
    val outOfLineConstraints: Seq[(String, ir.Constraint)] = ctx.collect {
      case c if c.outOfLineConstraint() != null => buildOutOfLineConstraints(c.outOfLineConstraint())
    }.flatten

    // Finally, for every column, we "inject" the relevant out-of-line constraints
    columns.map { col =>
      val additionalConstraints = outOfLineConstraints.collect {
        case (columnName, constraint) if columnName == col.name => constraint
      }
      col.copy(constraints = col.constraints ++ additionalConstraints)
    }
  }

  private def buildColumnDeclaration(ctx: FullColDeclContext): ir.ColumnDeclaration = {
    val name = ctx.colDecl().columnName().getText
    val dataType = typeBuilder.buildDataType(ctx.colDecl().dataType())
    val constraints = ctx.inlineConstraint().asScala.map(buildInlineConstraint)
    val nullability = if (ctx.nullNotNull().isEmpty) {
      Seq()
    } else {
      Seq(ir.Nullability(!ctx.nullNotNull().asScala.exists(_.NOT() != null)))
    }
    ir.ColumnDeclaration(name, dataType, virtualColumnDeclaration = None, nullability ++ constraints)
  }

  private[snowflake] def buildOutOfLineConstraints(ctx: OutOfLineConstraintContext): Seq[(String, ir.Constraint)] = {
    val columnNames = ctx.columnListInParentheses(0).columnList().columnName().asScala.map(_.getText)
    val repeatForEveryColumnName = List.fill[ir.UnnamedConstraint](columnNames.size)(_)
    val unnamedConstraints = ctx match {
      case c if c.UNIQUE() != null => repeatForEveryColumnName(ir.Unique)
      case c if c.primaryKey() != null => repeatForEveryColumnName(ir.PrimaryKey)
      case c if c.foreignKey() != null =>
        val referencedObject = c.objectName().getText
        val references =
          c.columnListInParentheses(1).columnList().columnName().asScala.map(referencedObject + "." + _.getText)
        references.map(ir.ForeignKey.apply)
      case c => repeatForEveryColumnName(ir.UnresolvedConstraint(c.getText))
    }
    val constraintNameOpt = Option(ctx.id()).map(_.getText)
    val constraints = constraintNameOpt.fold[Seq[ir.Constraint]](unnamedConstraints) { name =>
      unnamedConstraints.map(ir.NamedConstraint(name, _))
    }
    columnNames.zip(constraints)
  }

  private[snowflake] def buildInlineConstraint(ctx: InlineConstraintContext): ir.Constraint = ctx match {
    case c if c.UNIQUE() != null => ir.Unique
    case c if c.primaryKey() != null => ir.PrimaryKey
    case c if c.foreignKey() != null =>
      val references = c.objectName().getText + Option(ctx.columnName()).map("." + _.getText).getOrElse("")
      ir.ForeignKey(references)
    case c => ir.UnresolvedConstraint(c.getText)
  }

  override def visitAlterCommand(ctx: AlterCommandContext): ir.Catalog = {
    ctx match {
      case c if c.alterTable() != null => c.alterTable().accept(this)
<<<<<<< HEAD
      case _ => formatContext(ctx)
=======
      case _ => ir.UnresolvedCommand(getTextFromParserRuleContext(ctx))
>>>>>>> e1a8d675
    }
  }

  override def visitAlterTable(ctx: AlterTableContext): ir.Catalog = {
    val tableName = ctx.objectName(0).getText
    ctx match {
      case c if c.tableColumnAction() != null =>
        ir.AlterTableCommand(tableName, buildColumnActions(c.tableColumnAction()))
      case c if c.constraintAction() != null =>
        ir.AlterTableCommand(tableName, buildConstraintActions(c.constraintAction()))
      case c => ir.UnresolvedCatalog(c.getText)
    }
  }

  private[snowflake] def buildColumnActions(ctx: TableColumnActionContext): Seq[ir.TableAlteration] = ctx match {
    case c if c.ADD() != null =>
      Seq(ir.AddColumn(c.fullColDecl().asScala.map(buildColumnDeclaration)))
    case c if !c.alterColumnClause().isEmpty =>
      c.alterColumnClause().asScala.map(buildColumnAlterations)
    case c if c.DROP() != null =>
      Seq(ir.DropColumns(c.columnList().columnName().asScala.map(_.getText)))
    case c if c.RENAME() != null =>
      Seq(ir.RenameColumn(c.columnName(0).getText, c.columnName(1).getText))
    case c => Seq(ir.UnresolvedTableAlteration(c.getText))
  }

  private[snowflake] def buildColumnAlterations(ctx: AlterColumnClauseContext): ir.TableAlteration = {
    val columnName = ctx.columnName().getText
    ctx match {
      case c if c.dataType() != null =>
        ir.ChangeColumnDataType(columnName, typeBuilder.buildDataType(c.dataType()))
      case c if c.DROP() != null && c.NULL_() != null =>
        ir.DropConstraint(Some(columnName), ir.Nullability(c.NOT() == null))
      case c if c.NULL_() != null =>
        ir.AddConstraint(columnName, ir.Nullability(c.NOT() == null))
      case c => ir.UnresolvedTableAlteration(c.getText)
    }
  }

  private[snowflake] def buildConstraintActions(ctx: ConstraintActionContext): Seq[ir.TableAlteration] = ctx match {
    case c if c.ADD() != null =>
      buildOutOfLineConstraints(c.outOfLineConstraint()).map(ir.AddConstraint.tupled)
    case c if c.DROP() != null =>
      buildDropConstraints(c)
    case c if c.RENAME() != null =>
      Seq(ir.RenameConstraint(c.id(0).getText, c.id(1).getText))
    case c => Seq(ir.UnresolvedTableAlteration(c.getText))
  }

  private[snowflake] def buildDropConstraints(ctx: ConstraintActionContext): Seq[ir.TableAlteration] = {
    val columnListOpt = Option(ctx.columnListInParentheses())
    val affectedColumns = columnListOpt.map(_.columnList().columnName().asScala.map(_.getText)).getOrElse(Seq())
    ctx match {
      case c if c.primaryKey() != null => dropConstraints(affectedColumns, ir.PrimaryKey)
      case c if c.UNIQUE() != null => dropConstraints(affectedColumns, ir.Unique)
      case c if c.id.size() > 0 => Seq(ir.DropConstraintByName(c.id(0).getText))
      case c => Seq(ir.UnresolvedTableAlteration(ctx.getText))
    }
  }

  private def dropConstraints(affectedColumns: Seq[String], constraint: ir.Constraint): Seq[ir.TableAlteration] = {
    if (affectedColumns.isEmpty) {
      Seq(ir.DropConstraint(None, constraint))
    } else {
      affectedColumns.map(col => ir.DropConstraint(Some(col), constraint))
    }
  }

}<|MERGE_RESOLUTION|>--- conflicted
+++ resolved
@@ -93,19 +93,11 @@
   }
 
   override def visitCreateStream(ctx: CreateStreamContext): ir.UnresolvedCommand = {
-<<<<<<< HEAD
-    formatContext(ctx)
-  }
-
-  override def visitCreateTask(ctx: CreateTaskContext): ir.UnresolvedCommand = {
-    formatContext(ctx)
-=======
     ir.UnresolvedCommand(getTextFromParserRuleContext(ctx))
   }
 
   override def visitCreateTask(ctx: CreateTaskContext): ir.UnresolvedCommand = {
     ir.UnresolvedCommand(getTextFromParserRuleContext(ctx))
->>>>>>> e1a8d675
   }
 
   private def buildColumnDeclarations(ctx: Seq[ColumnDeclItemContext]): Seq[ir.ColumnDeclaration] = {
@@ -173,11 +165,7 @@
   override def visitAlterCommand(ctx: AlterCommandContext): ir.Catalog = {
     ctx match {
       case c if c.alterTable() != null => c.alterTable().accept(this)
-<<<<<<< HEAD
-      case _ => formatContext(ctx)
-=======
       case _ => ir.UnresolvedCommand(getTextFromParserRuleContext(ctx))
->>>>>>> e1a8d675
     }
   }
 
