--- conflicted
+++ resolved
@@ -294,7 +294,6 @@
       ruleName = "createUser",
       tokenName = Some("USER"))
 
-<<<<<<< HEAD
   override def visitCreateView(ctx: CreateViewContext): ir.Catalog = {
     val viewName = ctx.objectName().getText
     val selectStatement = ctx.queryStatement().accept(vc.relationBuilder)
@@ -326,17 +325,6 @@
     Seq.empty[(String, Option[String])]
   }
 
-  override def visitAlterCommand(ctx: AlterCommandContext): ir.Catalog = {
-    ctx match {
-      case c if c.alterTable() != null => c.alterTable().accept(this)
-      case _ =>
-        ir.UnresolvedCommand(
-          ruleText = contextText(ctx),
-          ruleName = vc.ruleName(ctx),
-          tokenName = Some(tokenName(ctx.getStart)),
-          message = s"Unknown ALTER command variant")
-    }
-=======
   override def visitAlterCommand(ctx: AlterCommandContext): ir.Catalog = errorCheck(ctx) match {
     case Some(errorResult) => errorResult
     case None =>
@@ -349,7 +337,6 @@
             tokenName = Some(tokenName(ctx.getStart)),
             message = s"Unknown ALTER command variant")
       }
->>>>>>> 53e5fde8
   }
 
   override def visitAlterTable(ctx: AlterTableContext): ir.Catalog = errorCheck(ctx) match {
