package com.databricks.labs.remorph.intermediate

abstract class DataType {
  def isPrimitive: Boolean = this match {
    case BooleanType => true
    case ByteType(_) => true
    case ShortType => true
    case IntegerType => true
    case LongType => true
    case FloatType => true
    case DoubleType => true
    case StringType => true
    case _ => false
  }
}

case object NullType extends DataType
case object BooleanType extends DataType
case object BinaryType extends DataType

// Numeric types
case class ByteType(size: Option[Int]) extends DataType
case object ShortType extends DataType
case object TinyintType extends DataType
case object IntegerType extends DataType
case object LongType extends DataType

case object FloatType extends DataType
case object DoubleType extends DataType

object DecimalType {
  def apply(): DecimalType = DecimalType(None, None)
  def apply(precision: Int, scale: Int): DecimalType = DecimalType(Some(precision), Some(scale))
  def fromBigDecimal(d: BigDecimal): DecimalType = DecimalType(Some(d.precision), Some(d.scale))
}

case class DecimalType(precision: Option[Int], scale: Option[Int]) extends DataType

// String types
case object StringType extends DataType
case class CharType(size: Option[Int]) extends DataType
case class VarcharType(size: Option[Int]) extends DataType

// Datatime types
case object DateType extends DataType
case object TimeType extends DataType
case object TimestampType extends DataType
case object TimestampNTZType extends DataType

// Interval types
case object IntervalType extends DataType
case object CalendarIntervalType extends DataType
case object YearMonthIntervalType extends DataType
case object DayTimeIntervalType extends DataType

// Complex types
case class ArrayType(elementType: DataType) extends DataType
case class StructField(name: String, dataType: DataType, nullable: Boolean = true, metadata: Option[Metadata] = None)
case class StructType(fields: Seq[StructField]) extends DataType
case class MapType(keyType: DataType, valueType: DataType) extends DataType
case object VariantType extends DataType
case class Metadata(comment: Option[String])
// While Databricks SQl does not DIRECTLY support IDENTITY in the way some other dialects do, it does support
// Id BIGINT GENERATED ALWAYS AS IDENTITY
case class IdentityType(start: Option[Int], increment: Option[Int]) extends DataType

// UserDefinedType
case class UDTType() extends DataType

case class UnparsedType(text: String) extends DataType

case object UnresolvedType extends DataType

// These are likely to change in a not-so-remote future. Spark SQL does not have constraints
// as it is not a database in its own right. Databricks SQL supports Key constraints and
// also allows the definition of CHECK constraints via ALTER table after table creation. Spark
// does support nullability but stores that as a boolean in the column definition, as well as an
// expression for default values.
//
// So we will store the column constraints with the column definition and then use them to generate
// Databricks SQL CHECK constraints where we can, and comment the rest.
sealed trait Constraint
sealed trait UnnamedConstraint extends Constraint
case class Unique(options: Seq[GenericOption] = Seq.empty, columns: Option[Seq[String]] = None)
    extends UnnamedConstraint
// Nullability is kept in case the NOT NULL constraint is named and we must generate a CHECK constraint
case class Nullability(nullable: Boolean) extends UnnamedConstraint
case class PrimaryKey(options: Seq[GenericOption] = Seq.empty, columns: Option[Seq[String]] = None)
    extends UnnamedConstraint
case class ForeignKey(tableCols: String, refObject: String, refCols: String, options: Seq[GenericOption])
    extends UnnamedConstraint
case class DefaultValueConstraint(value: Expression) extends UnnamedConstraint
case class CheckConstraint(expression: Expression) extends UnnamedConstraint
// ExtendedBased on https://docs.databricks.com/en/sql/language-manual/sql-ref-syntax-ddl-create-table-using.html#syntax
case class IdentityConstraint(
    start: Option[String] = None,
    increment: Option[String] = None,
    always: Boolean = false,
    default: Boolean = false)
    extends UnnamedConstraint
case class NamedConstraint(name: String, constraint: UnnamedConstraint) extends Constraint
case class UnresolvedConstraint(inputText: String) extends UnnamedConstraint
case class GeneratedAlways(expression: Expression) extends UnnamedConstraint

// This, and the above, are likely to change in a not-so-remote future.
// There's already a CreateTable case defined in catalog.scala but its structure seems too different from
// the information Snowflake grammar carries.
// In future changes, we'll have to reconcile this CreateTableCommand with the "Sparkier" CreateTable somehow.
case class ColumnDeclaration(
    name: String,
    dataType: DataType,
    virtualColumnDeclaration: Option[Expression] = Option.empty,
    constraints: Seq[Constraint] = Seq.empty)

<<<<<<< HEAD
case class CreateTableCommand(
    name: String,
    columns: Seq[ColumnDeclaration])
    (origin: Origin) extends Catalog()(origin) {}

// TODO Need to introduce TableSpecBase, TableSpec and UnresolvedTableSpec

case class ReplaceTableCommand(name: String,
    columns: Seq[ColumnDeclaration],
    orCreate: Boolean)
    (origin: Origin) extends Catalog()(origin)
=======
case class CreateTableCommand(name: String, columns: Seq[ColumnDeclaration]) extends Catalog {}

// TODO Need to introduce TableSpecBase, TableSpec and UnresolvedTableSpec

case class ReplaceTableCommand(name: String, columns: Seq[ColumnDeclaration], orCreate: Boolean) extends Catalog
>>>>>>> 87631676

case class ReplaceTableAsSelect(
    table_name: String,
    query: LogicalPlan,
    writeOptions: Map[String, String],
    orCreate: Boolean,
    isAnalyzed: Boolean = false)
<<<<<<< HEAD
    (origin: Origin) extends Catalog()(origin)
=======
    extends Catalog
>>>>>>> 87631676

sealed trait TableAlteration
case class AddColumn(columnDeclaration: Seq[ColumnDeclaration]) extends TableAlteration
case class AddConstraint(columnName: String, constraint: Constraint) extends TableAlteration
case class ChangeColumnDataType(columnName: String, newDataType: DataType) extends TableAlteration
case class UnresolvedTableAlteration(
    ruleText: String,
    message: String,
    ruleName: String = "rule name undetermined",
    tokenName: Option[String] = None)
    extends TableAlteration
    with UnwantedInGeneratorInput
    with Unresolved[UnresolvedTableAlteration] {
  override def annotate(newRuleName: String, newTokenName: Option[String]): UnresolvedTableAlteration =
    copy(ruleName = newRuleName, tokenName = newTokenName)
}

case class DropConstraintByName(constraintName: String) extends TableAlteration
// When constraintName is None, drop the constraint on every relevant column
case class DropConstraint(columnName: Option[String], constraint: Constraint) extends TableAlteration
case class DropColumns(columnNames: Seq[String]) extends TableAlteration
case class RenameConstraint(oldName: String, newName: String) extends TableAlteration
case class RenameColumn(oldName: String, newName: String) extends TableAlteration

case class AlterTableCommand(tableName: String, alterations: Seq[TableAlteration]) extends Catalog {}

// Catalog API (experimental / unstable)
abstract class Catalog extends LeafNode {
  override def output: Seq[Attribute] = Seq.empty
}

case class SetCurrentDatabase(db_name: String) extends Catalog {}
case class ListDatabases(pattern: Option[String]) extends Catalog {}
case class ListTables(db_name: Option[String], pattern: Option[String]) extends Catalog {}
case class ListFunctions(db_name: Option[String], pattern: Option[String]) extends Catalog {}
case class ListColumns(table_name: String, db_name: Option[String]) extends Catalog {}
case class GetDatabase(db_name: String) extends Catalog {}
case class GetTable(table_name: String, db_name: Option[String]) extends Catalog {}
case class GetFunction(function_name: String, db_name: Option[String]) extends Catalog {}
case class DatabaseExists(db_name: String) extends Catalog {}
case class TableExists(table_name: String, db_name: Option[String]) extends Catalog {}
case class FunctionExists(function_name: String, db_name: Option[String]) extends Catalog {}
case class CreateExternalTable(
    table_name: String,
    path: Option[String],
    source: Option[String],
    description: Option[String],
    override val schema: DataType)
    extends Catalog {}

// As per Spark v2Commands
case class CreateTable(
    table_name: String,
    path: Option[String],
    source: Option[String],
    description: Option[String],
    override val schema: DataType)
<<<<<<< HEAD
    (origin: Origin) extends Catalog()(origin) {}
=======
    extends Catalog {}
>>>>>>> 87631676

// As per Spark v2Commands
case class CreateTableAsSelect(
    table_name: String,
    query: LogicalPlan,
    path: Option[String],
    source: Option[String],
    description: Option[String])
<<<<<<< HEAD
    (origin: Origin) extends Catalog()(origin) {}

case class DropTempView(view_name: String) extends Catalog()() {}
case class DropGlobalTempView(view_name: String) extends Catalog()() {}
case class RecoverPartitions(table_name: String) extends Catalog()() {}
case class IsCached(table_name: String) extends Catalog()() {}
case class CacheTable(table_name: String, storage_level: StorageLevel) extends Catalog()() {}
case class UncachedTable(table_name: String) extends Catalog()() {}
case class ClearCache() extends Catalog()() {}
case class RefreshTable(table_name: String) extends Catalog()() {}
case class RefreshByPath(path: String) extends Catalog()() {}
case class SetCurrentCatalog(catalog_name: String) extends Catalog()() {}
case class ListCatalogs(pattern: Option[String]) extends Catalog()() {}
=======
    extends Catalog {}

case class DropTempView(view_name: String) extends Catalog {}
case class DropGlobalTempView(view_name: String) extends Catalog {}
case class RecoverPartitions(table_name: String) extends Catalog {}
case class IsCached(table_name: String) extends Catalog {}
case class CacheTable(table_name: String, storage_level: StorageLevel) extends Catalog {}
case class UncachedTable(table_name: String) extends Catalog {}
case class ClearCache() extends Catalog {}
case class RefreshTable(table_name: String) extends Catalog {}
case class RefreshByPath(path: String) extends Catalog {}
case class SetCurrentCatalog(catalog_name: String) extends Catalog {}
case class ListCatalogs(pattern: Option[String]) extends Catalog {}
>>>>>>> 87631676

case class TableIdentifier(table: String, database: Option[String])
case class CatalogTable(
    identifier: TableIdentifier,
    schema: StructType,
    partitionColumnNames: Seq[String],
    viewText: Option[String],
    comment: Option[String],
    unsupportedFeatures: Seq[String])<|MERGE_RESOLUTION|>--- conflicted
+++ resolved
@@ -112,37 +112,26 @@
     virtualColumnDeclaration: Option[Expression] = Option.empty,
     constraints: Seq[Constraint] = Seq.empty)
 
-<<<<<<< HEAD
-case class CreateTableCommand(
-    name: String,
-    columns: Seq[ColumnDeclaration])
-    (origin: Origin) extends Catalog()(origin) {}
+case class CreateTableCommand(name: String, columns: Seq[ColumnDeclaration], _origin: Option[Origin] = Option.empty)
+    extends Catalog(_origin) {}
 
 // TODO Need to introduce TableSpecBase, TableSpec and UnresolvedTableSpec
 
-case class ReplaceTableCommand(name: String,
-    columns: Seq[ColumnDeclaration],
-    orCreate: Boolean)
-    (origin: Origin) extends Catalog()(origin)
-=======
-case class CreateTableCommand(name: String, columns: Seq[ColumnDeclaration]) extends Catalog {}
-
-// TODO Need to introduce TableSpecBase, TableSpec and UnresolvedTableSpec
-
-case class ReplaceTableCommand(name: String, columns: Seq[ColumnDeclaration], orCreate: Boolean) extends Catalog
->>>>>>> 87631676
+case class ReplaceTableCommand(
+                                name: String,
+                                columns: Seq[ColumnDeclaration],
+                                orCreate: Boolean,
+                                _origin: Option[Origin] = Option.empty)
+    extends Catalog(_origin)
 
 case class ReplaceTableAsSelect(
     table_name: String,
     query: LogicalPlan,
     writeOptions: Map[String, String],
     orCreate: Boolean,
-    isAnalyzed: Boolean = false)
-<<<<<<< HEAD
-    (origin: Origin) extends Catalog()(origin)
-=======
-    extends Catalog
->>>>>>> 87631676
+    isAnalyzed: Boolean = false,
+    _origin: Option[Origin] = Option.empty)
+    extends Catalog(_origin)
 
 sealed trait TableAlteration
 case class AddColumn(columnDeclaration: Seq[ColumnDeclaration]) extends TableAlteration
@@ -170,7 +159,7 @@
 case class AlterTableCommand(tableName: String, alterations: Seq[TableAlteration]) extends Catalog {}
 
 // Catalog API (experimental / unstable)
-abstract class Catalog extends LeafNode {
+abstract class Catalog(_origin: Option[Origin] = Option.empty) extends LeafNode(_origin) {
   override def output: Seq[Attribute] = Seq.empty
 }
 
@@ -199,12 +188,9 @@
     path: Option[String],
     source: Option[String],
     description: Option[String],
-    override val schema: DataType)
-<<<<<<< HEAD
-    (origin: Origin) extends Catalog()(origin) {}
-=======
-    extends Catalog {}
->>>>>>> 87631676
+    override val schema: DataType,
+    _origin: Option[Origin] = Option.empty)
+    extends Catalog(_origin) {}
 
 // As per Spark v2Commands
 case class CreateTableAsSelect(
@@ -212,23 +198,9 @@
     query: LogicalPlan,
     path: Option[String],
     source: Option[String],
-    description: Option[String])
-<<<<<<< HEAD
-    (origin: Origin) extends Catalog()(origin) {}
-
-case class DropTempView(view_name: String) extends Catalog()() {}
-case class DropGlobalTempView(view_name: String) extends Catalog()() {}
-case class RecoverPartitions(table_name: String) extends Catalog()() {}
-case class IsCached(table_name: String) extends Catalog()() {}
-case class CacheTable(table_name: String, storage_level: StorageLevel) extends Catalog()() {}
-case class UncachedTable(table_name: String) extends Catalog()() {}
-case class ClearCache() extends Catalog()() {}
-case class RefreshTable(table_name: String) extends Catalog()() {}
-case class RefreshByPath(path: String) extends Catalog()() {}
-case class SetCurrentCatalog(catalog_name: String) extends Catalog()() {}
-case class ListCatalogs(pattern: Option[String]) extends Catalog()() {}
-=======
-    extends Catalog {}
+    description: Option[String],
+    _origin: Option[Origin] = Option.empty)
+    extends Catalog(_origin) {}
 
 case class DropTempView(view_name: String) extends Catalog {}
 case class DropGlobalTempView(view_name: String) extends Catalog {}
@@ -241,7 +213,6 @@
 case class RefreshByPath(path: String) extends Catalog {}
 case class SetCurrentCatalog(catalog_name: String) extends Catalog {}
 case class ListCatalogs(pattern: Option[String]) extends Catalog {}
->>>>>>> 87631676
 
 case class TableIdentifier(table: String, database: Option[String])
 case class CatalogTable(
