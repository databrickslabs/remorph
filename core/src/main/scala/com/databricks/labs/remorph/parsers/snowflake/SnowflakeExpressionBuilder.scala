package com.databricks.labs.remorph.parsers.snowflake

import com.databricks.labs.remorph.parsers.snowflake.SnowflakeParser.{StringContext => _, _}
import com.databricks.labs.remorph.parsers.{IncompleteParser, ParserCommon, intermediate => ir}
import org.antlr.v4.runtime.Token

import java.time.{LocalDateTime, ZoneOffset}
import java.time.format.DateTimeFormatter
import scala.collection.JavaConverters._
import scala.util.Try
class SnowflakeExpressionBuilder()
    extends SnowflakeParserBaseVisitor[ir.Expression]
    with ParserCommon[ir.Expression]
    with IncompleteParser[ir.Expression] {

  private val functionBuilder = new SnowflakeFunctionBuilder

  protected override def wrapUnresolvedInput(unparsedInput: String): ir.UnresolvedExpression =
    ir.UnresolvedExpression(unparsedInput)

  override def visitId(ctx: IdContext): ir.Id = ctx match {
    case c if c.DOUBLE_QUOTE_ID() != null =>
      val idValue = c.getText.trim.stripPrefix("\"").stripSuffix("\"").replaceAll("\"\"", "\"")
      ir.Id(idValue, caseSensitive = true)
    case id => ir.Id(id.getText)
  }

  override def visitSelectListElem(ctx: SelectListElemContext): ir.Expression = {
    val rawExpression = ctx match {
      case c if c.columnElem() != null => c.columnElem().accept(this)
      case c if c.expressionElem() != null => c.expressionElem().accept(this)
      case c if c.columnElemStar() != null => c.columnElemStar().accept(this)
    }
    buildAlias(ctx.asAlias(), rawExpression)
  }

  override def visitColumnElemStar(ctx: ColumnElemStarContext): ir.Expression = {
    ir.Star(Option(ctx.objectName()).map { on =>
      val objectNameIds = on.id().asScala.map(visitId)
      ir.ObjectReference(objectNameIds.head, objectNameIds.tail: _*)
    })
  }

  private def buildAlias(ctx: AsAliasContext, input: ir.Expression): ir.Expression =
    Option(ctx).fold(input) { c =>
      val alias = visitId(c.alias().id())
      ir.Alias(input, Seq(alias), None)
    }
  override def visitColumnName(ctx: ColumnNameContext): ir.Expression = {
    ctx.id().asScala match {
      case Seq(columnName) => ir.Column(None, visitId(columnName))
      case Seq(tableNameOrAlias, columnName) =>
        ir.Column(Some(ir.ObjectReference(visitId(tableNameOrAlias))), visitId(columnName))
    }
  }

  override def visitOrderItem(ctx: OrderItemContext): ir.SortOrder = {
    val direction = if (ctx.DESC() != null) ir.DescendingSortDirection else ir.AscendingSortDirection
    val nullOrdering = if (direction == ir.DescendingSortDirection) {
      if (ctx.LAST() != null) {
        ir.SortNullsLast
      } else {
        ir.SortNullsFirst
      }
    } else {
      if (ctx.FIRST() != null) {
        ir.SortNullsFirst
      } else {
        ir.SortNullsLast
      }
    }
    ir.SortOrder(ctx.expr().accept(this), direction, nullOrdering)
  }

  override def visitLiteral(ctx: LiteralContext): ir.Literal = {
    val sign = Option(ctx.sign()).map(_ => "-").getOrElse("")
    ctx match {
      case c if c.DATE_LIT() != null =>
        val dateStr = c.DATE_LIT().getText.stripPrefix("DATE'").stripSuffix("'")
        Try(java.time.LocalDate.parse(dateStr))
          .map(date => ir.Literal(date = Some(date.toEpochDay)))
          .getOrElse(ir.Literal(nullType = Some(ir.NullType())))
      case c if c.TIMESTAMP_LIT() != null =>
        val timestampStr = c.TIMESTAMP_LIT().getText.stripPrefix("TIMESTAMP'").stripSuffix("'")
        val format = DateTimeFormatter.ofPattern("yyyy-MM-dd HH:mm:ss")
        Try(LocalDateTime.parse(timestampStr, format))
          .map(dt => ir.Literal(timestamp = Some(dt.toEpochSecond(ZoneOffset.UTC))))
          .getOrElse(ir.Literal(nullType = Some(ir.NullType())))
      case c if c.STRING() != null => ir.Literal(string = Some(removeQuotes(c.STRING().getText)))
      case c if c.DECIMAL() != null => buildLiteralNumber(sign + c.DECIMAL().getText)
      case c if c.FLOAT() != null => buildLiteralNumber(sign + c.FLOAT().getText)
      case c if c.REAL() != null => buildLiteralNumber(sign + c.REAL().getText)
      case c if c.NULL_() != null => ir.Literal(nullType = Some(ir.NullType()))
      case c if c.trueFalse() != null => visitTrueFalse(c.trueFalse())
      case c if c.jsonLiteral() != null => visitJsonLiteral(c.jsonLiteral())
      case c if c.arrayLiteral() != null => visitArrayLiteral(c.arrayLiteral())
      case _ => ir.Literal(nullType = Some(ir.NullType()))
    }
  }

  override def visitNum(ctx: NumContext): ir.Literal = buildLiteralNumber(ctx.getText)

  private def removeQuotes(str: String): String = {
    str.stripPrefix("'").stripSuffix("'")
  }

  override def visitTrueFalse(ctx: TrueFalseContext): ir.Literal = ctx.TRUE() match {
    case null => ir.Literal(boolean = Some(false))
    case _ => ir.Literal(boolean = Some(true))
  }

  private def buildLiteralNumber(decimal: String): ir.Literal = BigDecimal(decimal) match {
    case d if d.isValidShort => ir.Literal(short = Some(d.toShort))
    case d if d.isValidInt => ir.Literal(integer = Some(d.toInt))
    case d if d.isValidLong => ir.Literal(long = Some(d.toLong))
    case d if d.isDecimalFloat || d.isExactFloat => ir.Literal(float = Some(d.toFloat))
    case d if d.isDecimalDouble || d.isExactDouble => ir.Literal(double = Some(d.toDouble))
    case _ => ir.Literal(decimal = Some(ir.Decimal(decimal, None, None)))
  }

  override def visitExprNextval(ctx: ExprNextvalContext): ir.Expression = {
    ir.NextValue(ctx.objectName().getText)
  }

  override def visitExprDot(ctx: ExprDotContext): ir.Expression = {
    val lhs = ctx.expr(0).accept(this)
    val rhs = ctx.expr(1).accept(this)
    ir.Dot(lhs, rhs)
  }

  override def visitExprColon(ctx: ExprColonContext): ir.Expression = {
    val lhs = ctx.expr(0).accept(this)
    val rhs = ctx.expr(1).accept(this)
    ir.JsonAccess(lhs, rhs)
  }

  override def visitExprCollate(ctx: ExprCollateContext): ir.Expression = {
    ir.Collate(ctx.expr().accept(this), removeQuotes(ctx.string().getText))
  }

  override def visitExprNot(ctx: ExprNotContext): ir.Expression = {
    ctx.NOT().asScala.foldLeft(ctx.expr().accept(this)) { case (e, _) => ir.Not(e) }
  }

  override def visitExprAnd(ctx: ExprAndContext): ir.Expression = {
    val left = ctx.expr(0).accept(this)
    val right = ctx.expr(1).accept(this)
    ir.And(left, right)
  }

  override def visitExprOr(ctx: ExprOrContext): ir.Expression = {
    val left = ctx.expr(0).accept(this)
    val right = ctx.expr(1).accept(this)
    ir.Or(left, right)
  }

  override def visitExprPredicate(ctx: ExprPredicateContext): ir.Expression = {
    buildPredicatePartial(ctx.predicatePartial(), ctx.expr().accept(this))
  }

  override def visitExprComparison(ctx: ExprComparisonContext): ir.Expression = {
    val left = ctx.expr(0).accept(this)
    val right = ctx.expr(1).accept(this)
    buildComparisonExpression(ctx.comparisonOperator(), left, right)
  }

  override def visitExprDistinct(ctx: ExprDistinctContext): ir.Expression = {
    ir.Distinct(ctx.expr().accept(this))
  }

  override def visitExprWithinGroup(ctx: ExprWithinGroupContext): ir.Expression = {
    val expr = ctx.expr().accept(this)
    val sortOrders = buildSortOrder(ctx.withinGroup().orderByClause())
    ir.WithinGroup(expr, sortOrders)
  }

  override def visitExprOver(ctx: ExprOverContext): ir.Expression = {
    buildWindow(ctx.overClause(), ctx.expr().accept(this))
  }

  override def visitExprAscribe(ctx: ExprAscribeContext): ir.Expression = {
    ir.Cast(ctx.expr().accept(this), DataTypeBuilder.buildDataType(ctx.dataType()))
  }

  override def visitExprSign(ctx: ExprSignContext): ir.Expression = ctx.sign() match {
    case c if c.PLUS() != null => ir.UPlus(ctx.expr().accept(this))
    case c if c.MINUS() != null => ir.UMinus(ctx.expr().accept(this))
  }

  override def visitExprPrecedence0(ctx: ExprPrecedence0Context): ir.Expression = {
    buildBinaryOperation(ctx.op, ctx.expr(0).accept(this), ctx.expr(1).accept(this))
  }

  override def visitExprPrecedence1(ctx: ExprPrecedence1Context): ir.Expression = {
    buildBinaryOperation(ctx.op, ctx.expr(0).accept(this), ctx.expr(1).accept(this))
  }

  override def visitJsonLiteral(ctx: JsonLiteralContext): ir.Literal = {
    val fields = ctx.kvPair().asScala.map { kv =>
      val fieldName = removeQuotes(kv.key.getText)
      val fieldValue = visitLiteral(kv.literal())
      fieldName -> fieldValue
    }
    ir.Literal(json = Some(ir.JsonExpr(None, fields)))
  }

  override def visitArrayLiteral(ctx: ArrayLiteralContext): ir.Literal = {
    ir.Literal(array = Some(ir.ArrayExpr(None, ctx.literal().asScala.map(visitLiteral))))
  }

  override def visitPrimArrayAccess(ctx: PrimArrayAccessContext): ir.Expression = {
    ir.ArrayAccess(ctx.id().accept(this), ctx.num().accept(this))
  }

  override def visitPrimObjectAccess(ctx: PrimObjectAccessContext): ir.Expression = {
    ir.JsonAccess(ctx.id().accept(this), ir.Id(removeQuotes(ctx.string().getText)))
  }

  private def buildBinaryOperation(operator: Token, left: ir.Expression, right: ir.Expression): ir.Expression =
    operator.getType match {
      case STAR => ir.Multiply(left, right)
      case DIVIDE => ir.Divide(left, right)
      case PLUS => ir.Add(left, right)
      case MINUS => ir.Subtract(left, right)
      case MODULE => ir.Mod(left, right)
      case PIPE_PIPE => ir.Concat(left, right)
    }

  private[snowflake] def buildComparisonExpression(
      op: ComparisonOperatorContext,
      left: ir.Expression,
      right: ir.Expression): ir.Expression = {
    if (op.EQ() != null) {
      ir.Equals(left, right)
    } else if (op.NE() != null || op.LTGT() != null) {
      ir.NotEquals(left, right)
    } else if (op.GT() != null) {
      ir.GreaterThan(left, right)
    } else if (op.LT() != null) {
      ir.LesserThan(left, right)
    } else if (op.GE() != null) {
      ir.GreaterThanOrEqual(left, right)
    } else if (op.LE() != null) {
      ir.LesserThanOrEqual(left, right)
    } else {
      ir.UnresolvedExpression(op.getText)
    }
  }

  override def visitIffExpr(ctx: IffExprContext): ir.Expression = {
    val condition = ctx.predicate().accept(this)
    val thenBranch = ctx.expr(0).accept(this)
    val elseBranch = ctx.expr(1).accept(this)
    ir.Iff(condition, thenBranch, elseBranch)
  }

  override def visitCastExpr(ctx: CastExprContext): ir.Expression = ctx match {
    case c if c.castOp != null =>
      val expression = c.expr().accept(this)
      val dataType = DataTypeBuilder.buildDataType(c.dataType())
      ir.Cast(expression, dataType, returnNullOnError = c.TRY_CAST() != null)
    case c if c.INTERVAL() != null =>
      ir.Cast(c.expr().accept(this), ir.IntervalType())
  }

  override def visitRankingWindowedFunction(ctx: RankingWindowedFunctionContext): ir.Expression = {
    // TODO handle ignoreOrRespectNulls
    buildWindow(ctx.overClause(), ctx.standardFunction().accept(this))
  }

  private def buildWindow(ctx: OverClauseContext, windowFunction: ir.Expression): ir.Expression = {
    val partitionSpec = visitMany(ctx.expr())
    val sortOrder =
      Option(ctx.windowOrderingAndFrame()).map(c => buildSortOrder(c.orderByClause())).getOrElse(Seq())

    val frameSpec =
      Option(ctx.windowOrderingAndFrame())
        .flatMap(c => Option(c.rowOrRangeClause()))
        .map(buildWindowFrame)

    ir.Window(
      window_function = windowFunction,
      partition_spec = partitionSpec,
      sort_order = sortOrder,
      frame_spec = frameSpec)
  }

  private[snowflake] def buildSortOrder(ctx: OrderByClauseContext): Seq[ir.SortOrder] = {
    ctx.orderItem().asScala.map(visitOrderItem)
  }

  private def buildWindowFrame(ctx: RowOrRangeClauseContext): ir.WindowFrame = {
    val frameType = if (ctx.ROWS() != null) ir.RowsFrame else ir.RangeFrame
    val lower = buildFrameBound(ctx.windowFrameExtent().windowFrameBound(0))
    val upper = buildFrameBound(ctx.windowFrameExtent().windowFrameBound(1))
    ir.WindowFrame(frameType, lower, upper)
  }

  private def buildFrameBound(ctx: WindowFrameBoundContext): ir.FrameBoundary = ctx match {
    case c if c.UNBOUNDED() != null && c.PRECEDING != null => ir.UnboundedPreceding
    case c if c.UNBOUNDED() != null && c.FOLLOWING() != null => ir.UnboundedFollowing
    case c if c.num() != null && c.PRECEDING() != null => ir.PrecedingN(c.num().accept(this))
    case c if c.num() != null && c.FOLLOWING() != null => ir.FollowingN(c.num().accept(this))
    case c if c.CURRENT() != null => ir.CurrentRow
  }

  override def visitStandardFunction(ctx: StandardFunctionContext): ir.Expression = {
    val functionName = ctx.functionName() match {
      case c if c.id() != null => visitId(c.id()).id
      case c if c.nonReservedFunctionName() != null => c.nonReservedFunctionName().getText
    }
    val arguments = ctx match {
      case c if c.exprList() != null => visitMany(c.exprList().expr())
      case c if c.paramAssocList() != null => c.paramAssocList().paramAssoc().asScala.map(_.accept(this))
      case _ => Seq.empty
    }
    functionBuilder.buildFunction(functionName, arguments)
  }

  // aggregateFunction

  override def visitAggFuncExprList(ctx: AggFuncExprListContext): ir.Expression = {
    val param = visitMany(ctx.exprList().expr())
    functionBuilder.buildFunction(visitId(ctx.id()), param)
  }

  override def visitAggFuncStar(ctx: AggFuncStarContext): ir.Expression = {
    functionBuilder.buildFunction(visitId(ctx.id()), Seq(ir.Star(None)))
  }

  override def visitAggFuncList(ctx: AggFuncListContext): ir.Expression = {
    val param = ctx.expr().accept(this)
    val separator = Option(ctx.string()).map(s => ir.Literal(string = Some(removeQuotes(s.getText))))
    ctx.op.getType match {
      case LISTAGG => functionBuilder.buildFunction("LISTAGG", param +: separator.toSeq)
      case ARRAY_AGG => functionBuilder.buildFunction("ARRAYAGG", Seq(param))
    }
  }
  // end aggregateFunction

  override def visitBuiltinExtract(ctx: BuiltinExtractContext): ir.Expression = {
    val part = ir.Id(removeQuotes(ctx.part.getText))
    val date = ctx.expr().accept(this)
    functionBuilder.buildFunction(ctx.EXTRACT().getText, Seq(part, date))
  }

  override def visitCaseExpression(ctx: CaseExpressionContext): ir.Expression = {
    val exprs = ctx.expr().asScala
    val otherwise = Option(ctx.ELSE()).flatMap(els => exprs.find(occursBefore(els, _)).map(_.accept(this)))
    ctx match {
      case c if c.switchSection().size() > 0 =>
        val expression = exprs.find(occursBefore(_, ctx.switchSection(0))).map(_.accept(this))
        val branches = c.switchSection().asScala.map { branch =>
          ir.WhenBranch(branch.expr(0).accept(this), branch.expr(1).accept(this))
        }
        ir.Case(expression, branches, otherwise)
      case c if c.switchSearchConditionSection().size() > 0 =>
        val branches = c.switchSearchConditionSection().asScala.map { branch =>
          ir.WhenBranch(branch.predicate().accept(this), branch.expr().accept(this))
        }
        ir.Case(None, branches, otherwise)
    }
  }
  override def visitPredicate(ctx: PredicateContext): ir.Expression = ctx match {
    case c if c.EXISTS() != null =>
      ir.Exists(c.subquery().accept(new SnowflakeRelationBuilder))
    case c if c.predicatePartial() != null =>
      val expr = c.expr().accept(this)
      buildPredicatePartial(c.predicatePartial(), expr)
    case c => visitChildren(c)
  }

  private def buildPredicatePartial(ctx: PredicatePartialContext, expression: ir.Expression): ir.Expression = {
    val predicate = ctx match {

      case c if c.IN() != null && c.subquery() != null =>
        ir.IsInRelation(c.subquery().accept(new SnowflakeRelationBuilder), expression)
      case c if c.IN() != null && c.exprList() != null =>
        val collection = visitMany(c.exprList().expr())
        ir.IsInCollection(collection, expression)
      case c if c.BETWEEN() != null =>
        val lowerBound = c.expr(0).accept(this)
        val upperBound = c.expr(1).accept(this)
        ir.And(ir.GreaterThanOrEqual(expression, lowerBound), ir.LesserThanOrEqual(expression, upperBound))
      case c if c.LIKE() != null || c.ILIKE() != null =>
        val patterns = if (c.ANY() != null) {
          c.expr()
            .asScala
            .filter(e => occursBefore(c.L_PAREN(), e) && occursBefore(e, c.R_PAREN()))
            .map(_.accept(this))
        } else {
          Seq(c.expr(0).accept(this))
        }
        val escape = Option(c.ESCAPE())
          .flatMap(_ =>
            c.expr()
              .asScala
              .find(occursBefore(c.ESCAPE(), _))
              .map(_.accept(this)))
        ir.Like(expression, patterns, escape, c.LIKE() != null)
      case c if c.RLIKE() != null =>
        val pattern = c.expr(0).accept(this)
        ir.RLike(expression, pattern)
      case c if c.IS() != null =>
        val isNull: ir.Expression = ir.IsNull(expression)
        Option(c.nullNotNull().NOT()).fold(isNull)(_ => ir.Not(isNull))
    }
    Option(ctx.NOT()).fold(predicate)(_ => ir.Not(predicate))
  }

  override def visitParamAssoc(ctx: ParamAssocContext): ir.Expression = {
    ir.NamedArgumentExpression(ctx.id().getText.toUpperCase(), ctx.expr().accept(this))
  }

<<<<<<< HEAD
  override def visitLet(ctx: LetContext): ir.Expression = {
    val dataType: Option[ir.DataType] = Option(ctx.dataType()).flatMap(dt => Some(DataTypeBuilder.buildDataType(dt)))
    ir.SetVariable(ctx.id().getText, dataType, Some(ctx.expr().accept(this)))
=======
  override def visitSetColumnValue(ctx: SetColumnValueContext): ir.Expression = {
    ir.Assign(ctx.id().accept(this), ctx.expr().accept(this))
>>>>>>> 2705ee7d
  }
}<|MERGE_RESOLUTION|>--- conflicted
+++ resolved
@@ -412,13 +412,12 @@
     ir.NamedArgumentExpression(ctx.id().getText.toUpperCase(), ctx.expr().accept(this))
   }
 
-<<<<<<< HEAD
+
   override def visitLet(ctx: LetContext): ir.Expression = {
     val dataType: Option[ir.DataType] = Option(ctx.dataType()).flatMap(dt => Some(DataTypeBuilder.buildDataType(dt)))
     ir.SetVariable(ctx.id().getText, dataType, Some(ctx.expr().accept(this)))
-=======
+
   override def visitSetColumnValue(ctx: SetColumnValueContext): ir.Expression = {
     ir.Assign(ctx.id().accept(this), ctx.expr().accept(this))
->>>>>>> 2705ee7d
   }
 }