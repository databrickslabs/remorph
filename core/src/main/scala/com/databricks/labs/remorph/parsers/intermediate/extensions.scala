--- conflicted
+++ resolved
@@ -238,7 +238,7 @@
 case class TableFunction(functionCall: Expression) extends Relation {}
 case class Lateral(expr: Relation) extends Relation {}
 
-<<<<<<< HEAD
+
 case class CreateProcedure(
     name: String,
     parameters: Seq[FunctionParameter],
@@ -246,12 +246,11 @@
     body: Option[Plan],
     returnType: Expression)
     extends Catalog {}
-=======
+
 case class DeleteFromTable(
     target: Relation,
     source: Option[Relation],
     where: Option[Expression],
     output: Option[Relation],
     options: Option[Expression])
-    extends Modification {}
->>>>>>> 8c2ff513
+    extends Modification {}