package com.databricks.labs.remorph.parsers.intermediate

trait AstExtension

case class Column(name: String) extends Expression with AstExtension {}

abstract class Unary(pred: Expression) extends Expression {}
abstract class Binary(left: Expression, right: Expression) extends Expression {}

trait Predicate extends AstExtension

case class And(left: Expression, right: Expression) extends Binary(left, right) with Predicate {}
case class Or(left: Expression, right: Expression) extends Binary(left, right) with Predicate {}
case class Not(pred: Expression) extends Unary(pred) with Predicate {}

case class Equals(left: Expression, right: Expression) extends Binary(left, right) with Predicate {}
case class NotEquals(left: Expression, right: Expression) extends Binary(left, right) with Predicate {}
case class GreaterThan(left: Expression, right: Expression) extends Binary(left, right) with Predicate {}
case class LesserThan(left: Expression, right: Expression) extends Binary(left, right) with Predicate {}
case class GreaterThanOrEqual(left: Expression, right: Expression) extends Binary(left, right) with Predicate {}
case class LesserThanOrEqual(left: Expression, right: Expression) extends Binary(left, right) with Predicate {}

case class Count(expression: Expression) extends Expression {}
case class Sum(expression: Expression) extends Expression {}
case class Avg(expression: Expression) extends Expression {}
case class Max(expression: Expression) extends Expression {}
case class Min(expression: Expression) extends Expression {}

case object Noop extends Expression
case object RowNumber extends Expression {}
case class NTile(expression: Expression) extends Expression {}

case class WithCTE(ctes: Seq[Relation], query: Relation) extends RelationCommon {}
case class CTEDefinition(tableName: String, columns: Seq[Expression], cte: Relation) extends RelationCommon {}

case class Star(objectName: Option[String]) extends Expression {}

case class WhenBranch(condition: Expression, expression: Expression)
case class Case(expression: Option[Expression], branches: Seq[WhenBranch], otherwise: Option[Expression])
    extends Expression {}

case class Exists(relation: Relation) extends Expression {}

case class IsIn(relation: Relation, expression: Expression) extends Expression {}

case class Like(expression: Expression, patterns: Seq[Expression], escape: Option[Expression], caseSensitive: Boolean)
    extends Expression {}

case class RLike(expression: Expression, pattern: Expression) extends Expression {}

case class IsNull(expression: Expression) extends Expression {}

<<<<<<< HEAD
case class UnresolvedOperator(unparsed_target: String) extends Expression {}

// TODO: TSQL grammar has a number of operators not yet supported - add them here, if not already supported

// Arithmetic expressions
case class Multiply(left: Expression, right: Expression) extends Binary(left, right) {}
case class Divide(left: Expression, right: Expression) extends Binary(left, right) {}
case class Mod(left: Expression, right: Expression) extends Binary(left, right) {}
case class Add(left: Expression, right: Expression) extends Binary(left, right) {}
case class Subtract(left: Expression, right: Expression) extends Binary(left, right) {}

// Binary bitwise expressions
case class BitwiseAnd(left: Expression, right: Expression) extends Binary(left, right) {}
case class BitwiseOr(left: Expression, right: Expression) extends Binary(left, right) {}
case class BitwiseXor(left: Expression, right: Expression) extends Binary(left, right) {}

// Other binary expressions
case class Concat(left: Expression, right: Expression) extends Binary(left, right) {}

// Some statements, such as SELECT, do not require a table specification
case class NoTable() extends Relation {}
=======
case class Batch(statements: Seq[Plan]) extends Plan
>>>>>>> f9700aab
<|MERGE_RESOLUTION|>--- conflicted
+++ resolved
@@ -50,7 +50,6 @@
 
 case class IsNull(expression: Expression) extends Expression {}
 
-<<<<<<< HEAD
 case class UnresolvedOperator(unparsed_target: String) extends Expression {}
 
 // TODO: TSQL grammar has a number of operators not yet supported - add them here, if not already supported
@@ -72,6 +71,5 @@
 
 // Some statements, such as SELECT, do not require a table specification
 case class NoTable() extends Relation {}
-=======
-case class Batch(statements: Seq[Plan]) extends Plan
->>>>>>> f9700aab
+
+case class Batch(statements: Seq[Plan]) extends Plan