package com.databricks.labs.remorph.parsers.intermediate

trait AstExtension

abstract class ToRefactor extends LeafExpression {
  override def dataType: DataType = UnresolvedType
}

case class Id(id: String, caseSensitive: Boolean = false) extends ToRefactor

case class ObjectReference(head: Id, tail: Id*) extends ToRefactor

case class Column(tableNameOrAlias: Option[ObjectReference], columnName: Id) extends ToRefactor with AstExtension {}
case class Identifier(name: String, isQuoted: Boolean) extends ToRefactor with AstExtension {}
case class DollarAction() extends ToRefactor with AstExtension {}
case class Distinct(expression: Expression) extends ToRefactor

abstract class Unary(child: Expression) extends Expression {
  override def children: Seq[Expression] = Seq(child)
}

abstract class Binary(left: Expression, right: Expression) extends Expression {
  override def children: Seq[Expression] = Seq(left, right)

}

trait Predicate extends AstExtension {
  def dataType: DataType = BooleanType
}

case class And(left: Expression, right: Expression) extends Binary(left, right) with Predicate {}
case class Or(left: Expression, right: Expression) extends Binary(left, right) with Predicate {}
case class Not(pred: Expression) extends Unary(pred) with Predicate {}

case class Equals(left: Expression, right: Expression) extends Binary(left, right) with Predicate {}
case class NotEquals(left: Expression, right: Expression) extends Binary(left, right) with Predicate {}
case class GreaterThan(left: Expression, right: Expression) extends Binary(left, right) with Predicate {}
case class LesserThan(left: Expression, right: Expression) extends Binary(left, right) with Predicate {}
case class GreaterThanOrEqual(left: Expression, right: Expression) extends Binary(left, right) with Predicate {}
case class LesserThanOrEqual(left: Expression, right: Expression) extends Binary(left, right) with Predicate {}

case object Noop extends LeafExpression {
  override def dataType: DataType = UnresolvedType
}

case object NoopNode extends LeafNode {
  override def output: Seq[Attribute] = Seq.empty
}

case object RowNumber extends LeafExpression {
  override def dataType: DataType = LongType
}

case class NTile(expression: Expression) extends Unary(expression) {
  override def dataType: DataType = expression.dataType
}

case class WithCTE(ctes: Seq[LogicalPlan], query: LogicalPlan) extends RelationCommon {
  override def output: Seq[Attribute] = query.output
  override def children: Seq[LogicalPlan] = ctes :+ query
}

case class CTEDefinition(tableName: String, columns: Seq[Expression], cte: LogicalPlan) extends RelationCommon {
  override def output: Seq[Attribute] = columns.map(c => AttributeReference(c.toString, c.dataType))
  override def children: Seq[LogicalPlan] = Seq(cte)
}

case class Star(objectName: Option[ObjectReference]) extends LeafExpression {
  override def dataType: DataType = UnresolvedType
}
case class Inserted(selection: Expression) extends Unary(selection) {
  override def dataType: DataType = selection.dataType
}
case class Deleted(selection: Expression) extends Unary(selection) {
  override def dataType: DataType = selection.dataType
}

case class WhenBranch(condition: Expression, expression: Expression) extends Binary(condition, expression) {
  override def dataType: DataType = expression.dataType
}

case class Case(expression: Option[Expression], branches: Seq[WhenBranch], otherwise: Option[Expression])
    extends Expression {
  override def children: Seq[Expression] = expression.toSeq ++
    branches.flatMap(b => Seq(b.condition, b.expression)) ++ otherwise
  override def dataType: DataType = branches.head.dataType
}

case class Exists(relation: LogicalPlan) extends ToRefactor

case class IsInRelation(relation: LogicalPlan, expression: Expression) extends ToRefactor
case class IsInCollection(collection: Seq[Expression], expression: Expression) extends ToRefactor

case class Like(expression: Expression, patterns: Seq[Expression], escape: Option[Expression], caseSensitive: Boolean)
    extends ToRefactor

case class RLike(expression: Expression, pattern: Expression) extends ToRefactor

case class IsNull(expression: Expression) extends ToRefactor

// Operators, in order of precedence

// Bitwise NOT is highest precedence after parens '(' ')'
case class BitwiseNot(expression: Expression) extends Unary(expression) {
  override def dataType: DataType = expression.dataType
}

// Unary arithmetic expressions
case class UMinus(expression: Expression) extends Unary(expression) {
  override def dataType: DataType = expression.dataType
}
case class UPlus(expression: Expression) extends Unary(expression) {
  override def dataType: DataType = expression.dataType
}

// Binary Arithmetic expressions
case class Multiply(left: Expression, right: Expression) extends Binary(left, right) {
  override def dataType: DataType = left.dataType
}
case class Divide(left: Expression, right: Expression) extends Binary(left, right) {
  override def dataType: DataType = left.dataType
}
case class Mod(left: Expression, right: Expression) extends Binary(left, right) {
  override def dataType: DataType = left.dataType
}
case class Add(left: Expression, right: Expression) extends Binary(left, right) {
  override def dataType: DataType = left.dataType
}
case class Subtract(left: Expression, right: Expression) extends Binary(left, right) {
  override def dataType: DataType = left.dataType
}

// Binary bitwise expressions
case class BitwiseAnd(left: Expression, right: Expression) extends Binary(left, right) {
  override def dataType: DataType = left.dataType
}
case class BitwiseOr(left: Expression, right: Expression) extends Binary(left, right) {
  override def dataType: DataType = left.dataType
}
case class BitwiseXor(left: Expression, right: Expression) extends Binary(left, right) {
  override def dataType: DataType = left.dataType
}

// Other binary expressions
case class Concat(left: Expression, right: Expression) extends Binary(left, right) {
  override def dataType: DataType = StringType
}

// Assignment operators
case class Assign(left: Expression, right: Expression) extends Binary(left, right) {
  override def dataType: DataType = UnresolvedType
}

// Some statements, such as SELECT, do not require a table specification
case class NoTable() extends LeafNode {
  override def output: Seq[Attribute] = Seq.empty
}
case class LocalVarTable(id: Id) extends LeafNode {
  override def output: Seq[Attribute] = Seq.empty
}

// Table hints are not directly supported in Databricks SQL, but at least some of
// them will have direct equivalents for the Catalyst optimizer. Hence they are
// included in the AST for the code generator to use them if it can. At worst,
// a comment can be generated with the hint text to guide the conversion.
abstract class TableHint
case class FlagHint(name: String) extends TableHint
case class IndexHint(indexes: Seq[Expression]) extends TableHint
case class ForceSeekHint(index: Option[Expression], indexColumns: Option[Seq[Expression]]) extends TableHint

// It was not clear whether the NamedTable options should be used for the alias. I'm assuming it is not what
// they are for.
case class TableAlias(child: LogicalPlan, alias: String, columns: Seq[Id] = Seq.empty) extends UnaryNode {
  override def output: Seq[Attribute] = columns.map(c => AttributeReference(c.id, StringType))
}

// TODO: remove this and replace with Hint(Hint(...), ...)
case class TableWithHints(child: LogicalPlan, hints: Seq[TableHint]) extends UnaryNode {
  override def output: Seq[Attribute] = child.output
}

case class Batch(children: Seq[LogicalPlan]) extends LogicalPlan {
  override def output: Seq[Attribute] = Seq.empty
}

case class FunctionParameter(name: String, dataType: DataType, defaultValue: Option[Expression])

sealed trait RuntimeInfo
case class JavaRuntimeInfo(runtimeVersion: Option[String], imports: Seq[String], handler: String) extends RuntimeInfo
case class PythonRuntimeInfo(runtimeVersion: Option[String], packages: Seq[String], handler: String) extends RuntimeInfo
case object JavaScriptRuntimeInfo extends RuntimeInfo
case class ScalaRuntimeInfo(runtimeVersion: Option[String], imports: Seq[String], handler: String) extends RuntimeInfo
case class SQLRuntimeInfo(memoizable: Boolean) extends RuntimeInfo

case class CreateInlineUDF(
    name: String,
    returnType: DataType,
    parameters: Seq[FunctionParameter],
    runtimeInfo: RuntimeInfo,
    acceptsNullParameters: Boolean,
    comment: Option[String],
    body: String)
    extends Catalog {}

sealed trait Constraint
sealed trait UnnamedConstraint extends Constraint
case object Unique extends UnnamedConstraint
case class Nullability(nullable: Boolean) extends UnnamedConstraint
case object PrimaryKey extends UnnamedConstraint
case class ForeignKey(references: String) extends UnnamedConstraint
case class NamedConstraint(name: String, constraint: UnnamedConstraint) extends Constraint
case class UnresolvedConstraint(inputText: String) extends UnnamedConstraint

// This, and the above, are likely to change in a not-so-remote future.
// There's already a CreateTable case defined in catalog.scala but its structure seems too different from
// the information Snowflake grammar carries.
// In future changes, we'll have to reconcile this CreateTableCommand with the "Sparkier" CreateTable somehow.
case class ColumnDeclaration(
    name: String,
    dataType: DataType,
    virtualColumnDeclaration: Option[Expression] = Option.empty,
    constraints: Seq[Constraint] = Seq.empty)

case class CreateTableCommand(name: String, columns: Seq[ColumnDeclaration]) extends Catalog {}

sealed trait TableAlteration
case class AddColumn(columnDeclaration: ColumnDeclaration) extends TableAlteration
case class AddConstraint(columnName: String, constraint: Constraint) extends TableAlteration
case class ChangeColumnDataType(columnName: String, newDataType: DataType) extends TableAlteration
case class UnresolvedTableAlteration(inputText: String) extends TableAlteration
case class DropConstraintByName(constraintName: String) extends TableAlteration
// When constraintName is None, drop the constraint on every relevant column
case class DropConstraint(columnName: Option[String], constraint: Constraint) extends TableAlteration
case class DropColumns(columnNames: Seq[String]) extends TableAlteration
case class RenameConstraint(oldName: String, newName: String) extends TableAlteration
case class RenameColumn(oldName: String, newName: String) extends TableAlteration

case class AlterTableCommand(tableName: String, alterations: Seq[TableAlteration]) extends Catalog {}

// Used for raw expressions that have no context
case class Dot(left: Expression, right: Expression) extends Binary(left, right) {
  override def dataType: DataType = UnresolvedType
}

// Specialized function calls, such as XML functions that usually apply to columns
case class XmlFunction(function: CallFunction, column: Expression) extends Binary(function, column) {
  override def dataType: DataType = UnresolvedType
}

case class NextValue(sequenceName: String) extends LeafExpression {
  override def dataType: DataType = LongType
}
case class ArrayAccess(array: Expression, index: Expression) extends Binary(array, index) {
  override def dataType: DataType = array.dataType
}

case class JsonAccess(json: Expression, path: Expression) extends Binary(json, path) {
  override def dataType: DataType = UnresolvedType
}

case class Collate(string: Expression, specification: String) extends Unary(string) {
  override def dataType: DataType = StringType
}
case class Iff(condition: Expression, thenBranch: Expression, elseBranch: Expression) extends Expression {
  override def children: Seq[Expression] = Seq(condition, thenBranch, elseBranch)
  override def dataType: DataType = thenBranch.dataType
}

case class ScalarSubquery(relation: LogicalPlan) extends ToRefactor

case class Timezone(expression: Expression, timeZone: Expression) extends Binary(expression, timeZone) {
  override def dataType: DataType = expression.dataType
}

case class Money(value: Literal) extends Unary(value) {
  override def dataType: DataType = UnresolvedType
}

case class WithinGroup(expression: Expression, order: Seq[SortOrder]) extends Unary(expression) {
  override def dataType: DataType = expression.dataType
}

sealed trait SamplingMethod
case class RowSamplingProbabilistic(probability: BigDecimal) extends SamplingMethod
case class RowSamplingFixedAmount(amount: BigDecimal) extends SamplingMethod
case class BlockSampling(probability: BigDecimal) extends SamplingMethod

case class TableSample(input: LogicalPlan, samplingMethod: SamplingMethod, seed: Option[BigDecimal]) extends UnaryNode {
  override def child: LogicalPlan = input
  override def output: Seq[Attribute] = input.output
}

// Note that Databricks SQL supports FILTER() used as an expression.
case class FilterExpr(input: Seq[Expression], lambdaFunction: LambdaFunction) extends Expression {
  override def children: Seq[Expression] = input :+ lambdaFunction
  override def dataType: DataType = UnresolvedType
}

case class ValueArray(expressions: Seq[Expression]) extends Expression {
  override def children: Seq[Expression] = expressions
  override def dataType: DataType = UnresolvedType
}

case class NamedStruct(keys: Seq[Expression], values: Seq[Expression]) extends Expression {
  override def children: Seq[Expression] = keys ++ values
  override def dataType: DataType = UnresolvedType
}

case class FilterStruct(input: NamedStruct, lambdaFunction: LambdaFunction) extends Expression {
  override def children: Seq[Expression] = Seq(input, lambdaFunction)
  override def dataType: DataType = UnresolvedType
}

case class Options(
    expressionOpts: Map[String, Expression],
    stringOpts: Map[String, String],
    boolFlags: Map[String, Boolean],
    autoFlags: List[String])
    extends Expression {
  override def children: Seq[Expression] = expressionOpts.values.toSeq
  override def dataType: DataType = UnresolvedType
}

case class BackupDatabase(
    databaseName: String,
    disks: Seq[String],
    flags: Map[String, Boolean],
    autoFlags: Seq[String],
    values: Map[String, Expression])
    extends LeafNode
    with Command {}

case class Output(target: LogicalPlan, outputs: Seq[Expression], columns: Option[Seq[Column]]) extends RelationCommon {
  override def output: Seq[Attribute] = outputs.map(e => AttributeReference(e.toString, e.dataType))
  override def children: Seq[LogicalPlan] = Seq(target)
}

// Used for DML other than SELECT
abstract class Modification extends LogicalPlan

case class InsertIntoTable( // TODO: fix it
    target: LogicalPlan,
    columns: Option[Seq[Id]],
    values: LogicalPlan,
    outputRelation: Option[LogicalPlan],
    options: Option[Expression],
    overwrite: Boolean)
    extends Modification {
  override def children: Seq[LogicalPlan] = Seq(target, values, outputRelation.getOrElse(NoopNode))
  override def output: Seq[Attribute] = target.output
}

case class DerivedRows(rows: Seq[Seq[Expression]]) extends LeafNode {
  override def output: Seq[Attribute] = rows.flatten.map(e => AttributeReference(e.toString, e.dataType))
}
case class DefaultValues() extends LeafNode {
  override def output: Seq[Attribute] = Seq.empty
}

// The default case for the expression parser needs to be explicitly defined to distinguish [DEFAULT]
case class Default() extends LeafExpression {
  override def dataType: DataType = UnresolvedType
}

// TSQL has some join types that are not natively supported in Databricks SQL, but can possibly be emulated
// using LATERAL VIEW and an explode function. Some things like functions are translatable at IR production
// time, but complex joins are probably/possibly better done at the translation from IR as they are more involved
// than some simple prescribed action.
case object CrossApply extends JoinType
case object OuterApply extends JoinType

case class ColumnAliases(input: LogicalPlan, aliases: Seq[Id]) extends RelationCommon {
  override def output: Seq[Attribute] = aliases.map(a => AttributeReference(a.id, StringType))
  override def children: Seq[LogicalPlan] = Seq(input)
}

case class TableFunction(functionCall: Expression) extends LeafNode {
  override def output: Seq[Attribute] = Seq.empty
}
case class Lateral(expr: LogicalPlan) extends UnaryNode {
  override def child: LogicalPlan = expr
  override def output: Seq[Attribute] = expr.output
}

case class DeleteFromTable(
    target: LogicalPlan,
    source: Option[LogicalPlan],
    where: Option[Expression],
    outputRelation: Option[LogicalPlan],
    options: Option[Expression])
    extends Modification {
  override def children: Seq[LogicalPlan] = Seq(target, source.getOrElse(NoopNode), outputRelation.getOrElse(NoopNode))
  override def output: Seq[Attribute] = target.output
}

case class UpdateTable(
    target: LogicalPlan,
    source: Option[LogicalPlan],
    set: Seq[Expression],
    where: Option[Expression],
    outputRelation: Option[LogicalPlan],
    options: Option[Expression])
    extends Modification {
  override def children: Seq[LogicalPlan] = Seq(target, source.getOrElse(NoopNode), outputRelation.getOrElse(NoopNode))
  override def output: Seq[Attribute] = target.output
}

<<<<<<< HEAD
sealed trait ProcedureAction

object ProcedureAction {
  case object Create extends ProcedureAction
  case object CreateOrAlter extends ProcedureAction
  case object CreateOrReplace extends ProcedureAction
  case object Alter extends ProcedureAction
}

sealed trait ArgMode

/**
 * The mode of a procedure argument. In - The argument is an input argument. Out - The argument is an Procedure Return
 * argument. InOut - The argument is an input/output argument
 */
object ArgMode {
  case object In extends ArgMode
  case object Out extends ArgMode
  case object InOut extends ArgMode
}

case class ProcedureParameter(
    name: String,
    dataType: DataType,
    defaultValue: Option[Expression],
    mode: ArgMode,
    nullable: Boolean)

sealed trait ExternalCodeReference

case class ExternalCLRMethodRef(assemblyName: String, className: String, methodName: String)
    extends ExternalCodeReference

sealed trait ProcedureBody

case class SQLProcedureBody(statements: Seq[LogicalPlan]) extends ProcedureBody

case class ExternalProcedureBody(reference: ExternalCodeReference) extends ProcedureBody

case class CreateOrAlterProcedureCommand(
    action: ProcedureAction,
    name: FunctionIdentifier,
    comment: Option[String],
    parameters: Seq[ProcedureParameter],
    properties: Option[Options],
    deterministic: Option[Boolean],
    runtimeInfo: RuntimeInfo,
    body: ProcedureBody,
    returnType: DataType)
    extends Catalog
=======
case class MergeTables(
    target: LogicalPlan,
    source: Option[LogicalPlan],
    conditions: Option[Expression],
    outputRelation: Option[LogicalPlan],
    options: Option[Expression])
    extends Modification {
  override def children: Seq[LogicalPlan] = Seq(target, source.getOrElse(NoopNode), outputRelation.getOrElse(NoopNode))
  override def output: Seq[Attribute] = target.output
}
>>>>>>> 9e8fb298
<|MERGE_RESOLUTION|>--- conflicted
+++ resolved
@@ -405,7 +405,6 @@
   override def output: Seq[Attribute] = target.output
 }
 
-<<<<<<< HEAD
 sealed trait ProcedureAction
 
 object ProcedureAction {
@@ -456,7 +455,7 @@
     body: ProcedureBody,
     returnType: DataType)
     extends Catalog
-=======
+
 case class MergeTables(
     target: LogicalPlan,
     source: Option[LogicalPlan],
@@ -466,5 +465,4 @@
     extends Modification {
   override def children: Seq[LogicalPlan] = Seq(target, source.getOrElse(NoopNode), outputRelation.getOrElse(NoopNode))
   override def output: Seq[Attribute] = target.output
-}
->>>>>>> 9e8fb298
+}