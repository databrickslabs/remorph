--- conflicted
+++ resolved
@@ -178,99 +178,6 @@
   override def children: Seq[Expression] = elements
 }
 
-<<<<<<< HEAD
-object Literal {
-  def apply(value: Array[Byte]): Literal = Literal(binary = Some(value))
-  def apply(value: Boolean): Literal = Literal(boolean = Some(value))
-  def apply(value: Byte): Literal = Literal(byte = Some(value.intValue()))
-  def apply(value: Short): Literal = Literal(short = Some(value.intValue()))
-  def apply(value: Int): Literal = Literal(integer = Some(value))
-  def apply(value: Long): Literal = Literal(long = Some(value))
-  def apply(value: Float): Literal = Literal(float = Some(value))
-  def apply(value: Decimal): Literal = Literal(decimal = Some(value))
-  def apply(value: Double): Literal = Literal(double = Some(value))
-  def apply(value: String): Literal = Literal(string = Some(value))
-  def apply(value: java.sql.Date): Literal = Literal(date = Some(value.getTime))
-  def apply(value: java.sql.Timestamp): Literal = Literal(timestamp = Some(value.getTime))
-  def apply(value: Map[String, Expression]): Literal = Literal(map = Some(
-    MapExpr(
-      StringType,
-      value.values.head.dataType,
-      value.keys.map(key => Literal(string = Some(key))).toSeq,
-      value.values.toSeq)))
-  def apply(values: Seq[Expression]): Literal =
-    Literal(array = Some(ArrayExpr(values.headOption.map(_.dataType).getOrElse(UnresolvedType), values)))
-}
-
-case class Literal(
-    // TODO enhance to respect the datatype when defined in combination with datatypes.
-    nullType: Option[DataType] = None,
-    binary: Option[Array[Byte]] = None,
-    boolean: Option[Boolean] = None,
-    byte: Option[Int] = None,
-    short: Option[Int] = None,
-    integer: Option[Int] = None,
-    long: Option[Long] = None,
-    float: Option[Float] = None,
-    decimal: Option[Decimal] = None,
-    double: Option[Double] = None,
-    string: Option[String] = None,
-    date: Option[Long] = None,
-    timestamp: Option[Long] = None,
-    timestamp_ntz: Option[Long] = None,
-    calendar_interval: Option[CalendarInterval] = None,
-    year_month_interval: Option[Int] = None,
-    day_time_interval: Option[Long] = None,
-    array: Option[ArrayExpr] = None,
-    map: Option[MapExpr] = None,
-    json: Option[JsonExpr] = None)
-    extends LeafExpression {
-
-  override def dataType: DataType = {
-    this match {
-      case _ if binary.isDefined => BinaryType
-      case _ if boolean.isDefined => BooleanType
-      case _ if byte.isDefined => ByteType(byte)
-      case _ if short.isDefined => ShortType
-      case _ if integer.isDefined => IntegerType
-      case _ if long.isDefined => LongType
-      case _ if float.isDefined => FloatType
-      case _ if decimal.isDefined => DecimalType(decimal.get.precision, decimal.get.scale)
-      case _ if double.isDefined => DoubleType
-      case _ if string.isDefined => StringType
-      case _ if date.isDefined => DateType
-      case _ if timestamp.isDefined => TimestampType
-      case _ if timestamp_ntz.isDefined => TimestampNTZType
-      case _ if calendar_interval.isDefined => CalendarIntervalType
-      case _ if year_month_interval.isDefined => YearMonthIntervalType
-      case _ if day_time_interval.isDefined => DayTimeIntervalType
-      case _ if array.isDefined => ArrayType(array.map(_.dataType).getOrElse(UnresolvedType))
-      case _ if map.isDefined =>
-        MapType(map.map(_.key_type).getOrElse(UnresolvedType), map.map(_.value_type).getOrElse(UnresolvedType))
-      case _ if json.isDefined => UDTType()
-      case _ => NullType
-    }
-  }
-}
-
-case class UnresolvedAttribute(unparsed_identifier: String, plan_id: Long = 0, is_metadata_column: Boolean = false)
-    extends LeafExpression {
-  override def dataType: DataType = UnresolvedType
-}
-
-case class UnresolvedFunction(
-    function_name: String,
-    arguments: Seq[Expression],
-    is_distinct: Boolean,
-    is_user_defined_function: Boolean,
-    has_incorrect_argc: Boolean = false)
-    extends Expression {
-  override def children: Seq[Expression] = arguments
-  override def dataType: DataType = UnresolvedType
-}
-
-=======
->>>>>>> a021bae3
 // TODO: remove this type
 case class ExpressionString(expression: String) extends LeafExpression {
   override def dataType: DataType = StringType
