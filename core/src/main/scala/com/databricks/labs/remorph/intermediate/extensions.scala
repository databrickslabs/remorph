package com.databricks.labs.remorph.intermediate

trait AstExtension

abstract class ToRefactor extends LeafExpression {
  override def dataType: DataType = UnresolvedType
}

// TODO: (nfx) refactor to align more with catalyst, replace with Name
case class Id(id: String, caseSensitive: Boolean = false) extends ToRefactor

case class Name(name: String) extends LeafExpression {
  override def dataType: DataType = UnresolvedType
}

// TODO: (nfx) refactor to align more with catalyst
case class ObjectReference(head: Id, tail: Id*) extends ToRefactor

// TODO: (nfx) refactor to align more with catalyst
case class Column(tableNameOrAlias: Option[ObjectReference], columnName: Id) extends ToRefactor with AstExtension {}
case class Identifier(name: String, isQuoted: Boolean) extends ToRefactor with AstExtension {}
case class DollarAction() extends ToRefactor with AstExtension {}
case class Distinct(expression: Expression) extends ToRefactor

case object Noop extends LeafExpression {
  override def dataType: DataType = UnresolvedType
}

case object NoopNode extends LeafNode {
  override def output: Seq[Attribute] = Seq.empty
}

// TODO: (nfx) refactor to align more with catalyst, UnaryNode
// case class UnresolvedWith(child: LogicalPlan, ctes: Seq[(String, SubqueryAlias)])
case class WithCTE(ctes: Seq[LogicalPlan], query: LogicalPlan) extends RelationCommon {
  override def output: Seq[Attribute] = query.output
  override def children: Seq[LogicalPlan] = ctes :+ query
}

case class WithRecursiveCTE(ctes: Seq[LogicalPlan], query: LogicalPlan) extends RelationCommon {
  override def output: Seq[Attribute] = query.output
  override def children: Seq[LogicalPlan] = ctes :+ query
}

// TODO: (nfx) refactor to align more with catalyst, rename to UnresolvedStar
case class Star(objectName: Option[ObjectReference] = None) extends LeafExpression with StarOrAlias {
  override def dataType: DataType = UnresolvedType
}

// Assignment operators
// TODO: (ji) This needs to be renamed to Assignment as per Catalyst
case class Assign(left: Expression, right: Expression) extends Binary(left, right) {
  override def dataType: DataType = UnresolvedType
}

// Some statements, such as SELECT, do not require a table specification
case class NoTable() extends LeafNode {
  override def output: Seq[Attribute] = Seq.empty
}

case class LocalVarTable(id: Id) extends LeafNode {
  override def output: Seq[Attribute] = Seq.empty
}

// Table hints are not directly supported in Databricks SQL, but at least some of
// them will have direct equivalents for the Catalyst optimizer. Hence they are
// included in the AST for the code generator to use them if it can. At worst,
// a comment can be generated with the hint text to guide the conversion.
abstract class TableHint
case class FlagHint(name: String) extends TableHint
case class IndexHint(indexes: Seq[Expression]) extends TableHint
case class ForceSeekHint(index: Option[Expression], indexColumns: Option[Seq[Expression]]) extends TableHint

// It was not clear whether the NamedTable options should be used for the alias. I'm assuming it is not what
// they are for.
case class TableAlias(child: LogicalPlan, alias: String, columns: Seq[Id] = Seq.empty) extends UnaryNode {
  override def output: Seq[Attribute] = columns.map(c => AttributeReference(c.id, StringType))
}

// TODO: (nfx) refactor to align more with catalyst
// TODO: remove this and replace with Hint(Hint(...), ...)
case class TableWithHints(child: LogicalPlan, hints: Seq[TableHint]) extends UnaryNode {
  override def output: Seq[Attribute] = child.output
}

case class Batch(children: Seq[LogicalPlan]) extends LogicalPlan {
  override def output: Seq[Attribute] = children.lastOption.map(_.output).getOrElse(Seq()).toSeq
}

case class FunctionParameter(name: String, dataType: DataType, defaultValue: Option[Expression])

sealed trait RuntimeInfo
case class JavaRuntimeInfo(runtimeVersion: Option[String], imports: Seq[String], handler: String) extends RuntimeInfo
case class PythonRuntimeInfo(runtimeVersion: Option[String], packages: Seq[String], handler: String) extends RuntimeInfo
case object JavaScriptRuntimeInfo extends RuntimeInfo
case class ScalaRuntimeInfo(runtimeVersion: Option[String], imports: Seq[String], handler: String) extends RuntimeInfo
case class SQLRuntimeInfo(memoizable: Boolean) extends RuntimeInfo

case class CreateInlineUDF(
    name: String,
    returnType: DataType,
    parameters: Seq[FunctionParameter],
    runtimeInfo: RuntimeInfo,
    acceptsNullParameters: Boolean,
    comment: Option[String],
    body: String)
    extends Catalog {}

// Used for raw expressions that have no context
case class Dot(left: Expression, right: Expression) extends Binary(left, right) {
  override def dataType: DataType = UnresolvedType
}

case class ArrayAccess(array: Expression, index: Expression) extends Binary(array, index) {
  override def dataType: DataType = array.dataType
}

case class JsonAccess(json: Expression, path: Expression) extends Binary(json, path) {
  override def dataType: DataType = VariantType
}

case class Collate(string: Expression, specification: String) extends Unary(string) {
  override def dataType: DataType = StringType
}

case class Timezone(expression: Expression, timeZone: Expression) extends Binary(expression, timeZone) {
  override def dataType: DataType = expression.dataType
}

case class WithinGroup(expression: Expression, order: Seq[SortOrder]) extends Unary(expression) {
  override def dataType: DataType = expression.dataType
}

sealed trait SamplingMethod
case class RowSamplingProbabilistic(probability: BigDecimal) extends SamplingMethod
case class RowSamplingFixedAmount(amount: BigDecimal) extends SamplingMethod
case class BlockSampling(probability: BigDecimal) extends SamplingMethod

// TODO: (nfx) refactor to align more with catalyst
case class TableSample(input: LogicalPlan, samplingMethod: SamplingMethod, seed: Option[BigDecimal]) extends UnaryNode {
  override def child: LogicalPlan = input
  override def output: Seq[Attribute] = input.output
}

// Note that Databricks SQL supports FILTER() used as an expression.
case class FilterExpr(input: Seq[Expression], lambdaFunction: LambdaFunction) extends Expression {
  override def children: Seq[Expression] = input :+ lambdaFunction
  override def dataType: DataType = UnresolvedType
}

case class ValueArray(expressions: Seq[Expression]) extends Expression {
  override def children: Seq[Expression] = expressions
  override def dataType: DataType = UnresolvedType
}

case class NamedStruct(keys: Seq[Expression], values: Seq[Expression]) extends Expression {
  override def children: Seq[Expression] = keys ++ values
  override def dataType: DataType = UnresolvedType
}

case class FilterStruct(input: NamedStruct, lambdaFunction: LambdaFunction) extends Expression {
  override def children: Seq[Expression] = Seq(input, lambdaFunction)
  override def dataType: DataType = UnresolvedType
}

// TSQL has some join types that are not natively supported in Databricks SQL, but can possibly be emulated
// using LATERAL VIEW and an explode function. Some things like functions are translatable at IR production
// time, but complex joins are better done at the translation from IR, via an optimizer rule as they are more involved
// than some simple prescribed action such as a rename
case object CrossApply extends JoinType
case object OuterApply extends JoinType

// TODO: fix
// @see https://docs.databricks.com/en/sql/language-manual/sql-ref-syntax-qry-select-tvf.html
case class TableFunction(functionCall: Expression) extends LeafNode {
  override def output: Seq[Attribute] = Seq.empty
}

case class Lateral(expr: LogicalPlan, outer: Boolean = false, isView: Boolean = false) extends UnaryNode {
  override def child: LogicalPlan = expr
  override def output: Seq[Attribute] = expr.output
}

case class PlanComment(child: LogicalPlan, text: String) extends UnaryNode {
  override def output: Seq[Attribute] = child.output
}

case class Options(
    expressionOpts: Map[String, Expression],
    stringOpts: Map[String, String],
    boolFlags: Map[String, Boolean],
    autoFlags: List[String])
    extends Expression {
  override def children: Seq[Expression] = expressionOpts.values.toSeq
  override def dataType: DataType = UnresolvedType
}

case class WithOptions(input: LogicalPlan, options: Expression) extends UnaryNode {
  override def child: LogicalPlan = input
  override def output: Seq[Attribute] = input.output
}

case class WithModificationOptions(input: Modification, options: Expression) extends Modification {
  override def children: Seq[Modification] = Seq(input)
  override def output: Seq[Attribute] = input.output
}

// TSQL allows the definition of everything including constraints and indexes in CREATE TABLE,
// whereas Databricks SQL does not. We will store the constraints, indexes etc., separately from the
// spark like CreateTable and then deal with them in the generator. This is because some TSQL stuff will
// be column constraints, some become table constraints, some need to be generated as ALTER statements after
// the CREATE TABLE, etc.
case class CreateTableParams(
    create: Catalog, // The base create table command
    colConstraints: Map[String, Seq[Constraint]], // Column constraints
    colOptions: Map[String, Seq[GenericOption]], // Column constraints
    constraints: Seq[Constraint], // Table constraints
    indices: Seq[Constraint], // Index Definitions (currently all unresolved)
    partition: Option[String], // Partitioning information but unsupported
    options: Option[Seq[GenericOption]] // Command level options
<<<<<<< HEAD
)(origin: Origin) extends Catalog()()
=======
) extends Catalog
>>>>>>> 87631676

// Though at least TSQL only needs the time based intervals, we are including all the interval types
// supported by Spark SQL for completeness and future proofing
sealed trait KnownIntervalType
case object NANOSECOND_INTERVAL extends KnownIntervalType
case object MICROSECOND_INTERVAL extends KnownIntervalType
case object MILLISECOND_INTERVAL extends KnownIntervalType
case object SECOND_INTERVAL extends KnownIntervalType
case object MINUTE_INTERVAL extends KnownIntervalType
case object HOUR_INTERVAL extends KnownIntervalType
case object DAY_INTERVAL extends KnownIntervalType
case object WEEK_INTERVAL extends KnownIntervalType
case object MONTH_INTERVAL extends KnownIntervalType
case object YEAR_INTERVAL extends KnownIntervalType

// TSQL - For translation purposes, we cannot use teh standard Catalyst CalendarInterval as it is not
// meant for code generation and converts everything to microseconds. It is much easier to use an extension
// to the AST to represent the interval as it is required in TSQL, where we need to know if we were dealing with
// MONTHS, HOURS, etc.
case class KnownInterval(value: Expression, iType: KnownIntervalType) extends Expression {
  override def children: Seq[Expression] = Seq(value)
  override def dataType: DataType = UnresolvedType
}<|MERGE_RESOLUTION|>--- conflicted
+++ resolved
@@ -217,12 +217,9 @@
     constraints: Seq[Constraint], // Table constraints
     indices: Seq[Constraint], // Index Definitions (currently all unresolved)
     partition: Option[String], // Partitioning information but unsupported
-    options: Option[Seq[GenericOption]] // Command level options
-<<<<<<< HEAD
-)(origin: Origin) extends Catalog()()
-=======
-) extends Catalog
->>>>>>> 87631676
+    options: Option[Seq[GenericOption]], // Command level options
+    _origin: Option[Origin] = Option.empty
+  ) extends Catalog(_origin)
 
 // Though at least TSQL only needs the time based intervals, we are including all the interval types
 // supported by Spark SQL for completeness and future proofing
