--- conflicted
+++ resolved
@@ -56,10 +56,6 @@
   }
 
   private def buildDistinct(input: ir.LogicalPlan, projectExpressions: Seq[ir.Expression]): ir.LogicalPlan = {
-<<<<<<< HEAD
-
-=======
->>>>>>> a9ec5577
     val columnNames = projectExpressions.collect {
       case ir.Column(_, c) => c
       case ir.Alias(_, a) => a
