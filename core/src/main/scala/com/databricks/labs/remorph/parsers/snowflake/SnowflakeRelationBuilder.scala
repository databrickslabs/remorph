--- conflicted
+++ resolved
@@ -324,25 +324,19 @@
       .getOrElse(ir.UnspecifiedJoin)
   }
 
-<<<<<<< HEAD
-  override def visitCommonTableExpression(ctx: CommonTableExpressionContext): ir.LogicalPlan = {
-    val tableName = vc.expressionBuilder.visitId(ctx.id)
-    val columns = ctx.columnList() match {
+
+  override def visitCommonTableExpression(ctx: CommonTableExpressionContext): ir.LogicalPlan = errorCheck(ctx) match {
+    case Some(errorResult) => errorResult
+    case None =>
+      val tableName = vc.expressionBuilder.buildId(ctx.tableName)
+          val columns = ctx.columnList() match {
       case null => Seq.empty[ir.Id]
-      case c => c.columnName().asScala.flatMap(_.id.asScala.map(vc.expressionBuilder.visitId))
-    }
-
-    val query = ctx.selectStatement().accept(this)
-    ir.SubqueryAlias(query, tableName, columns)
-=======
-  override def visitCommonTableExpression(ctx: CommonTableExpressionContext): ir.LogicalPlan = errorCheck(ctx) match {
-    case Some(errorResult) => errorResult
-    case None =>
-      val tableName = vc.expressionBuilder.buildId(ctx.tableName)
-      val columns = ctx.columns.asScala.map(vc.expressionBuilder.buildId)
+      case c => c.columnName().asScala.flatMap(_.id.asScala.map(vc.expressionBuilder.buildId))
+    }
+
       val query = ctx.selectStatement().accept(this)
       ir.SubqueryAlias(query, tableName, columns)
->>>>>>> 1ea2384e
+
   }
 
   private def buildNum(ctx: NumContext): BigDecimal = {
