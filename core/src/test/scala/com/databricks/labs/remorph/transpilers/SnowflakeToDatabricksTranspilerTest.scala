--- conflicted
+++ resolved
@@ -10,7 +10,6 @@
 
     "transpile queries" in {
 
-<<<<<<< HEAD
       /* Test BANG ! command */
       "!set error_flag = true" transpilesTo "--!set error_flag = true;"
       "!define tablename=CENUSTRACKONE" transpilesTo "--!define tablename=CENUSTRACKONE;"
@@ -20,14 +19,12 @@
         "SELECT * FROM employees WHERE department_id != 10;"
       /* Test BANG command END */
 
-      "SELECT * FROM t1;" transpilesTo "SELECT * FROM t1;"
-=======
+
       "SELECT * FROM t1;" transpilesTo
         s"""SELECT
            |  *
            |FROM
            |  t1;""".stripMargin
->>>>>>> 38f03130
 
       "SELECT t1.* FROM t1 INNER JOIN t2 ON t2.c2 = t2.c1;" transpilesTo
         s"""SELECT
