package com.databricks.labs.remorph.transpilers

import org.scalatest.wordspec.AnyWordSpec

class SnowflakeToDatabricksTranspilerTest extends AnyWordSpec with TranspilerTestCommon {

  protected val transpiler = new SnowflakeToDatabricksTranspiler

  "Snowflake transpiler" should {

    "transpile queries" in {

<<<<<<< HEAD
      /* Test BANG ! command */
      "!set error_flag = true" transpilesTo "--!set error_flag = true;"
      "!define tablename=CENUSTRACKONE" transpilesTo "--!define tablename=CENUSTRACKONE;"
      "!print Include This Text" transpilesTo "--!print Include This Text;"
      "!abort 77589bd1" transpilesTo "--!abort 77589bd1;"

      /* Test BANG command END */
=======
      "SELECT * FROM t1 WHERE  col1 != 100;" transpilesTo (
        s"""SELECT
           |  *
           |FROM
           |  t1
           |WHERE
           |  col1 != 100;""".stripMargin
      )
>>>>>>> b2dc8a94

      "SELECT * FROM t1;" transpilesTo
        s"""SELECT
           |  *
           |FROM
           |  t1;""".stripMargin

      "SELECT t1.* FROM t1 INNER JOIN t2 ON t2.c2 = t2.c1;" transpilesTo
        s"""SELECT
           |  t1.*
           |FROM
           |  t1
           |  INNER JOIN t2 ON t2.c2 = t2.c1;""".stripMargin

      "SELECT t1.c2 FROM t1 LEFT OUTER JOIN t2 USING (c2);" transpilesTo
        s"""SELECT
           |  t1.c2
           |FROM
           |  t1
           |  LEFT OUTER JOIN t2
           |USING
           |  (c2);""".stripMargin

      "SELECT c1::DOUBLE FROM t1;" transpilesTo
        s"""SELECT
           |  CAST(c1 AS DOUBLE)
           |FROM
           |  t1;""".stripMargin

      "SELECT JSON_EXTRACT_PATH_TEXT(json_data, path_col) FROM demo1;" transpilesTo
        """SELECT
           |  GET_JSON_OBJECT(json_data, CONCAT('$.', path_col))
           |FROM
           |  demo1;""".stripMargin
    }

  }

}<|MERGE_RESOLUTION|>--- conflicted
+++ resolved
@@ -10,7 +10,6 @@
 
     "transpile queries" in {
 
-<<<<<<< HEAD
       /* Test BANG ! command */
       "!set error_flag = true" transpilesTo "--!set error_flag = true;"
       "!define tablename=CENUSTRACKONE" transpilesTo "--!define tablename=CENUSTRACKONE;"
@@ -18,7 +17,7 @@
       "!abort 77589bd1" transpilesTo "--!abort 77589bd1;"
 
       /* Test BANG command END */
-=======
+
       "SELECT * FROM t1 WHERE  col1 != 100;" transpilesTo (
         s"""SELECT
            |  *
@@ -27,7 +26,6 @@
            |WHERE
            |  col1 != 100;""".stripMargin
       )
->>>>>>> b2dc8a94
 
       "SELECT * FROM t1;" transpilesTo
         s"""SELECT
