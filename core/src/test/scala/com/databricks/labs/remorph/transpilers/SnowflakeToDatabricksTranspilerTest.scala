--- conflicted
+++ resolved
@@ -259,43 +259,41 @@
       "SELECT ARRAY_SORT([0, 2, 4, NULL, 5, NULL], 1 = 1, TRUE);".failsTranspilation
     }
 
-<<<<<<< HEAD
+    "GROUP BY ALL" in {
+      "SELECT car_model, COUNT(DISTINCT city) FROM dealer GROUP BY ALL;" transpilesTo
+        "SELECT car_model, COUNT(DISTINCT city) FROM dealer GROUP BY ALL;"
+    }
+
+    "transpile LCA replacing aliases" in {
+      "SELECT column_a AS alias_a FROM table_a WHERE alias_a = '123';" transpilesTo
+        "SELECT column_a AS alias_a FROM table_a WHERE column_a = '123';"
+    }
+
+    "transpile LCA replacing aliased literals" in {
+      "SELECT '123' as alias_a FROM table_a where alias_a = '123';" transpilesTo
+        "SELECT '123' as alias_a FROM table_a where '123' = '123';"
+    }
+
+    "transpile LCA with aliased table" in {
+      "SELECT t.col1, t.col2, t.col3 AS ca FROM table1 t WHERE ca in ('v1', 'v2');" transpilesTo
+        "SELECT t.col1, t.col2, t.col3 AS ca FROM table1 as t WHERE t.col3 in ('v1', 'v2');"
+    }
+
+    "transpile LCA with partition" in {
+      "SELECT t.col1 AS ca, ROW_NUMBER() OVER (PARTITION by ca ORDER BY ca) FROM table1 t;" transpilesTo
+        "SELECT t.col1 AS ca, ROW_NUMBER() OVER (PARTITION by t.col1 ORDER BY t.col1 ASC NULLS LAST) FROM table1 AS t;"
+    }
+
+    "transpile LCA with function" in {
+      "SELECT col1 AS ca FROM table1 where SUBSTR(ca, 1, 3) = '123';" transpilesTo
+        "SELECT col1 AS ca FROM table1 where SUBSTR(col1, 1, 3) = '123';"
+    }
+
     "transpile CREATE VIEW queries" ignore {
       "CREATE OR REPLACE VIEW v1 AS SELECT * FROM t1;" transpilesTo
         s"CREATE OR REPLACE VIEW v1 AS SELECT * FROM t1;"
     }
 
-=======
-    "GROUP BY ALL" in {
-      "SELECT car_model, COUNT(DISTINCT city) FROM dealer GROUP BY ALL;" transpilesTo
-        "SELECT car_model, COUNT(DISTINCT city) FROM dealer GROUP BY ALL;"
-    }
-
-    "transpile LCA replacing aliases" in {
-      "SELECT column_a AS alias_a FROM table_a WHERE alias_a = '123';" transpilesTo
-        "SELECT column_a AS alias_a FROM table_a WHERE column_a = '123';"
-    }
-
-    "transpile LCA replacing aliased literals" in {
-      "SELECT '123' as alias_a FROM table_a where alias_a = '123';" transpilesTo
-        "SELECT '123' as alias_a FROM table_a where '123' = '123';"
-    }
-
-    "transpile LCA with aliased table" in {
-      "SELECT t.col1, t.col2, t.col3 AS ca FROM table1 t WHERE ca in ('v1', 'v2');" transpilesTo
-        "SELECT t.col1, t.col2, t.col3 AS ca FROM table1 as t WHERE t.col3 in ('v1', 'v2');"
-    }
-
-    "transpile LCA with partition" in {
-      "SELECT t.col1 AS ca, ROW_NUMBER() OVER (PARTITION by ca ORDER BY ca) FROM table1 t;" transpilesTo
-        "SELECT t.col1 AS ca, ROW_NUMBER() OVER (PARTITION by t.col1 ORDER BY t.col1 ASC NULLS LAST) FROM table1 AS t;"
-    }
-
-    "transpile LCA with function" in {
-      "SELECT col1 AS ca FROM table1 where SUBSTR(ca, 1, 3) = '123';" transpilesTo
-        "SELECT col1 AS ca FROM table1 where SUBSTR(col1, 1, 3) = '123';"
-    }
->>>>>>> 53e5fde8
   }
 
   "Snowflake transpile function with optional brackets" should {
