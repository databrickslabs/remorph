--- conflicted
+++ resolved
@@ -163,7 +163,19 @@
            |  ;""".stripMargin
     }
 
-<<<<<<< HEAD
+    "transpile ARRAY_REMOVE function" in {
+      "SELECT ARRAY_REMOVE([1, 2, 3], 1);" transpilesTo
+        "SELECT ARRAY_REMOVE(ARRAY(1, 2, 3), 1);"
+
+      "SELECT ARRAY_REMOVE([2, 3, 4.11::DOUBLE, 4, NULL], 4);" transpilesTo
+        "SELECT ARRAY_REMOVE(ARRAY(2, 3, CAST(4.11 AS DOUBLE), 4, NULL), 4);"
+
+      // TODO - Enable this test case once the VARIANT casting is implemented.
+      // In Snow, if the value to remove is a VARCHAR,
+      // it is required to cast the value to VARIANT.
+      // "SELECT ARRAY_REMOVE(['a', 'b', 'c'], 'a'::VARIANT);" transpilesTo
+      // "SELECT ARRAY_REMOVE(ARRAY('a', 'b', 'c'), 'a');"
+    }
     "transpile ARRAY_SORT function" in {
       "SELECT ARRAY_SORT([0, 2, 4, NULL, 5, NULL], TRUE, True);" transpilesTo
         """SELECT
@@ -211,21 +223,6 @@
       "SELECT ARRAY_SORT([0, 2, 4, NULL, 5, NULL], 1 = 1, TRUE);".failsTranspilation
     }
 
-=======
-    "transpile ARRAY_REMOVE function" in {
-      "SELECT ARRAY_REMOVE([1, 2, 3], 1);" transpilesTo
-        "SELECT ARRAY_REMOVE(ARRAY(1, 2, 3), 1);"
-
-      "SELECT ARRAY_REMOVE([2, 3, 4.11::DOUBLE, 4, NULL], 4);" transpilesTo
-        "SELECT ARRAY_REMOVE(ARRAY(2, 3, CAST(4.11 AS DOUBLE), 4, NULL), 4);"
-
-      // TODO - Enable this test case once the VARIANT casting is implemented.
-      // In Snow, if the value to remove is a VARCHAR,
-      // it is required to cast the value to VARIANT.
-      // "SELECT ARRAY_REMOVE(['a', 'b', 'c'], 'a'::VARIANT);" transpilesTo
-      // "SELECT ARRAY_REMOVE(ARRAY('a', 'b', 'c'), 'a');"
-    }
->>>>>>> 67c3fe67
   }
 
   "Snowflake transpile function with optional brackets" should {
