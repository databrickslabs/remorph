package com.databricks.labs.remorph.transpilers

import org.scalatest.wordspec.AnyWordSpec

class SnowflakeToDatabricksTranspilerTest extends AnyWordSpec with TranspilerTestCommon {

  protected val transpiler = new SnowflakeToDatabricksTranspiler

  "snowsql commands" should {

    "transpile BANG with semicolon" in {
      "!set error_flag = true;" transpilesTo "-- !set error_flag = true;"
    }
    "transpile BANG without semicolon" in {
      "!print Include This Text" transpilesTo "-- !print Include This Text;"
    }
    "transpile BANG with options" in {
      "!options catch=true" transpilesTo "-- !options catch=true;"
    } // Removed invalid sql
  }

  "Snowflake Alter commands" should {

    "ALTER TABLE t1 ADD COLUMN c1 INTEGER" in {
      "ALTER TABLE t1 ADD COLUMN c1 INTEGER;" transpilesTo (
        s"""ALTER TABLE
           |  t1
           |ADD
           |  COLUMN c1 DECIMAL(38, 0);""".stripMargin
      )
    }

    "ALTER TABLE t1 ADD COLUMN c1 INTEGER, c2 VARCHAR;" in {
      "ALTER TABLE t1 ADD COLUMN c1 INTEGER, c2 VARCHAR;" transpilesTo
        s"""ALTER TABLE
           |  t1
           |ADD
           |  COLUMN c1 DECIMAL(38, 0),
           |  c2 STRING;""".stripMargin
    }

    "ALTER TABLE t1 DROP COLUMN c1;" in {
      "ALTER TABLE t1 DROP COLUMN c1;" transpilesTo (
        s"""ALTER TABLE
           |  t1 DROP COLUMN c1;""".stripMargin
      )
    }

    "ALTER TABLE t1 DROP COLUMN c1, c2;" in {
      "ALTER TABLE t1 DROP COLUMN c1, c2;" transpilesTo
        s"""ALTER TABLE
           |  t1 DROP COLUMN c1,
           |  c2;""".stripMargin
    }

    "ALTER TABLE t1 RENAME COLUMN c1 to c2;" in {
      "ALTER TABLE t1 RENAME COLUMN c1 to c2;" transpilesTo
        s"""ALTER TABLE
           |  t1 RENAME COLUMN c1 to c2;""".stripMargin
    }

    "ALTER TABLE s.t1 DROP CONSTRAINT pk" in {
      "ALTER TABLE s.t1 DROP CONSTRAINT pk;" transpilesTo
        s"""ALTER TABLE
           |  s.t1 DROP CONSTRAINT pk;""".stripMargin
    }
  }

  "Snowflake transpiler" should {

    "transpile queries" in {

      "SELECT * FROM t1 WHERE  col1 != 100;" transpilesTo (
        s"""SELECT
           |  *
           |FROM
           |  t1
           |WHERE
           |  col1 != 100;""".stripMargin
      )

      "SELECT * FROM t1;" transpilesTo
        s"""SELECT
           |  *
           |FROM
           |  t1;""".stripMargin

      "SELECT t1.* FROM t1 INNER JOIN t2 ON t2.c2 = t2.c1;" transpilesTo
        s"""SELECT
           |  t1.*
           |FROM
           |  t1
           |  INNER JOIN t2 ON t2.c2 = t2.c1;""".stripMargin

      "SELECT t1.c2 FROM t1 LEFT JOIN t2 USING (c2);" transpilesTo
        s"""SELECT
           |  t1.c2
           |FROM
           |  t1
           |  LEFT JOIN t2
           |USING
           |  (c2);""".stripMargin

      "SELECT c1::DOUBLE FROM t1;" transpilesTo
        s"""SELECT
           |  CAST(c1 AS DOUBLE)
           |FROM
           |  t1;""".stripMargin

      "SELECT JSON_EXTRACT_PATH_TEXT(json_data, path_col) FROM demo1;" transpilesTo
        """SELECT
           |  GET_JSON_OBJECT(json_data, CONCAT('$.', path_col))
           |FROM
           |  demo1;""".stripMargin
    }

    "transpile select distinct query" in {
      s"""SELECT DISTINCT c1, c2 FROM T1""".stripMargin transpilesTo
        s"""SELECT
           |  DISTINCT c1,
           |  c2
           |FROM
           |  T1;""".stripMargin
    }

    "transpile window functions" in {
      s"""SELECT LAST_VALUE(c1)
        |IGNORE NULLS OVER (PARTITION BY t1.c2 ORDER BY t1.c3 DESC
        |RANGE BETWEEN UNBOUNDED PRECEDING AND CURRENT ROW) AS dc4
        |FROM t1;""".stripMargin transpilesTo
        s"""SELECT
           |  LAST_VALUE(c1) IGNORE NULLS OVER (
           |    PARTITION BY
           |      t1.c2
           |    ORDER BY
           |      t1.c3 DESC NULLS FIRST
           |    RANGE
           |      BETWEEN UNBOUNDED PRECEDING
           |      AND CURRENT ROW
           |  ) AS dc4
           |FROM
           |  t1;""".stripMargin
    }

  }

<<<<<<< HEAD
  "Snowflake transpile function with optional brackets" should {

    "SELECT CURRENT_DATE, CURRENT_TIMESTAMP, CURRENT_TIME, LOCALTIME, LOCALTIMESTAMP FROM t1" in {
      s"""SELECT CURRENT_DATE, CURRENT_TIMESTAMP, CURRENT_TIME,
         |LOCALTIME, LOCALTIMESTAMP FROM t1""".stripMargin transpilesTo (
        s"""SELECT
           |  CURRENT_DATE(),
           |  CURRENT_TIMESTAMP(),
           |  DATE_FORMAT(CURRENT_TIMESTAMP(), 'HH:mm:ss'),
           |  DATE_FORMAT(CURRENT_TIMESTAMP(), 'HH:mm:ss'),
           |  CURRENT_TIMESTAMP()
           |FROM
           |  t1;""".stripMargin
      )
    }

    "SELECT CURRENT_TIMESTAMP(1) FROM t1 where dt < CURRENT_TIMESTAMP" in {
      s"""SELECT CURRENT_TIMESTAMP(1) FROM t1 where dt < CURRENT_TIMESTAMP""".stripMargin transpilesTo (
        s"""SELECT
             |  DATE_FORMAT(CURRENT_TIMESTAMP(), 'yyyy-MM-dd HH:mm:ss.SSS')
             |FROM
             |  t1
             |WHERE
             |  dt < CURRENT_TIMESTAMP();""".stripMargin
      )
    }

    "SELECT CURRENT_TIME(1) FROM t1 where dt < CURRENT_TIMESTAMP()" in {
      s"""SELECT CURRENT_TIME(1) FROM t1 where dt < CURRENT_TIMESTAMP()""".stripMargin transpilesTo (
        s"""SELECT
           |  DATE_FORMAT(CURRENT_TIMESTAMP(), 'HH:mm:ss')
           |FROM
           |  t1
           |WHERE
           |  dt < CURRENT_TIMESTAMP();""".stripMargin
      )
    }

    "SELECT LOCALTIME() FROM t1 where dt < LOCALTIMESTAMP" in {
      s"""SELECT LOCALTIME() FROM t1 where dt < LOCALTIMESTAMP()""".stripMargin transpilesTo (
        s"""SELECT
           |  DATE_FORMAT(CURRENT_TIMESTAMP(), 'HH:mm:ss')
           |FROM
           |  t1
           |WHERE
           |  dt < CURRENT_TIMESTAMP();""".stripMargin
      )
    }
=======
  "Snowflake Execute commands" should {

    "EXECUTE TASK task1;" in {
      "EXECUTE TASK task1;" transpilesTo
        s"""-- EXECUTE TASK task1;""".stripMargin
    }

>>>>>>> 633e453d
  }

}<|MERGE_RESOLUTION|>--- conflicted
+++ resolved
@@ -144,7 +144,7 @@
 
   }
 
-<<<<<<< HEAD
+
   "Snowflake transpile function with optional brackets" should {
 
     "SELECT CURRENT_DATE, CURRENT_TIMESTAMP, CURRENT_TIME, LOCALTIME, LOCALTIMESTAMP FROM t1" in {
@@ -193,15 +193,13 @@
            |  dt < CURRENT_TIMESTAMP();""".stripMargin
       )
     }
-=======
+
   "Snowflake Execute commands" should {
 
     "EXECUTE TASK task1;" in {
       "EXECUTE TASK task1;" transpilesTo
         s"""-- EXECUTE TASK task1;""".stripMargin
     }
-
->>>>>>> 633e453d
   }
 
 }