package com.databricks.labs.remorph.parsers.tsql

import org.scalatest.Assertion
import org.scalatest.matchers.should.Matchers
import org.scalatest.wordspec.AnyWordSpec

import com.databricks.labs.remorph.parsers.intermediate._

class TSqlAstBuilderSpec extends AnyWordSpec with TSqlParserTestCommon with Matchers {

  override protected def astBuilder: TSqlParserBaseVisitor[_] = new TSqlAstBuilder

  private def example(query: String, expectedAst: TreeNode): Assertion =
    example(query, _.tsql_file(), expectedAst)

  "tsql visitor" should {
    "translate a simple SELECT query" in {
      example(
        query = "SELECT a FROM dbo.table_x",
        expectedAst = Project(NamedTable("dbo.table_x", Map.empty, is_streaming = false), Seq(Column("a"))))
    }
<<<<<<< HEAD

    "accept constants in selects" in {
      example(
        query = "SELECT 42, 6.4, 0x5A, 2.7E9, $40 FROM dbo.table_x",
        expectedAst = Project(
          NamedTable("dbo.table_x", Map.empty, is_streaming = false),
          Seq(
            Literal(integer = Some(42)),
            Literal(float = Some(6.4f)),
            Literal(string = Some("0x5A")),
            Literal(double = Some(2.7e9)),
            UnresolvedExpression("$40"))))
    }

    "translate a query with a JOIN" in {
      val joinCondition = And(Equals(Column("A"), Column("A")), Equals(Column("B"), Column("B")))

      val joinAst = Join(
        NamedTable("DBO.TABLE_X", Map(), false),
        NamedTable("DBO.TABLE_Y", Map(), false),
        Some(joinCondition),
        InnerJoin,
        Seq(),
        JoinDataType(false, false))

      example(
        query = "SELECT T1.A, T2.B FROM DBO.TABLE_X AS T1 INNER JOIN DBO.TABLE_Y AS T2 ON T1.A = T2.A AND T1.B = T2.B",
        expectedAst = Project(joinAst, Seq(Column("A"), Column("B"))))
    }

    "translate a query with Multiple JOIN AND Condition" in {
      val joinConditionX = Equals(Column("A"), Column("A"))
      val joinConditionZ = And(Equals(Column("A"), Column("A")), Equals(Column("B"), Column("B")))

      val joinFirstAst = Join(
        NamedTable("DBO.TABLE_X", Map(), false),
        NamedTable("DBO.TABLE_Y", Map(), false),
        Some(joinConditionX),
        InnerJoin,
        Seq(),
        JoinDataType(false, false))

      val joinMainAst = Join(
        joinFirstAst,
        NamedTable("DBO.TABLE_Z", Map(), false),
        Some(joinConditionZ),
        LeftOuterJoin,
        Seq(),
        JoinDataType(false, false))

      example(
        query = "SELECT T1.A, T2.B FROM DBO.TABLE_X AS T1 INNER JOIN DBO.TABLE_Y AS T2 ON T1.A = T2.A " +
          "LEFT JOIN DBO.TABLE_Z AS T3 ON T1.A = T3.A AND T1.B = T3.B",
        expectedAst = Project(joinMainAst, Seq(Column("A"), Column("B"))))
    }

    "translate a query with Multiple JOIN OR Condition" in {
      val joinConditionX = Equals(Column("A"), Column("A"))
      val joinConditionZ = Or(Equals(Column("A"), Column("A")), Equals(Column("B"), Column("B")))

      val joinFirstAst = Join(
        NamedTable("DBO.TABLE_X", Map(), false),
        NamedTable("DBO.TABLE_Y", Map(), false),
        Some(joinConditionX),
        InnerJoin,
        Seq(),
        JoinDataType(false, false))

      val joinMainAst = Join(
        joinFirstAst,
        NamedTable("DBO.TABLE_Z", Map(), false),
        Some(joinConditionZ),
        LeftOuterJoin,
        Seq(),
        JoinDataType(false, false))

      example(
        query = "SELECT T1.A, T2.B FROM DBO.TABLE_X AS T1 INNER JOIN DBO.TABLE_Y AS T2 ON T1.A = T2.A " +
          "LEFT JOIN DBO.TABLE_Z AS T3 ON T1.A = T3.A OR T1.B = T3.B",
        expectedAst = Project(joinMainAst, Seq(Column("A"), Column("B"))))
=======
    "tsql visitor" should {
      "translate constants in selects with no table" in {
        example(
          query = "SELECT 42, 6.4, 0x5A, 2.7E9, $40",
          expectedAst = Project(
            NoTable(),
            Seq(
              Literal(integer = Some(42)),
              Literal(float = Some(6.4f)),
              Literal(string = Some("0x5A")),
              Literal(double = Some(2.7e9)),
              UnresolvedExpression("$40"))))
      }
>>>>>>> b410d42f
    }
  }
  "translate SELECT queries with binary expressions" in {
    example(
      query = "SELECT a + b FROM dbo.table_x",
      expectedAst =
        Project(NamedTable("dbo.table_x", Map.empty, is_streaming = false), Seq(Add(Column("a"), Column("b")))))

    example(
      query = "SELECT a - b FROM dbo.table_x",
      expectedAst =
        Project(NamedTable("dbo.table_x", Map.empty, is_streaming = false), Seq(Subtract(Column("a"), Column("b")))))

    example(
      query = "SELECT a * b FROM dbo.table_x",
      expectedAst =
        Project(NamedTable("dbo.table_x", Map.empty, is_streaming = false), Seq(Multiply(Column("a"), Column("b")))))

    example(
      query = "SELECT a / b FROM dbo.table_x",
      expectedAst =
        Project(NamedTable("dbo.table_x", Map.empty, is_streaming = false), Seq(Divide(Column("a"), Column("b")))))

    example(
      query = "SELECT a || b FROM dbo.table_x",
      expectedAst =
        Project(NamedTable("dbo.table_x", Map.empty, is_streaming = false), Seq(Concat(Column("a"), Column("b")))))

  }
}<|MERGE_RESOLUTION|>--- conflicted
+++ resolved
@@ -19,7 +19,7 @@
         query = "SELECT a FROM dbo.table_x",
         expectedAst = Project(NamedTable("dbo.table_x", Map.empty, is_streaming = false), Seq(Column("a"))))
     }
-<<<<<<< HEAD
+
 
     "accept constants in selects" in {
       example(
@@ -100,21 +100,7 @@
         query = "SELECT T1.A, T2.B FROM DBO.TABLE_X AS T1 INNER JOIN DBO.TABLE_Y AS T2 ON T1.A = T2.A " +
           "LEFT JOIN DBO.TABLE_Z AS T3 ON T1.A = T3.A OR T1.B = T3.B",
         expectedAst = Project(joinMainAst, Seq(Column("A"), Column("B"))))
-=======
-    "tsql visitor" should {
-      "translate constants in selects with no table" in {
-        example(
-          query = "SELECT 42, 6.4, 0x5A, 2.7E9, $40",
-          expectedAst = Project(
-            NoTable(),
-            Seq(
-              Literal(integer = Some(42)),
-              Literal(float = Some(6.4f)),
-              Literal(string = Some("0x5A")),
-              Literal(double = Some(2.7e9)),
-              UnresolvedExpression("$40"))))
-      }
->>>>>>> b410d42f
+
     }
   }
   "translate SELECT queries with binary expressions" in {
