--- conflicted
+++ resolved
@@ -5,11 +5,7 @@
 mkdir -p "$HOME"/spark
 cd "$HOME"/spark || exit 1
 
-<<<<<<< HEAD
-version=$(wget -O - https://dlcdn.apache.org/spark/ | grep 'href="spark-3\.[0-9.]*/"' | sed 's:</a>:\n:g' | sed -n 's/.*>//p' | tr -d spark/- | sort -r --version-sort | head -1)
-=======
 version=$(wget -O - https://archive.apache.org/dist/spark/ | grep 'href="spark-3.5.5' | sed 's:</a>:\n:g' | sed -n 's/.*>//p' | tr -d spark/- | sort -r --version-sort | head -1)
->>>>>>> f71284a2
 if [ -z "$version" ]; then
   echo "Failed to extract Spark version"
    exit 1
