all: clean dev fmt lint test

clean:
	rm -fr .venv clean htmlcov .mypy_cache .pytest_cache .ruff_cache .coverage coverage.xml .python-version

setup_python:
	@echo "You have selected python setup with pyenv. It will install pyenv on your system."
	brew list pyenv &>/dev/null || brew install pyenv
	pyenv install -s 3.10
	pyenv local 3.10
	pyenv init - | grep PATH | tail -1
	@echo "Append the above line (export PATH...) to your profile i.e ~/.zshrc or ~/.bash_profile or ~/.profile and resource your profile for the changes in PATH variable to take effect."


dev:
<<<<<<< HEAD
=======
	which hatch > /dev/null || pip3 install hatch
>>>>>>> 78326808
	hatch env create
	hatch run pip3 install --upgrade pip
	hatch run pip3 install -e '.[test]'
	hatch run which python
	@echo "Hatch has created the above virtual environment. Please activate it using 'source .venv/bin/activate' and also select the .venv/bin/python interpreter in your IDE."


lint:
	hatch run verify

fmt:
	hatch run fmt

setup_spark_remote:
	.github/scripts/setup_spark_remote.sh

test:
	hatch run test

integration: setup_spark_remote
	hatch run integration

coverage:
	hatch run coverage && open htmlcov/index.html

clean_coverage_dir:
	rm -fr ${OUTPUT_DIR}

python_coverage_report:
	hatch run python src/databricks/labs/remorph/coverage/remorph_snow_transpilation_coverage.py
	hatch run pip install --upgrade sqlglot
	hatch -e sqlglot-latest run python src/databricks/labs/remorph/coverage/sqlglot_snow_transpilation_coverage.py
	hatch -e sqlglot-latest run python src/databricks/labs/remorph/coverage/sqlglot_tsql_transpilation_coverage.py

dialect_coverage_report: clean_coverage_dir python_coverage_report
	hatch run python src/databricks/labs/remorph/coverage/local_report.py


docs-build:
	yarn --cwd docs/remorph build

docs-serve-dev:
	yarn --cwd docs/remorph start

docs-install:
	yarn --cwd docs/remorph install

docs-serve: docs-build
	yarn --cwd docs/remorph serve<|MERGE_RESOLUTION|>--- conflicted
+++ resolved
@@ -13,10 +13,7 @@
 
 
 dev:
-<<<<<<< HEAD
-=======
 	which hatch > /dev/null || pip3 install hatch
->>>>>>> 78326808
 	hatch env create
 	hatch run pip3 install --upgrade pip
 	hatch run pip3 install -e '.[test]'
