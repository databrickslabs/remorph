--- conflicted
+++ resolved
@@ -121,11 +121,7 @@
 - `source-dialect [Required]` - Dialect name.
 - `input-source [Required]` - The path to the SQL file or directory containing SQL files to be transpiled.
 - `output-folder [Optional]` - The path to the output folder where the transpiled SQL files will be stored. If not specified, the transpiled SQL files will be stored in the same directory as the input SQL file.
-<<<<<<< HEAD
-- `error-file [Optional]` - The path to the file where the transpile errors will be stored. If not specified, the errors will be stored in the same directory as the input SQL file.
-=======
 - `error-file-path [Optional]` - The path to the file where the transpile errors will be stored. If not specified, the errors will be stored in the same directory as the input SQL file.
->>>>>>> 32000802
 - `skip-validation [Optional]` - The default value is True. If set to False, the transpiler will validate the transpiled SQL scripts against the Databricks catalog and schema provided by user.
 - `catalog-name [Optional]` - The name of the catalog in Databricks. If not specified, the default catalog `transpiler_test` will be used.
 - `schema-name [Optional]` - The name of the schema in Databricks. If not specified, the default schema `convertor_test` will be used.
