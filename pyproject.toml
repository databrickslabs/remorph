--- conflicted
+++ resolved
@@ -14,13 +14,8 @@
 ]
 dependencies = [
   "databricks-sdk>=0.18,<0.22",
-<<<<<<< HEAD
-  "sqlglot==22.2.1",
+  "sqlglot==22.3.1",
   "databricks-labs-blueprint[yaml]>=0.2.3,<0.5.0"
-=======
-  "sqlglot==22.3.1",
-  "databricks-labs-blueprint[yaml]>=0.2.3,<0.4.0"
->>>>>>> 9a924088
 ]
 
 [project.urls]
