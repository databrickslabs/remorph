--- conflicted
+++ resolved
@@ -15,11 +15,7 @@
 dependencies = [
   "databricks-sdk>=0.18,<0.21",
   "sqlglot==21.2.0",
-<<<<<<< HEAD
-  "databricks-labs-blueprint~=0.1.0",
-=======
   "databricks-labs-blueprint~=0.2.3"
->>>>>>> 1fde40ba
 ]
 
 [project.urls]
