[project]
name = "databricks-labs-remorph"
description = 'SQL code converter and data reconcilation tool for accelerating data onboarding to Databricks from EDW, CDW and other ETL sources.'
license-files = { paths = ["LICENSE", "NOTICE"] }
keywords = ["Databricks"]
readme = "README.md"
requires-python = ">=3.10"
dynamic = ["version"]
classifiers = [
  "Development Status :: 3 - Alpha",
  "Programming Language :: Python :: 3.10",
  "Programming Language :: Python :: 3.11",
  "Programming Language :: Python :: Implementation :: CPython",
]
dependencies = [
  "databricks-sdk>=0.29,<0.42",
  "sqlglot==26.1.3",
  "databricks-labs-blueprint[yaml]>=0.2.3",
  "databricks-labs-lsql>=0.7.5,<0.14.0",  # TODO: Limit the LSQL version until dependencies are correct.
  "cryptography>=41.0.3",
  "pyodbc",
  "SQLAlchemy",
  "pygls>=2.0.0a2",

]

[project.urls]
Documentation = "https://github.com/databrickslabs/remorph"
Issues = "https://github.com/databrickslabs/remorph/issues"
Source = "https://github.com/databrickslabs/remorph"

[build-system]
requires = ["hatchling"]
build-backend = "hatchling.build"

[tool.hatch.build]
sources = ["src"]
include = ["src"]

[tool.hatch.version]
path = "src/databricks/labs/remorph/__about__.py"

[tool.hatch.envs.default]
python="3.10"

# store virtual env as the child of this folder. Helps VSCode to run better
path = ".venv"

dependencies = [
  "pylint~=3.2.2",
  "pylint-pytest==2.0.0a0",
  "coverage[toml]>=6.5",
  "pytest",
  "pytest-cov>=5.0.0,<6.0.0",
  "pytest-asyncio>=0.24.0",
    "pytest-xdist~=3.5.0",
  "black>=23.1.0",
  "ruff>=0.0.243",
  "databricks-connect==15.1",
  "types-pyYAML",
  "types-pytz",
  "databricks-labs-pylint~=0.4.0",
  "mypy~=1.10.0",
  "numpy==1.26.4",
]

[project.entry-points.databricks]
reconcile = "databricks.labs.remorph.reconcile.execute:main"

[tool.hatch.envs.default.scripts]
test        = "pytest --cov src --cov-report=xml tests/unit"
<<<<<<< HEAD
coverage    = "pytest --cov src tests/unit --cov-report=html"
integration = "pytest --cov src tests/integration --durations 20 --ignore=tests/integration/connections --ignore=tests/integration/assessment"
=======
coverage    = "pytest --cov src tests --cov-report=html --ignore=tests/integration/connections"
integration = "pytest --cov src tests/integration --durations 20 --ignore=tests/integration/connections"
>>>>>>> 8cdb3362
fmt         = ["black .",
               "ruff  check . --fix",
               "mypy --disable-error-code 'annotation-unchecked' .",
               "pylint --output-format=colorized -j 0 src tests"]
verify      = ["black --check .",
               "ruff check .",
               "mypy --disable-error-code 'annotation-unchecked' .",
               "pylint --output-format=colorized -j 0 src tests"]

[tool.hatch.envs.sqlglot-latest]
python="3.10"
dependencies = [
  "databricks-labs-remorph",
  "sqlglot",
]


[tool.pytest.ini_options]
addopts = "-s -p no:warnings -vv --cache-clear"
cache_dir = ".venv/pytest-cache"
asyncio_mode = "auto"
asyncio_default_fixture_loop_scope="function"


[tool.black]
target-version = ["py310"]
line-length = 120
skip-string-normalization = true

[tool.ruff]
cache-dir = ".venv/ruff-cache"
target-version = "py310"
line-length = 120

lint.ignore = [
  # Allow non-abstract empty methods in abstract base classes
  "B027",
  # Allow boolean positional values in function calls, like `dict.get(... True)`
  "FBT003",
  # Ignore checks for possible passwords and SQL statement construction
  "S105", "S106", "S107", "S603", "S608",
  # Allow print statements
  "T201",
  # Allow asserts
  "S101",
  # Allow standard random generators
  "S311",
  # Ignore complexity
  "C901", "PLR0911", "PLR0912", "PLR0913", "PLR0915",
  # Ignore Exception must not use a string literal, assign to variable first
  "EM101",
  "PLR2004",
  "UP038", # Use `X | Y` in `isinstance` call instead of `(X, Y)`
]
extend-exclude = [
  "notebooks/*.py"
]


[tool.ruff.lint.flake8-tidy-imports]
ban-relative-imports = "all"

[tool.ruff.lint.per-file-ignores]

"tests/**/*" = [
  "PLR2004", "S101", "TID252", # tests can use magic values, assertions, and relative imports
  "ARG001" # tests may not use the provided fixtures
]

[tool.pylint.main]
# PyLint configuration is adapted from Google Python Style Guide with modifications.
# Sources https://google.github.io/styleguide/pylintrc
# License: https://github.com/google/styleguide/blob/gh-pages/LICENSE

# Clear in-memory caches upon conclusion of linting. Useful if running pylint in
# a server-like mode.
# clear-cache-post-run =

# Always return a 0 (non-error) status code, even if lint errors are found. This
# is primarily useful in continuous integration scripts.
# exit-zero =

# A comma-separated list of package or module names from where C extensions may
# be loaded. Extensions are loading into the active Python interpreter and may
# run arbitrary code.
# extension-pkg-allow-list =

# A comma-separated list of package or module names from where C extensions may
# be loaded. Extensions are loading into the active Python interpreter and may
# run arbitrary code. (This is an alternative name to extension-pkg-allow-list
# for backward compatibility.)
# extension-pkg-whitelist =

# Specify a score threshold under which the program will exit with error.
fail-under = 10.0

# Interpret the stdin as a python script, whose filename needs to be passed as
# the module_or_package argument.
# from-stdin =

# Add files or directories matching the regular expressions patterns to the
# ignore-list. The regex matches against paths and can be in Posix or Windows
# format. Because '\\' represents the directory delimiter on Windows systems, it
# can't be used as an escape character.
# ignore-paths =

# Files or directories matching the regular expression patterns are skipped. The
# regex matches against base names, not paths. The default value ignores Emacs
# file locks
ignore-patterns = ["^\\.#"]

# List of module names for which member attributes should not be checked (useful
# for modules/projects where namespaces are manipulated during runtime and thus
# existing member attributes cannot be deduced by static analysis). It supports
# qualified module names, as well as Unix pattern matching.
# ignored-modules =

# Python code to execute, usually for sys.path manipulation such as
# pygtk.require().
# init-hook =

# Use multiple processes to speed up Pylint. Specifying 0 will auto-detect the
# number of processors available to use, and will cap the count on Windows to
# avoid hangs.
jobs = 0

# Control the amount of potential inferred values when inferring a single object.
# This can help the performance when dealing with large functions or complex,
# nested conditions.
limit-inference-results = 100

# List of plugins (as comma separated values of python module names) to load,
# usually to register additional checkers.
load-plugins = [
  "pylint_pytest",
  "pylint.extensions.bad_builtin",
  "pylint.extensions.broad_try_clause",
  "pylint.extensions.check_elif",
  "pylint.extensions.code_style",
  "pylint.extensions.confusing_elif",
  "pylint.extensions.comparison_placement",
  "pylint.extensions.consider_refactoring_into_while_condition",
  "pylint.extensions.dict_init_mutate",
  "pylint.extensions.docparams",
  "pylint.extensions.dunder",
  "pylint.extensions.for_any_all",
  "pylint.extensions.mccabe",
  "pylint.extensions.overlapping_exceptions",
  "pylint.extensions.private_import",
  "pylint.extensions.redefined_variable_type",
  "pylint.extensions.set_membership",
  "pylint.extensions.typing",
]

# Pickle collected data for later comparisons.
persistent = true

# Minimum Python version to use for version dependent checks. Will default to the
# version used to run pylint.
py-version = "3.10"

# Discover python modules and packages in the file system subtree.
# recursive =

# Add paths to the list of the source roots. Supports globbing patterns. The
# source root is an absolute path or a path relative to the current working
# directory used to determine a package namespace for modules located under the
# source root.
# source-roots =

# When enabled, pylint would attempt to guess common misconfiguration and emit
# user-friendly hints instead of false-positive error messages.
suggestion-mode = true

# Allow loading of arbitrary C extensions. Extensions are imported into the
# active Python interpreter and may run arbitrary code.
# unsafe-load-any-extension =

[tool.pylint.basic]
# Naming style matching correct argument names.
argument-naming-style = "snake_case"

# Regular expression matching correct argument names. Overrides argument-naming-
# style. If left empty, argument names will be checked with the set naming style.
argument-rgx = "[a-z_][a-z0-9_]{2,30}$"

# Naming style matching correct attribute names.
attr-naming-style = "snake_case"

# Regular expression matching correct attribute names. Overrides attr-naming-
# style. If left empty, attribute names will be checked with the set naming
# style.
attr-rgx = "[a-z_][a-z0-9_]{2,}$"

# Bad variable names which should always be refused, separated by a comma.
bad-names = ["foo", "bar", "baz", "toto", "tutu", "tata"]

# Bad variable names regexes, separated by a comma. If names match any regex,
# they will always be refused
# bad-names-rgxs =

# Naming style matching correct class attribute names.
class-attribute-naming-style = "any"

# Regular expression matching correct class attribute names. Overrides class-
# attribute-naming-style. If left empty, class attribute names will be checked
# with the set naming style.
class-attribute-rgx = "([A-Za-z_][A-Za-z0-9_]{2,30}|(__.*__))$"

# Naming style matching correct class constant names.
class-const-naming-style = "UPPER_CASE"

# Regular expression matching correct class constant names. Overrides class-
# const-naming-style. If left empty, class constant names will be checked with
# the set naming style.
# class-const-rgx =

# Naming style matching correct class names.
class-naming-style = "PascalCase"

# Regular expression matching correct class names. Overrides class-naming-style.
# If left empty, class names will be checked with the set naming style.
class-rgx = "[A-Z_][a-zA-Z0-9]+$"

# Naming style matching correct constant names.
const-naming-style = "UPPER_CASE"

# Regular expression matching correct constant names. Overrides const-naming-
# style. If left empty, constant names will be checked with the set naming style.
const-rgx = "(([A-Z_][A-Z0-9_]*)|(__.*__))$"

# Minimum line length for functions/classes that require docstrings, shorter ones
# are exempt.
docstring-min-length = -1

# Naming style matching correct function names.
function-naming-style = "snake_case"

# Regular expression matching correct function names. Overrides function-naming-
# style. If left empty, function names will be checked with the set naming style.
function-rgx = "[a-z_][a-z0-9_]{2,}$"

# Good variable names which should always be accepted, separated by a comma.
good-names = [
  "f",            # use for file handles
  "i", "j", "k",  # use for loops
  "df",           # use for pyspark.sql.DataFrame
  "ex", "e",      # use for exceptions
  "fn", "cb",     # use for callbacks
  "_",            # use for ignores
  "a",            # use for databricks.sdk.AccountClient
  "w", "ws"       # use for databricks.sdk.WorkspaceClient
]

# Good variable names regexes, separated by a comma. If names match any regex,
# they will always be accepted
# good-names-rgxs =

# Include a hint for the correct naming format with invalid-name.
# include-naming-hint =

# Naming style matching correct inline iteration names.
inlinevar-naming-style = "any"

# Regular expression matching correct inline iteration names. Overrides
# inlinevar-naming-style. If left empty, inline iteration names will be checked
# with the set naming style.
inlinevar-rgx = "[A-Za-z_][A-Za-z0-9_]*$"

# Naming style matching correct method names.
method-naming-style = "snake_case"

# Regular expression matching correct method names. Overrides method-naming-
# style. If left empty, method names will be checked with the set naming style.
method-rgx = "[a-z_][a-z0-9_]{2,}$"

# Naming style matching correct module names.
module-naming-style = "snake_case"

# Regular expression matching correct module names. Overrides module-naming-
# style. If left empty, module names will be checked with the set naming style.
module-rgx = "(([a-z_][a-z0-9_]*)|([A-Z][a-zA-Z0-9]+))$"

# Colon-delimited sets of names that determine each other's naming style when the
# name regexes allow several styles.
# name-group =

# Regular expression which should only match function or class names that do not
# require a docstring.
no-docstring-rgx = "__.*__"

# List of decorators that produce properties, such as abc.abstractproperty. Add
# to this list to register other decorators that produce valid properties. These
# decorators are taken in consideration only for invalid-name.
property-classes = ["abc.abstractproperty"]

# Regular expression matching correct type alias names. If left empty, type alias
# names will be checked with the set naming style.
# typealias-rgx =

# Regular expression matching correct type variable names. If left empty, type
# variable names will be checked with the set naming style.
# typevar-rgx =

# Naming style matching correct variable names.
variable-naming-style = "snake_case"

# Regular expression matching correct variable names. Overrides variable-naming-
# style. If left empty, variable names will be checked with the set naming style.
variable-rgx = "[a-z_][a-z0-9_]{2,30}$"

[tool.pylint.broad_try_clause]
# Maximum number of statements allowed in a try clause
max-try-statements = 7

[tool.pylint.classes]
# Warn about protected attribute access inside special methods
# check-protected-access-in-special-methods =

# List of method names used to declare (i.e. assign) instance attributes.
defining-attr-methods = ["__init__", "__new__", "setUp", "__post_init__"]

# List of member names, which should be excluded from the protected access
# warning.
exclude-protected = ["_asdict", "_fields", "_replace", "_source", "_make"]

# List of valid names for the first argument in a class method.
valid-classmethod-first-arg = ["cls"]

# List of valid names for the first argument in a metaclass class method.
valid-metaclass-classmethod-first-arg = ["mcs"]

[tool.pylint.deprecated_builtins]
# List of builtins function names that should not be used, separated by a comma
bad-functions = ["map", "input"]

[tool.pylint.design]
# List of regular expressions of class ancestor names to ignore when counting
# public methods (see R0903)
# exclude-too-few-public-methods =

# List of qualified class names to ignore when counting class parents (see R0901)
# ignored-parents =

# Maximum number of arguments for function / method.
max-args = 12

# Maximum number of attributes for a class (see R0902).
max-attributes = 13

# Maximum number of boolean expressions in an if statement (see R0916).
max-bool-expr = 5

# Maximum number of branch for function / method body.
max-branches = 20

# Maximum number of locals for function / method body.
max-locals = 19

# Maximum number of parents for a class (see R0901).
max-parents = 7

# Maximum number of public methods for a class (see R0904).
max-public-methods = 20

# Maximum number of return / yield for function / method body.
max-returns = 11

# Maximum number of statements in function / method body.
max-statements = 50

# Minimum number of public methods for a class (see R0903).
min-public-methods = 2

[tool.pylint.exceptions]
# Exceptions that will emit a warning when caught.
overgeneral-exceptions = ["builtins.Exception"]

[tool.pylint.format]
# Expected format of line ending, e.g. empty (any line ending), LF or CRLF.
# expected-line-ending-format =

# Regexp for a line that is allowed to be longer than the limit.
ignore-long-lines = "^\\s*(# )?<?https?://\\S+>?$"

# Number of spaces of indent required inside a hanging or continued line.
indent-after-paren = 4

# String used as indentation unit. This is usually "    " (4 spaces) or "\t" (1
# tab).
indent-string = "    "

# Maximum number of characters on a single line.
max-line-length = 100

# Maximum number of lines in a module.
max-module-lines = 2000

# Allow the body of a class to be on the same line as the declaration if body
# contains single statement.
# single-line-class-stmt =

# Allow the body of an if to be on the same line as the test if there is no else.
# single-line-if-stmt =

[tool.pylint.imports]
# List of modules that can be imported at any level, not just the top level one.
# allow-any-import-level =

# Allow explicit reexports by alias from a package __init__.
# allow-reexport-from-package =

# Allow wildcard imports from modules that define __all__.
# allow-wildcard-with-all =

# Deprecated modules which should not be used, separated by a comma.
deprecated-modules = ["regsub", "TERMIOS", "Bastion", "rexec"]

# Output a graph (.gv or any supported image format) of external dependencies to
# the given file (report RP0402 must not be disabled).
# ext-import-graph =

# Output a graph (.gv or any supported image format) of all (i.e. internal and
# external) dependencies to the given file (report RP0402 must not be disabled).
# import-graph =

# Output a graph (.gv or any supported image format) of internal dependencies to
# the given file (report RP0402 must not be disabled).
# int-import-graph =

# Force import order to recognize a module as part of the standard compatibility
# libraries.
# known-standard-library =

# Force import order to recognize a module as part of a third party library.
known-third-party = ["enchant"]

# Couples of modules and preferred modules, separated by a comma.
# preferred-modules =

[tool.pylint.logging]
# The type of string formatting that logging methods do. `old` means using %
# formatting, `new` is for `{}` formatting.
logging-format-style = "new"

# Logging modules to check that the string format arguments are in logging
# function parameter format.
logging-modules = ["logging"]

[tool.pylint."messages control"]
# Only show warnings with the listed confidence levels. Leave empty to show all.
# Valid levels: HIGH, CONTROL_FLOW, INFERENCE, INFERENCE_FAILURE, UNDEFINED.
confidence = ["HIGH", "CONTROL_FLOW", "INFERENCE", "INFERENCE_FAILURE", "UNDEFINED"]

# Disable the message, report, category or checker with the given id(s). You can
# either give multiple identifiers separated by comma (,) or put this option
# multiple times (only on the command line, not in the configuration file where
# it should appear only once). You can also use "--disable=all" to disable
# everything first and then re-enable specific checks. For example, if you want
# to run only the similarities checker, you can use "--disable=all
# --enable=similarities". If you want to run only the classes checker, but have
# no Warning level messages displayed, use "--disable=all --enable=classes
# --disable=W".
disable = [
  "prefer-typing-namedtuple",
  "attribute-defined-outside-init",
  "missing-module-docstring",
  "missing-class-docstring",
  "missing-function-docstring",
  "too-few-public-methods",
  "line-too-long",
  "trailing-whitespace",
  "missing-final-newline",
  "trailing-newlines",
  "unnecessary-semicolon",
  "mixed-line-endings",
  "unexpected-line-ending-format",
  "fixme",
  "consider-using-assignment-expr",
  "logging-fstring-interpolation",
  "consider-using-any-or-all"
]

# Enable the message, report, category or checker with the given id(s). You can
# either give multiple identifier separated by comma (,) or put this option
# multiple time (only on the command line, not in the configuration file where it
# should appear only once). See also the "--disable" option for examples.
enable = ["useless-suppression", "use-symbolic-message-instead"]

[tool.pylint.method_args]
# List of qualified names (i.e., library.method) which require a timeout
# parameter e.g. 'requests.api.get,requests.api.post'
timeout-methods = ["requests.api.delete", "requests.api.get", "requests.api.head", "requests.api.options", "requests.api.patch", "requests.api.post", "requests.api.put", "requests.api.request"]

[tool.pylint.miscellaneous]
# List of note tags to take in consideration, separated by a comma.
notes = ["FIXME", "XXX", "TODO"]

# Regular expression of note tags to take in consideration.
# notes-rgx =

[tool.pylint.parameter_documentation]
# Whether to accept totally missing parameter documentation in the docstring of a
# function that has parameters.
accept-no-param-doc = true

# Whether to accept totally missing raises documentation in the docstring of a
# function that raises an exception.
accept-no-raise-doc = true

# Whether to accept totally missing return documentation in the docstring of a
# function that returns a statement.
accept-no-return-doc = true

# Whether to accept totally missing yields documentation in the docstring of a
# generator.
accept-no-yields-doc = true

# If the docstring type cannot be guessed the specified docstring type will be
# used.
default-docstring-type = "default"

[tool.pylint.refactoring]
# Maximum number of nested blocks for function / method body
max-nested-blocks = 5

# Complete name of functions that never returns. When checking for inconsistent-
# return-statements if a never returning function is called then it will be
# considered as an explicit return statement and no message will be printed.
never-returning-functions = ["sys.exit", "argparse.parse_error"]

[tool.pylint.reports]
# Python expression which should return a score less than or equal to 10. You
# have access to the variables 'fatal', 'error', 'warning', 'refactor',
# 'convention', and 'info' which contain the number of messages in each category,
# as well as 'statement' which is the total number of statements analyzed. This
# score is used by the global evaluation report (RP0004).
evaluation = "max(0, 0 if fatal else 10.0 - ((float(5 * error + warning + refactor + convention) / statement) * 10))"

# Template used to display messages. This is a python new-style format string
# used to format the message information. See doc for all details.
# msg-template =

# Set the output format. Available formats are: text, parseable, colorized, json2
# (improved json format), json (old json format) and msvs (visual studio). You
# can also give a reporter class, e.g. mypackage.mymodule.MyReporterClass.
# output-format =

# Tells whether to display a full report or only the messages.
# reports =

# Activate the evaluation score.
score = true

[tool.pylint.similarities]
# Comments are removed from the similarity computation
ignore-comments = true

# Docstrings are removed from the similarity computation
ignore-docstrings = true

# Imports are removed from the similarity computation
ignore-imports = true

# Signatures are removed from the similarity computation
ignore-signatures = true

# Minimum lines number of a similarity.
min-similarity-lines = 6

[tool.pylint.spelling]
# Limits count of emitted suggestions for spelling mistakes.
max-spelling-suggestions = 2

# Spelling dictionary name. No available dictionaries : You need to install both
# the python package and the system dependency for enchant to work.
# spelling-dict =

# List of comma separated words that should be considered directives if they
# appear at the beginning of a comment and should not be checked.
spelling-ignore-comment-directives = "fmt: on,fmt: off,noqa:,noqa,nosec,mypy:,pragma:,# noinspection"

# List of comma separated words that should not be checked.
# spelling-ignore-words =

# A path to a file that contains the private dictionary; one word per line.
spelling-private-dict-file = ".pyenchant_pylint_custom_dict.txt"

# Tells whether to store unknown words to the private dictionary (see the
# --spelling-private-dict-file option) instead of raising a message.
# spelling-store-unknown-words =

[tool.pylint.typecheck]
# List of decorators that produce context managers, such as
# contextlib.contextmanager. Add to this list to register other decorators that
# produce valid context managers.
contextmanager-decorators = ["contextlib.contextmanager"]

# List of members which are set dynamically and missed by pylint inference
# system, and so shouldn't trigger E1101 when accessed. Python regular
# expressions are accepted.
generated-members = "REQUEST,acl_users,aq_parent,argparse.Namespace"

# Tells whether missing members accessed in mixin class should be ignored. A
# class is considered mixin if its name matches the mixin-class-rgx option.
# Tells whether to warn about missing members when the owner of the attribute is
# inferred to be None.
ignore-none = true

# This flag controls whether pylint should warn about no-member and similar
# checks whenever an opaque object is returned when inferring. The inference can
# return multiple potential results while evaluating a Python object, but some
# branches might not be evaluated, which results in partial inference. In that
# case, it might be useful to still emit no-member and other checks for the rest
# of the inferred objects.
ignore-on-opaque-inference = true

# List of symbolic message names to ignore for Mixin members.
ignored-checks-for-mixins = ["no-member", "not-async-context-manager", "not-context-manager", "attribute-defined-outside-init"]

# List of class names for which member attributes should not be checked (useful
# for classes with dynamically set attributes). This supports the use of
# qualified names.
ignored-classes = ["SQLObject", "optparse.Values", "thread._local", "_thread._local"]

# Show a hint with possible names when a member name was not found. The aspect of
# finding the hint is based on edit distance.
missing-member-hint = true

# The minimum edit distance a name should have in order to be considered a
# similar match for a missing member name.
missing-member-hint-distance = 1

# The total number of similar names that should be taken in consideration when
# showing a hint for a missing member.
missing-member-max-choices = 1

# Regex pattern to define which classes are considered mixins.
mixin-class-rgx = ".*MixIn"

# List of decorators that change the signature of a decorated function.
# signature-mutators =

[tool.pylint.variables]
# List of additional names supposed to be defined in builtins. Remember that you
# should avoid defining new builtins when possible.
# additional-builtins =

# Tells whether unused global variables should be treated as a violation.
allow-global-unused-variables = true

# List of names allowed to shadow builtins
# allowed-redefined-builtins =

# List of strings which can identify a callback function by name. A callback name
# must start or end with one of those strings.
callbacks = ["cb_", "_cb"]

# A regular expression matching the name of dummy variables (i.e. expected to not
# be used).
dummy-variables-rgx = "_+$|(_[a-zA-Z0-9_]*[a-zA-Z0-9]+?$)|dummy|^ignored_|^unused_"

# Argument names that match this expression will be ignored.
ignored-argument-names = "_.*|^ignored_|^unused_"

# Tells whether we should check for unused import in __init__ files.
# init-import =

# List of qualified module names which can have objects that can redefine
# builtins.
redefining-builtins-modules = ["six.moves", "past.builtins", "future.builtins", "builtins", "io"]<|MERGE_RESOLUTION|>--- conflicted
+++ resolved
@@ -69,13 +69,8 @@
 
 [tool.hatch.envs.default.scripts]
 test        = "pytest --cov src --cov-report=xml tests/unit"
-<<<<<<< HEAD
-coverage    = "pytest --cov src tests/unit --cov-report=html"
+coverage    = "pytest --cov src tests --cov-report=html --ignore=tests/integration/connections"
 integration = "pytest --cov src tests/integration --durations 20 --ignore=tests/integration/connections --ignore=tests/integration/assessment"
-=======
-coverage    = "pytest --cov src tests --cov-report=html --ignore=tests/integration/connections"
-integration = "pytest --cov src tests/integration --durations 20 --ignore=tests/integration/connections"
->>>>>>> 8cdb3362
 fmt         = ["black .",
                "ruff  check . --fix",
                "mypy --disable-error-code 'annotation-unchecked' .",
