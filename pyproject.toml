--- conflicted
+++ resolved
@@ -13,13 +13,8 @@
   "Programming Language :: Python :: Implementation :: CPython",
 ]
 dependencies = [
-<<<<<<< HEAD
-  "databricks-sdk>=0.18,<0.23",
+  "databricks-sdk>=0.18,<0.24",
   "sqlglot==23.0.1",
-=======
-  "databricks-sdk>=0.18,<0.24",
-  "sqlglot==22.5.0",
->>>>>>> 47533cab
   "databricks-labs-blueprint[yaml]>=0.2.3,<0.5.0"
 ]
 
