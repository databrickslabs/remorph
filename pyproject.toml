[project]
name = "databricks-labs-remorph"
description = 'SQL code converter and data reconcilation tool for accelerating data onboarding to Databricks from EDW, CDW and other ETL sources.'
license-files = { paths = ["LICENSE", "NOTICE"] }
keywords = ["Databricks"]
readme = "README.md"
requires-python = ">=3.10"
dynamic = ["version"]
classifiers = [
  "Development Status :: 3 - Alpha",
  "Programming Language :: Python :: 3.10",
  "Programming Language :: Python :: 3.11",
  "Programming Language :: Python :: Implementation :: CPython",
]
dependencies = [
<<<<<<< HEAD
  "databricks-sdk>=0.18.0",
  "sqlglot==22.4.0",
  "databricks-labs-blueprint[yaml]>=0.2.3",
  "databricks-labs-lsql>=0.2.3",
=======
  "databricks-sdk>=0.18,<0.24",
  "sqlglot==22.5.0",
  "databricks-labs-blueprint[yaml]>=0.2.3,<0.5.0"
>>>>>>> 47533cab
]

[project.urls]
Documentation = "https://github.com/databrickslabs/remorph"
Issues = "https://github.com/databrickslabs/remorph/issues"
Source = "https://github.com/databrickslabs/remorph"

[build-system]
requires = ["hatchling"]
build-backend = "hatchling.build"

[tool.hatch.build]
sources = ["src"]
include = ["src"]

[tool.hatch.version]
path = "src/databricks/labs/remorph/__about__.py"

[tool.hatch.envs.default]
python="3.10"

# store virtual env as the child of this folder. Helps VSCode to run better
path = ".venv"

dependencies = [
  "pylint",
  "pylint-pytest==2.0.0a0",
  "coverage[toml]>=6.5",
  "pytest",
  "pytest-cov>=4.0.0,<5.0.0",
  "black>=23.1.0",
  "ruff>=0.0.243",
  "isort>=2.5.0",
  "databricks-connect",
]

[tool.hatch.envs.default.scripts]
test        = "pytest --cov src --cov-report=xml tests/unit"
coverage    = "pytest --cov src tests/unit --cov-report=html"
integration = "pytest --cov src tests/integration --durations 20"
fmt         = ["isort .",
               "black .",
               "ruff  . --fix",
               "pylint --output-format=colorized -j 0 src tests"]
verify      = ["black --check .",
               "isort . --check-only",
               "ruff .",
               "pylint --output-format=colorized -j 0 src tests"]

[tool.hatch.envs.sqlglot-latest]
detached = true
python="3.10"
dependencies = [
  "sqlglot",
]

[tool.isort]
skip_glob = ["notebooks/*.py"]
profile = "black"

[tool.pytest.ini_options]
addopts = "-s -p no:warnings -vv --cache-clear"
cache_dir = ".venv/pytest-cache"

[tool.black]
target-version = ["py310"]
line-length = 120
skip-string-normalization = true

[tool.ruff]
cache-dir = ".venv/ruff-cache"
target-version = "py310"
line-length = 120

lint.ignore = [
  # Allow non-abstract empty methods in abstract base classes
  "B027",
  # Allow boolean positional values in function calls, like `dict.get(... True)`
  "FBT003",
  # Ignore checks for possible passwords and SQL statement construction
  "S105", "S106", "S107", "S603", "S608",
  # Allow print statements
  "T201",
  # Allow asserts
  "S101",
  # Allow standard random generators
  "S311",
  # Ignore complexity
  "C901", "PLR0911", "PLR0912", "PLR0913", "PLR0915",
  # Ignore Exception must not use a string literal, assign to variable first
  "EM101",
  "PLR2004",
  "UP038", # Use `X | Y` in `isinstance` call instead of `(X, Y)`
]
extend-exclude = [
  "notebooks/*.py"
]

[tool.ruff.lint.isort]
known-first-party = ["databricks.labs.remorph"]

[tool.ruff.lint.flake8-tidy-imports]
ban-relative-imports = "all"

[tool.ruff.lint.per-file-ignores]

"tests/**/*" = [
  "PLR2004", "S101", "TID252", # tests can use magic values, assertions, and relative imports
  "ARG001" # tests may not use the provided fixtures
]

[tool.coverage.run]
branch = true
parallel = true

[tool.coverage.report]
omit = [
  "src/databricks/labs/remorph/coverage/*",
  "src/databricks/labs/remorph/helpers/execution_time.py",
  "__about__.py"]
exclude_lines = [
  "no cov",
  "if __name__ == .__main__.:",
  "if TYPE_CHECKING:",
]

[tool.pylint.main]
# PyLint configuration is adapted from Google Python Style Guide with modifications.
# Sources https://google.github.io/styleguide/pylintrc
# License: https://github.com/google/styleguide/blob/gh-pages/LICENSE

# Clear in-memory caches upon conclusion of linting. Useful if running pylint in
# a server-like mode.
# clear-cache-post-run =

# Always return a 0 (non-error) status code, even if lint errors are found. This
# is primarily useful in continuous integration scripts.
# exit-zero =

# A comma-separated list of package or module names from where C extensions may
# be loaded. Extensions are loading into the active Python interpreter and may
# run arbitrary code.
# extension-pkg-allow-list =

# A comma-separated list of package or module names from where C extensions may
# be loaded. Extensions are loading into the active Python interpreter and may
# run arbitrary code. (This is an alternative name to extension-pkg-allow-list
# for backward compatibility.)
# extension-pkg-whitelist =

# Specify a score threshold under which the program will exit with error.
fail-under = 10.0

# Interpret the stdin as a python script, whose filename needs to be passed as
# the module_or_package argument.
# from-stdin =

# Add files or directories matching the regular expressions patterns to the
# ignore-list. The regex matches against paths and can be in Posix or Windows
# format. Because '\\' represents the directory delimiter on Windows systems, it
# can't be used as an escape character.
# ignore-paths =

# Files or directories matching the regular expression patterns are skipped. The
# regex matches against base names, not paths. The default value ignores Emacs
# file locks
ignore-patterns = ["^\\.#"]

# List of module names for which member attributes should not be checked (useful
# for modules/projects where namespaces are manipulated during runtime and thus
# existing member attributes cannot be deduced by static analysis). It supports
# qualified module names, as well as Unix pattern matching.
# ignored-modules =

# Python code to execute, usually for sys.path manipulation such as
# pygtk.require().
# init-hook =

# Use multiple processes to speed up Pylint. Specifying 0 will auto-detect the
# number of processors available to use, and will cap the count on Windows to
# avoid hangs.
jobs = 0

# Control the amount of potential inferred values when inferring a single object.
# This can help the performance when dealing with large functions or complex,
# nested conditions.
limit-inference-results = 100

# List of plugins (as comma separated values of python module names) to load,
# usually to register additional checkers.
load-plugins = [
  "pylint_pytest",
  "pylint.extensions.bad_builtin",
  "pylint.extensions.broad_try_clause",
  "pylint.extensions.check_elif",
  "pylint.extensions.code_style",
  "pylint.extensions.confusing_elif",
  "pylint.extensions.comparison_placement",
  "pylint.extensions.consider_refactoring_into_while_condition",
  "pylint.extensions.dict_init_mutate",
  "pylint.extensions.docparams",
  "pylint.extensions.dunder",
  "pylint.extensions.for_any_all",
  "pylint.extensions.mccabe",
  "pylint.extensions.overlapping_exceptions",
  "pylint.extensions.private_import",
  "pylint.extensions.redefined_variable_type",
  "pylint.extensions.set_membership",
  "pylint.extensions.typing",
]

# Pickle collected data for later comparisons.
persistent = true

# Minimum Python version to use for version dependent checks. Will default to the
# version used to run pylint.
py-version = "3.10"

# Discover python modules and packages in the file system subtree.
# recursive =

# Add paths to the list of the source roots. Supports globbing patterns. The
# source root is an absolute path or a path relative to the current working
# directory used to determine a package namespace for modules located under the
# source root.
# source-roots =

# When enabled, pylint would attempt to guess common misconfiguration and emit
# user-friendly hints instead of false-positive error messages.
suggestion-mode = true

# Allow loading of arbitrary C extensions. Extensions are imported into the
# active Python interpreter and may run arbitrary code.
# unsafe-load-any-extension =

[tool.pylint.basic]
# Naming style matching correct argument names.
argument-naming-style = "snake_case"

# Regular expression matching correct argument names. Overrides argument-naming-
# style. If left empty, argument names will be checked with the set naming style.
argument-rgx = "[a-z_][a-z0-9_]{2,30}$"

# Naming style matching correct attribute names.
attr-naming-style = "snake_case"

# Regular expression matching correct attribute names. Overrides attr-naming-
# style. If left empty, attribute names will be checked with the set naming
# style.
attr-rgx = "[a-z_][a-z0-9_]{2,}$"

# Bad variable names which should always be refused, separated by a comma.
bad-names = ["foo", "bar", "baz", "toto", "tutu", "tata"]

# Bad variable names regexes, separated by a comma. If names match any regex,
# they will always be refused
# bad-names-rgxs =

# Naming style matching correct class attribute names.
class-attribute-naming-style = "any"

# Regular expression matching correct class attribute names. Overrides class-
# attribute-naming-style. If left empty, class attribute names will be checked
# with the set naming style.
class-attribute-rgx = "([A-Za-z_][A-Za-z0-9_]{2,30}|(__.*__))$"

# Naming style matching correct class constant names.
class-const-naming-style = "UPPER_CASE"

# Regular expression matching correct class constant names. Overrides class-
# const-naming-style. If left empty, class constant names will be checked with
# the set naming style.
# class-const-rgx =

# Naming style matching correct class names.
class-naming-style = "PascalCase"

# Regular expression matching correct class names. Overrides class-naming-style.
# If left empty, class names will be checked with the set naming style.
class-rgx = "[A-Z_][a-zA-Z0-9]+$"

# Naming style matching correct constant names.
const-naming-style = "UPPER_CASE"

# Regular expression matching correct constant names. Overrides const-naming-
# style. If left empty, constant names will be checked with the set naming style.
const-rgx = "(([A-Z_][A-Z0-9_]*)|(__.*__))$"

# Minimum line length for functions/classes that require docstrings, shorter ones
# are exempt.
docstring-min-length = -1

# Naming style matching correct function names.
function-naming-style = "snake_case"

# Regular expression matching correct function names. Overrides function-naming-
# style. If left empty, function names will be checked with the set naming style.
function-rgx = "[a-z_][a-z0-9_]{2,}$"

# Good variable names which should always be accepted, separated by a comma.
good-names = [
  "f",            # use for file handles
  "i", "j", "k",  # use for loops
  "df",           # use for pyspark.sql.DataFrame
  "ex", "e",      # use for exceptions
  "fn", "cb",     # use for callbacks
  "_",            # use for ignores
  "a",            # use for databricks.sdk.AccountClient
  "w", "ws"       # use for databricks.sdk.WorkspaceClient
]

# Good variable names regexes, separated by a comma. If names match any regex,
# they will always be accepted
# good-names-rgxs =

# Include a hint for the correct naming format with invalid-name.
# include-naming-hint =

# Naming style matching correct inline iteration names.
inlinevar-naming-style = "any"

# Regular expression matching correct inline iteration names. Overrides
# inlinevar-naming-style. If left empty, inline iteration names will be checked
# with the set naming style.
inlinevar-rgx = "[A-Za-z_][A-Za-z0-9_]*$"

# Naming style matching correct method names.
method-naming-style = "snake_case"

# Regular expression matching correct method names. Overrides method-naming-
# style. If left empty, method names will be checked with the set naming style.
method-rgx = "[a-z_][a-z0-9_]{2,}$"

# Naming style matching correct module names.
module-naming-style = "snake_case"

# Regular expression matching correct module names. Overrides module-naming-
# style. If left empty, module names will be checked with the set naming style.
module-rgx = "(([a-z_][a-z0-9_]*)|([A-Z][a-zA-Z0-9]+))$"

# Colon-delimited sets of names that determine each other's naming style when the
# name regexes allow several styles.
# name-group =

# Regular expression which should only match function or class names that do not
# require a docstring.
no-docstring-rgx = "__.*__"

# List of decorators that produce properties, such as abc.abstractproperty. Add
# to this list to register other decorators that produce valid properties. These
# decorators are taken in consideration only for invalid-name.
property-classes = ["abc.abstractproperty"]

# Regular expression matching correct type alias names. If left empty, type alias
# names will be checked with the set naming style.
# typealias-rgx =

# Regular expression matching correct type variable names. If left empty, type
# variable names will be checked with the set naming style.
# typevar-rgx =

# Naming style matching correct variable names.
variable-naming-style = "snake_case"

# Regular expression matching correct variable names. Overrides variable-naming-
# style. If left empty, variable names will be checked with the set naming style.
variable-rgx = "[a-z_][a-z0-9_]{2,30}$"

[tool.pylint.broad_try_clause]
# Maximum number of statements allowed in a try clause
max-try-statements = 7

[tool.pylint.classes]
# Warn about protected attribute access inside special methods
# check-protected-access-in-special-methods =

# List of method names used to declare (i.e. assign) instance attributes.
defining-attr-methods = ["__init__", "__new__", "setUp", "__post_init__"]

# List of member names, which should be excluded from the protected access
# warning.
exclude-protected = ["_asdict", "_fields", "_replace", "_source", "_make"]

# List of valid names for the first argument in a class method.
valid-classmethod-first-arg = ["cls"]

# List of valid names for the first argument in a metaclass class method.
valid-metaclass-classmethod-first-arg = ["mcs"]

[tool.pylint.deprecated_builtins]
# List of builtins function names that should not be used, separated by a comma
bad-functions = ["map", "input"]

[tool.pylint.design]
# List of regular expressions of class ancestor names to ignore when counting
# public methods (see R0903)
# exclude-too-few-public-methods =

# List of qualified class names to ignore when counting class parents (see R0901)
# ignored-parents =

# Maximum number of arguments for function / method.
max-args = 9

# Maximum number of attributes for a class (see R0902).
max-attributes = 11

# Maximum number of boolean expressions in an if statement (see R0916).
max-bool-expr = 5

# Maximum number of branch for function / method body.
max-branches = 20

# Maximum number of locals for function / method body.
max-locals = 19

# Maximum number of parents for a class (see R0901).
max-parents = 7

# Maximum number of public methods for a class (see R0904).
max-public-methods = 20

# Maximum number of return / yield for function / method body.
max-returns = 11

# Maximum number of statements in function / method body.
max-statements = 50

# Minimum number of public methods for a class (see R0903).
min-public-methods = 2

[tool.pylint.exceptions]
# Exceptions that will emit a warning when caught.
overgeneral-exceptions = ["builtins.Exception"]

[tool.pylint.format]
# Expected format of line ending, e.g. empty (any line ending), LF or CRLF.
# expected-line-ending-format =

# Regexp for a line that is allowed to be longer than the limit.
ignore-long-lines = "^\\s*(# )?<?https?://\\S+>?$"

# Number of spaces of indent required inside a hanging or continued line.
indent-after-paren = 4

# String used as indentation unit. This is usually "    " (4 spaces) or "\t" (1
# tab).
indent-string = "    "

# Maximum number of characters on a single line.
max-line-length = 100

# Maximum number of lines in a module.
max-module-lines = 2000

# Allow the body of a class to be on the same line as the declaration if body
# contains single statement.
# single-line-class-stmt =

# Allow the body of an if to be on the same line as the test if there is no else.
# single-line-if-stmt =

[tool.pylint.imports]
# List of modules that can be imported at any level, not just the top level one.
# allow-any-import-level =

# Allow explicit reexports by alias from a package __init__.
# allow-reexport-from-package =

# Allow wildcard imports from modules that define __all__.
# allow-wildcard-with-all =

# Deprecated modules which should not be used, separated by a comma.
deprecated-modules = ["regsub", "TERMIOS", "Bastion", "rexec"]

# Output a graph (.gv or any supported image format) of external dependencies to
# the given file (report RP0402 must not be disabled).
# ext-import-graph =

# Output a graph (.gv or any supported image format) of all (i.e. internal and
# external) dependencies to the given file (report RP0402 must not be disabled).
# import-graph =

# Output a graph (.gv or any supported image format) of internal dependencies to
# the given file (report RP0402 must not be disabled).
# int-import-graph =

# Force import order to recognize a module as part of the standard compatibility
# libraries.
# known-standard-library =

# Force import order to recognize a module as part of a third party library.
known-third-party = ["enchant"]

# Couples of modules and preferred modules, separated by a comma.
# preferred-modules =

[tool.pylint.logging]
# The type of string formatting that logging methods do. `old` means using %
# formatting, `new` is for `{}` formatting.
logging-format-style = "new"

# Logging modules to check that the string format arguments are in logging
# function parameter format.
logging-modules = ["logging"]

[tool.pylint."messages control"]
# Only show warnings with the listed confidence levels. Leave empty to show all.
# Valid levels: HIGH, CONTROL_FLOW, INFERENCE, INFERENCE_FAILURE, UNDEFINED.
confidence = ["HIGH", "CONTROL_FLOW", "INFERENCE", "INFERENCE_FAILURE", "UNDEFINED"]

# Disable the message, report, category or checker with the given id(s). You can
# either give multiple identifiers separated by comma (,) or put this option
# multiple times (only on the command line, not in the configuration file where
# it should appear only once). You can also use "--disable=all" to disable
# everything first and then re-enable specific checks. For example, if you want
# to run only the similarities checker, you can use "--disable=all
# --enable=similarities". If you want to run only the classes checker, but have
# no Warning level messages displayed, use "--disable=all --enable=classes
# --disable=W".
disable = [
  "prefer-typing-namedtuple",
  "attribute-defined-outside-init",
  "missing-module-docstring",
  "missing-class-docstring",
  "missing-function-docstring",
  "too-few-public-methods",
  "line-too-long",
  "trailing-whitespace",
  "missing-final-newline",
  "trailing-newlines",
  "unnecessary-semicolon",
  "mixed-line-endings",
  "unexpected-line-ending-format",
  "fixme",
  "consider-using-assignment-expr",
  "logging-fstring-interpolation",
  "consider-using-any-or-all"
]

# Enable the message, report, category or checker with the given id(s). You can
# either give multiple identifier separated by comma (,) or put this option
# multiple time (only on the command line, not in the configuration file where it
# should appear only once). See also the "--disable" option for examples.
enable = ["useless-suppression", "use-symbolic-message-instead"]

[tool.pylint.method_args]
# List of qualified names (i.e., library.method) which require a timeout
# parameter e.g. 'requests.api.get,requests.api.post'
timeout-methods = ["requests.api.delete", "requests.api.get", "requests.api.head", "requests.api.options", "requests.api.patch", "requests.api.post", "requests.api.put", "requests.api.request"]

[tool.pylint.miscellaneous]
# List of note tags to take in consideration, separated by a comma.
notes = ["FIXME", "XXX", "TODO"]

# Regular expression of note tags to take in consideration.
# notes-rgx =

[tool.pylint.parameter_documentation]
# Whether to accept totally missing parameter documentation in the docstring of a
# function that has parameters.
accept-no-param-doc = true

# Whether to accept totally missing raises documentation in the docstring of a
# function that raises an exception.
accept-no-raise-doc = true

# Whether to accept totally missing return documentation in the docstring of a
# function that returns a statement.
accept-no-return-doc = true

# Whether to accept totally missing yields documentation in the docstring of a
# generator.
accept-no-yields-doc = true

# If the docstring type cannot be guessed the specified docstring type will be
# used.
default-docstring-type = "default"

[tool.pylint.refactoring]
# Maximum number of nested blocks for function / method body
max-nested-blocks = 5

# Complete name of functions that never returns. When checking for inconsistent-
# return-statements if a never returning function is called then it will be
# considered as an explicit return statement and no message will be printed.
never-returning-functions = ["sys.exit", "argparse.parse_error"]

[tool.pylint.reports]
# Python expression which should return a score less than or equal to 10. You
# have access to the variables 'fatal', 'error', 'warning', 'refactor',
# 'convention', and 'info' which contain the number of messages in each category,
# as well as 'statement' which is the total number of statements analyzed. This
# score is used by the global evaluation report (RP0004).
evaluation = "max(0, 0 if fatal else 10.0 - ((float(5 * error + warning + refactor + convention) / statement) * 10))"

# Template used to display messages. This is a python new-style format string
# used to format the message information. See doc for all details.
# msg-template =

# Set the output format. Available formats are: text, parseable, colorized, json2
# (improved json format), json (old json format) and msvs (visual studio). You
# can also give a reporter class, e.g. mypackage.mymodule.MyReporterClass.
# output-format =

# Tells whether to display a full report or only the messages.
# reports =

# Activate the evaluation score.
score = true

[tool.pylint.similarities]
# Comments are removed from the similarity computation
ignore-comments = true

# Docstrings are removed from the similarity computation
ignore-docstrings = true

# Imports are removed from the similarity computation
ignore-imports = true

# Signatures are removed from the similarity computation
ignore-signatures = true

# Minimum lines number of a similarity.
min-similarity-lines = 6

[tool.pylint.spelling]
# Limits count of emitted suggestions for spelling mistakes.
max-spelling-suggestions = 2

# Spelling dictionary name. No available dictionaries : You need to install both
# the python package and the system dependency for enchant to work.
# spelling-dict =

# List of comma separated words that should be considered directives if they
# appear at the beginning of a comment and should not be checked.
spelling-ignore-comment-directives = "fmt: on,fmt: off,noqa:,noqa,nosec,isort:skip,mypy:,pragma:,# noinspection"

# List of comma separated words that should not be checked.
# spelling-ignore-words =

# A path to a file that contains the private dictionary; one word per line.
spelling-private-dict-file = ".pyenchant_pylint_custom_dict.txt"

# Tells whether to store unknown words to the private dictionary (see the
# --spelling-private-dict-file option) instead of raising a message.
# spelling-store-unknown-words =

[tool.pylint.typecheck]
# List of decorators that produce context managers, such as
# contextlib.contextmanager. Add to this list to register other decorators that
# produce valid context managers.
contextmanager-decorators = ["contextlib.contextmanager"]

# List of members which are set dynamically and missed by pylint inference
# system, and so shouldn't trigger E1101 when accessed. Python regular
# expressions are accepted.
generated-members = "REQUEST,acl_users,aq_parent,argparse.Namespace"

# Tells whether missing members accessed in mixin class should be ignored. A
# class is considered mixin if its name matches the mixin-class-rgx option.
# Tells whether to warn about missing members when the owner of the attribute is
# inferred to be None.
ignore-none = true

# This flag controls whether pylint should warn about no-member and similar
# checks whenever an opaque object is returned when inferring. The inference can
# return multiple potential results while evaluating a Python object, but some
# branches might not be evaluated, which results in partial inference. In that
# case, it might be useful to still emit no-member and other checks for the rest
# of the inferred objects.
ignore-on-opaque-inference = true

# List of symbolic message names to ignore for Mixin members.
ignored-checks-for-mixins = ["no-member", "not-async-context-manager", "not-context-manager", "attribute-defined-outside-init"]

# List of class names for which member attributes should not be checked (useful
# for classes with dynamically set attributes). This supports the use of
# qualified names.
ignored-classes = ["SQLObject", "optparse.Values", "thread._local", "_thread._local"]

# Show a hint with possible names when a member name was not found. The aspect of
# finding the hint is based on edit distance.
missing-member-hint = true

# The minimum edit distance a name should have in order to be considered a
# similar match for a missing member name.
missing-member-hint-distance = 1

# The total number of similar names that should be taken in consideration when
# showing a hint for a missing member.
missing-member-max-choices = 1

# Regex pattern to define which classes are considered mixins.
mixin-class-rgx = ".*MixIn"

# List of decorators that change the signature of a decorated function.
# signature-mutators =

[tool.pylint.variables]
# List of additional names supposed to be defined in builtins. Remember that you
# should avoid defining new builtins when possible.
# additional-builtins =

# Tells whether unused global variables should be treated as a violation.
allow-global-unused-variables = true

# List of names allowed to shadow builtins
# allowed-redefined-builtins =

# List of strings which can identify a callback function by name. A callback name
# must start or end with one of those strings.
callbacks = ["cb_", "_cb"]

# A regular expression matching the name of dummy variables (i.e. expected to not
# be used).
dummy-variables-rgx = "_+$|(_[a-zA-Z0-9_]*[a-zA-Z0-9]+?$)|dummy|^ignored_|^unused_"

# Argument names that match this expression will be ignored.
ignored-argument-names = "_.*|^ignored_|^unused_"

# Tells whether we should check for unused import in __init__ files.
# init-import =

# List of qualified module names which can have objects that can redefine
# builtins.
redefining-builtins-modules = ["six.moves", "past.builtins", "future.builtins", "builtins", "io"]<|MERGE_RESOLUTION|>--- conflicted
+++ resolved
@@ -13,16 +13,10 @@
   "Programming Language :: Python :: Implementation :: CPython",
 ]
 dependencies = [
-<<<<<<< HEAD
   "databricks-sdk>=0.18.0",
-  "sqlglot==22.4.0",
+  "sqlglot==22.5.0",
   "databricks-labs-blueprint[yaml]>=0.2.3",
   "databricks-labs-lsql>=0.2.3",
-=======
-  "databricks-sdk>=0.18,<0.24",
-  "sqlglot==22.5.0",
-  "databricks-labs-blueprint[yaml]>=0.2.3,<0.5.0"
->>>>>>> 47533cab
 ]
 
 [project.urls]
