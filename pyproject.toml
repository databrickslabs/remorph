--- conflicted
+++ resolved
@@ -14,13 +14,8 @@
 ]
 dependencies = [
   "databricks-sdk>=0.18,<0.21",
-<<<<<<< HEAD
   "sqlglot==21.2.1",
-  "databricks-labs-blueprint~=0.1.0"
-=======
-  "sqlglot==21.2.0",
   "databricks-labs-blueprint~=0.2.3"
->>>>>>> 1fde40ba
 ]
 
 [project.urls]
