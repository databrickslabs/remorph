--- conflicted
+++ resolved
@@ -13,13 +13,8 @@
   "Programming Language :: Python :: Implementation :: CPython",
 ]
 dependencies = [
-<<<<<<< HEAD
-  "databricks-sdk>=0.18,<0.20",
+  "databricks-sdk>=0.18,<0.21",
   "sqlglot==21.1.2",
-=======
-  "databricks-sdk>=0.18,<0.21",
-  "sqlglot==21.0.0",
->>>>>>> fe0fd5c7
   "databricks-labs-blueprint~=0.1.0"
 ]
 
