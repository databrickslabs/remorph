[project]
name = "databricks-labs-remorph"
description = 'SQL code converter and data reconcilation tool for accelerating data onboarding to Databricks from EDW, CDW and other ETL sources.'
license-files = { paths = ["LICENSE", "NOTICE"] }
keywords = ["Databricks"]
readme = "README.md"
requires-python = ">=3.10"
dynamic = ["version"]
classifiers = [
  "Development Status :: 3 - Alpha",
  "Programming Language :: Python :: 3.10",
  "Programming Language :: Python :: 3.11",
  "Programming Language :: Python :: Implementation :: CPython",
]
dependencies = [
  "databricks-sdk~=0.29.0",
  "sqlglot==25.8.1",
  "databricks-labs-blueprint[yaml]>=0.2.3",
<<<<<<< HEAD
  "databricks-labs-lsql>=0.7.5",
=======
  "databricks-labs-lsql>=0.4.3",
  "cryptography>=41.0.3",
>>>>>>> b0e33fe4
]

[project.urls]
Documentation = "https://github.com/databrickslabs/remorph"
Issues = "https://github.com/databrickslabs/remorph/issues"
Source = "https://github.com/databrickslabs/remorph"

[build-system]
requires = ["hatchling"]
build-backend = "hatchling.build"

[tool.hatch.build]
sources = ["src"]
include = ["src"]

[tool.hatch.version]
path = "src/databricks/labs/remorph/__about__.py"

[tool.hatch.envs.default]
python="3.10"

# store virtual env as the child of this folder. Helps VSCode to run better
path = ".venv"

dependencies = [
  "pylint~=3.2.2",
  "pylint-pytest==2.0.0a0",
  "coverage[toml]>=6.5",
  "pytest",
  "pytest-cov>=4.0.0,<5.0.0",
  "black>=23.1.0",
  "ruff>=0.0.243",
  "databricks-connect==15.1",
  "types-pyYAML",
  "types-pytz",
  "databricks-labs-pylint~=0.4.0",
  "mypy~=1.10.0",
  "numpy==1.26.4",
]

[project.entry-points.databricks]
reconcile = "databricks.labs.remorph.reconcile.execute:main"

[tool.hatch.envs.default.scripts]
test        = "pytest --cov src --cov-report=xml tests/unit"
coverage    = "pytest --cov src tests/unit --cov-report=html"
integration = "pytest --cov src tests/integration --durations 20"
fmt         = ["black .",
               "ruff  check . --fix",
               "mypy --disable-error-code 'annotation-unchecked' .",
               "pylint --output-format=colorized -j 0 src tests"]
verify      = ["black --check .",
               "ruff check .",
               "mypy --disable-error-code 'annotation-unchecked' .",
               "pylint --output-format=colorized -j 0 src tests"]

[tool.hatch.envs.sqlglot-latest]
python="3.10"
dependencies = [
  "databricks-labs-remorph",
  "sqlglot",
]


[tool.pytest.ini_options]
addopts = "-s -p no:warnings -vv --cache-clear"
cache_dir = ".venv/pytest-cache"

[tool.black]
target-version = ["py310"]
line-length = 120
skip-string-normalization = true

[tool.ruff]
cache-dir = ".venv/ruff-cache"
target-version = "py310"
line-length = 120

lint.ignore = [
  # Allow non-abstract empty methods in abstract base classes
  "B027",
  # Allow boolean positional values in function calls, like `dict.get(... True)`
  "FBT003",
  # Ignore checks for possible passwords and SQL statement construction
  "S105", "S106", "S107", "S603", "S608",
  # Allow print statements
  "T201",
  # Allow asserts
  "S101",
  # Allow standard random generators
  "S311",
  # Ignore complexity
  "C901", "PLR0911", "PLR0912", "PLR0913", "PLR0915",
  # Ignore Exception must not use a string literal, assign to variable first
  "EM101",
  "PLR2004",
  "UP038", # Use `X | Y` in `isinstance` call instead of `(X, Y)`
]
extend-exclude = [
  "notebooks/*.py"
]


[tool.ruff.lint.flake8-tidy-imports]
ban-relative-imports = "all"

[tool.ruff.lint.per-file-ignores]

"tests/**/*" = [
  "PLR2004", "S101", "TID252", # tests can use magic values, assertions, and relative imports
  "ARG001" # tests may not use the provided fixtures
]

[tool.coverage.run]
branch = true
parallel = true

[tool.coverage.report]
omit = ["src/databricks/labs/remorph/coverage/*",
  "src/databricks/labs/remorph/helpers/execution_time.py",
  "__about__.py"]
exclude_lines = [
  "no cov",
  "if __name__ == .__main__.:",
  "if TYPE_CHECKING:",
  "def main()",
]

[tool.pylint.main]
# PyLint configuration is adapted from Google Python Style Guide with modifications.
# Sources https://google.github.io/styleguide/pylintrc
# License: https://github.com/google/styleguide/blob/gh-pages/LICENSE

# Clear in-memory caches upon conclusion of linting. Useful if running pylint in
# a server-like mode.
# clear-cache-post-run =

# Always return a 0 (non-error) status code, even if lint errors are found. This
# is primarily useful in continuous integration scripts.
# exit-zero =

# A comma-separated list of package or module names from where C extensions may
# be loaded. Extensions are loading into the active Python interpreter and may
# run arbitrary code.
# extension-pkg-allow-list =

# A comma-separated list of package or module names from where C extensions may
# be loaded. Extensions are loading into the active Python interpreter and may
# run arbitrary code. (This is an alternative name to extension-pkg-allow-list
# for backward compatibility.)
# extension-pkg-whitelist =

# Specify a score threshold under which the program will exit with error.
fail-under = 10.0

# Interpret the stdin as a python script, whose filename needs to be passed as
# the module_or_package argument.
# from-stdin =

# Add files or directories matching the regular expressions patterns to the
# ignore-list. The regex matches against paths and can be in Posix or Windows
# format. Because '\\' represents the directory delimiter on Windows systems, it
# can't be used as an escape character.
# ignore-paths =

# Files or directories matching the regular expression patterns are skipped. The
# regex matches against base names, not paths. The default value ignores Emacs
# file locks
ignore-patterns = ["^\\.#"]

# List of module names for which member attributes should not be checked (useful
# for modules/projects where namespaces are manipulated during runtime and thus
# existing member attributes cannot be deduced by static analysis). It supports
# qualified module names, as well as Unix pattern matching.
# ignored-modules =

# Python code to execute, usually for sys.path manipulation such as
# pygtk.require().
# init-hook =

# Use multiple processes to speed up Pylint. Specifying 0 will auto-detect the
# number of processors available to use, and will cap the count on Windows to
# avoid hangs.
jobs = 0

# Control the amount of potential inferred values when inferring a single object.
# This can help the performance when dealing with large functions or complex,
# nested conditions.
limit-inference-results = 100

# List of plugins (as comma separated values of python module names) to load,
# usually to register additional checkers.
load-plugins = [
  "pylint_pytest",
  "pylint.extensions.bad_builtin",
  "pylint.extensions.broad_try_clause",
  "pylint.extensions.check_elif",
  "pylint.extensions.code_style",
  "pylint.extensions.confusing_elif",
  "pylint.extensions.comparison_placement",
  "pylint.extensions.consider_refactoring_into_while_condition",
  "pylint.extensions.dict_init_mutate",
  "pylint.extensions.docparams",
  "pylint.extensions.dunder",
  "pylint.extensions.for_any_all",
  "pylint.extensions.mccabe",
  "pylint.extensions.overlapping_exceptions",
  "pylint.extensions.private_import",
  "pylint.extensions.redefined_variable_type",
  "pylint.extensions.set_membership",
  "pylint.extensions.typing",
]

# Pickle collected data for later comparisons.
persistent = true

# Minimum Python version to use for version dependent checks. Will default to the
# version used to run pylint.
py-version = "3.10"

# Discover python modules and packages in the file system subtree.
# recursive =

# Add paths to the list of the source roots. Supports globbing patterns. The
# source root is an absolute path or a path relative to the current working
# directory used to determine a package namespace for modules located under the
# source root.
# source-roots =

# When enabled, pylint would attempt to guess common misconfiguration and emit
# user-friendly hints instead of false-positive error messages.
suggestion-mode = true

# Allow loading of arbitrary C extensions. Extensions are imported into the
# active Python interpreter and may run arbitrary code.
# unsafe-load-any-extension =

[tool.pylint.basic]
# Naming style matching correct argument names.
argument-naming-style = "snake_case"

# Regular expression matching correct argument names. Overrides argument-naming-
# style. If left empty, argument names will be checked with the set naming style.
argument-rgx = "[a-z_][a-z0-9_]{2,30}$"

# Naming style matching correct attribute names.
attr-naming-style = "snake_case"

# Regular expression matching correct attribute names. Overrides attr-naming-
# style. If left empty, attribute names will be checked with the set naming
# style.
attr-rgx = "[a-z_][a-z0-9_]{2,}$"

# Bad variable names which should always be refused, separated by a comma.
bad-names = ["foo", "bar", "baz", "toto", "tutu", "tata"]

# Bad variable names regexes, separated by a comma. If names match any regex,
# they will always be refused
# bad-names-rgxs =

# Naming style matching correct class attribute names.
class-attribute-naming-style = "any"

# Regular expression matching correct class attribute names. Overrides class-
# attribute-naming-style. If left empty, class attribute names will be checked
# with the set naming style.
class-attribute-rgx = "([A-Za-z_][A-Za-z0-9_]{2,30}|(__.*__))$"

# Naming style matching correct class constant names.
class-const-naming-style = "UPPER_CASE"

# Regular expression matching correct class constant names. Overrides class-
# const-naming-style. If left empty, class constant names will be checked with
# the set naming style.
# class-const-rgx =

# Naming style matching correct class names.
class-naming-style = "PascalCase"

# Regular expression matching correct class names. Overrides class-naming-style.
# If left empty, class names will be checked with the set naming style.
class-rgx = "[A-Z_][a-zA-Z0-9]+$"

# Naming style matching correct constant names.
const-naming-style = "UPPER_CASE"

# Regular expression matching correct constant names. Overrides const-naming-
# style. If left empty, constant names will be checked with the set naming style.
const-rgx = "(([A-Z_][A-Z0-9_]*)|(__.*__))$"

# Minimum line length for functions/classes that require docstrings, shorter ones
# are exempt.
docstring-min-length = -1

# Naming style matching correct function names.
function-naming-style = "snake_case"

# Regular expression matching correct function names. Overrides function-naming-
# style. If left empty, function names will be checked with the set naming style.
function-rgx = "[a-z_][a-z0-9_]{2,}$"

# Good variable names which should always be accepted, separated by a comma.
good-names = [
  "f",            # use for file handles
  "i", "j", "k",  # use for loops
  "df",           # use for pyspark.sql.DataFrame
  "ex", "e",      # use for exceptions
  "fn", "cb",     # use for callbacks
  "_",            # use for ignores
  "a",            # use for databricks.sdk.AccountClient
  "w", "ws"       # use for databricks.sdk.WorkspaceClient
]

# Good variable names regexes, separated by a comma. If names match any regex,
# they will always be accepted
# good-names-rgxs =

# Include a hint for the correct naming format with invalid-name.
# include-naming-hint =

# Naming style matching correct inline iteration names.
inlinevar-naming-style = "any"

# Regular expression matching correct inline iteration names. Overrides
# inlinevar-naming-style. If left empty, inline iteration names will be checked
# with the set naming style.
inlinevar-rgx = "[A-Za-z_][A-Za-z0-9_]*$"

# Naming style matching correct method names.
method-naming-style = "snake_case"

# Regular expression matching correct method names. Overrides method-naming-
# style. If left empty, method names will be checked with the set naming style.
method-rgx = "[a-z_][a-z0-9_]{2,}$"

# Naming style matching correct module names.
module-naming-style = "snake_case"

# Regular expression matching correct module names. Overrides module-naming-
# style. If left empty, module names will be checked with the set naming style.
module-rgx = "(([a-z_][a-z0-9_]*)|([A-Z][a-zA-Z0-9]+))$"

# Colon-delimited sets of names that determine each other's naming style when the
# name regexes allow several styles.
# name-group =

# Regular expression which should only match function or class names that do not
# require a docstring.
no-docstring-rgx = "__.*__"

# List of decorators that produce properties, such as abc.abstractproperty. Add
# to this list to register other decorators that produce valid properties. These
# decorators are taken in consideration only for invalid-name.
property-classes = ["abc.abstractproperty"]

# Regular expression matching correct type alias names. If left empty, type alias
# names will be checked with the set naming style.
# typealias-rgx =

# Regular expression matching correct type variable names. If left empty, type
# variable names will be checked with the set naming style.
# typevar-rgx =

# Naming style matching correct variable names.
variable-naming-style = "snake_case"

# Regular expression matching correct variable names. Overrides variable-naming-
# style. If left empty, variable names will be checked with the set naming style.
variable-rgx = "[a-z_][a-z0-9_]{2,30}$"

[tool.pylint.broad_try_clause]
# Maximum number of statements allowed in a try clause
max-try-statements = 7

[tool.pylint.classes]
# Warn about protected attribute access inside special methods
# check-protected-access-in-special-methods =

# List of method names used to declare (i.e. assign) instance attributes.
defining-attr-methods = ["__init__", "__new__", "setUp", "__post_init__"]

# List of member names, which should be excluded from the protected access
# warning.
exclude-protected = ["_asdict", "_fields", "_replace", "_source", "_make"]

# List of valid names for the first argument in a class method.
valid-classmethod-first-arg = ["cls"]

# List of valid names for the first argument in a metaclass class method.
valid-metaclass-classmethod-first-arg = ["mcs"]

[tool.pylint.deprecated_builtins]
# List of builtins function names that should not be used, separated by a comma
bad-functions = ["map", "input"]

[tool.pylint.design]
# List of regular expressions of class ancestor names to ignore when counting
# public methods (see R0903)
# exclude-too-few-public-methods =

# List of qualified class names to ignore when counting class parents (see R0901)
# ignored-parents =

# Maximum number of arguments for function / method.
max-args = 9

# Maximum number of attributes for a class (see R0902).
max-attributes = 13

# Maximum number of boolean expressions in an if statement (see R0916).
max-bool-expr = 5

# Maximum number of branch for function / method body.
max-branches = 20

# Maximum number of locals for function / method body.
max-locals = 19

# Maximum number of parents for a class (see R0901).
max-parents = 7

# Maximum number of public methods for a class (see R0904).
max-public-methods = 20

# Maximum number of return / yield for function / method body.
max-returns = 11

# Maximum number of statements in function / method body.
max-statements = 50

# Minimum number of public methods for a class (see R0903).
min-public-methods = 2

[tool.pylint.exceptions]
# Exceptions that will emit a warning when caught.
overgeneral-exceptions = ["builtins.Exception"]

[tool.pylint.format]
# Expected format of line ending, e.g. empty (any line ending), LF or CRLF.
# expected-line-ending-format =

# Regexp for a line that is allowed to be longer than the limit.
ignore-long-lines = "^\\s*(# )?<?https?://\\S+>?$"

# Number of spaces of indent required inside a hanging or continued line.
indent-after-paren = 4

# String used as indentation unit. This is usually "    " (4 spaces) or "\t" (1
# tab).
indent-string = "    "

# Maximum number of characters on a single line.
max-line-length = 100

# Maximum number of lines in a module.
max-module-lines = 2000

# Allow the body of a class to be on the same line as the declaration if body
# contains single statement.
# single-line-class-stmt =

# Allow the body of an if to be on the same line as the test if there is no else.
# single-line-if-stmt =

[tool.pylint.imports]
# List of modules that can be imported at any level, not just the top level one.
# allow-any-import-level =

# Allow explicit reexports by alias from a package __init__.
# allow-reexport-from-package =

# Allow wildcard imports from modules that define __all__.
# allow-wildcard-with-all =

# Deprecated modules which should not be used, separated by a comma.
deprecated-modules = ["regsub", "TERMIOS", "Bastion", "rexec"]

# Output a graph (.gv or any supported image format) of external dependencies to
# the given file (report RP0402 must not be disabled).
# ext-import-graph =

# Output a graph (.gv or any supported image format) of all (i.e. internal and
# external) dependencies to the given file (report RP0402 must not be disabled).
# import-graph =

# Output a graph (.gv or any supported image format) of internal dependencies to
# the given file (report RP0402 must not be disabled).
# int-import-graph =

# Force import order to recognize a module as part of the standard compatibility
# libraries.
# known-standard-library =

# Force import order to recognize a module as part of a third party library.
known-third-party = ["enchant"]

# Couples of modules and preferred modules, separated by a comma.
# preferred-modules =

[tool.pylint.logging]
# The type of string formatting that logging methods do. `old` means using %
# formatting, `new` is for `{}` formatting.
logging-format-style = "new"

# Logging modules to check that the string format arguments are in logging
# function parameter format.
logging-modules = ["logging"]

[tool.pylint."messages control"]
# Only show warnings with the listed confidence levels. Leave empty to show all.
# Valid levels: HIGH, CONTROL_FLOW, INFERENCE, INFERENCE_FAILURE, UNDEFINED.
confidence = ["HIGH", "CONTROL_FLOW", "INFERENCE", "INFERENCE_FAILURE", "UNDEFINED"]

# Disable the message, report, category or checker with the given id(s). You can
# either give multiple identifiers separated by comma (,) or put this option
# multiple times (only on the command line, not in the configuration file where
# it should appear only once). You can also use "--disable=all" to disable
# everything first and then re-enable specific checks. For example, if you want
# to run only the similarities checker, you can use "--disable=all
# --enable=similarities". If you want to run only the classes checker, but have
# no Warning level messages displayed, use "--disable=all --enable=classes
# --disable=W".
disable = [
  "prefer-typing-namedtuple",
  "attribute-defined-outside-init",
  "missing-module-docstring",
  "missing-class-docstring",
  "missing-function-docstring",
  "too-few-public-methods",
  "line-too-long",
  "trailing-whitespace",
  "missing-final-newline",
  "trailing-newlines",
  "unnecessary-semicolon",
  "mixed-line-endings",
  "unexpected-line-ending-format",
  "fixme",
  "consider-using-assignment-expr",
  "logging-fstring-interpolation",
  "consider-using-any-or-all"
]

# Enable the message, report, category or checker with the given id(s). You can
# either give multiple identifier separated by comma (,) or put this option
# multiple time (only on the command line, not in the configuration file where it
# should appear only once). See also the "--disable" option for examples.
enable = ["useless-suppression", "use-symbolic-message-instead"]

[tool.pylint.method_args]
# List of qualified names (i.e., library.method) which require a timeout
# parameter e.g. 'requests.api.get,requests.api.post'
timeout-methods = ["requests.api.delete", "requests.api.get", "requests.api.head", "requests.api.options", "requests.api.patch", "requests.api.post", "requests.api.put", "requests.api.request"]

[tool.pylint.miscellaneous]
# List of note tags to take in consideration, separated by a comma.
notes = ["FIXME", "XXX", "TODO"]

# Regular expression of note tags to take in consideration.
# notes-rgx =

[tool.pylint.parameter_documentation]
# Whether to accept totally missing parameter documentation in the docstring of a
# function that has parameters.
accept-no-param-doc = true

# Whether to accept totally missing raises documentation in the docstring of a
# function that raises an exception.
accept-no-raise-doc = true

# Whether to accept totally missing return documentation in the docstring of a
# function that returns a statement.
accept-no-return-doc = true

# Whether to accept totally missing yields documentation in the docstring of a
# generator.
accept-no-yields-doc = true

# If the docstring type cannot be guessed the specified docstring type will be
# used.
default-docstring-type = "default"

[tool.pylint.refactoring]
# Maximum number of nested blocks for function / method body
max-nested-blocks = 5

# Complete name of functions that never returns. When checking for inconsistent-
# return-statements if a never returning function is called then it will be
# considered as an explicit return statement and no message will be printed.
never-returning-functions = ["sys.exit", "argparse.parse_error"]

[tool.pylint.reports]
# Python expression which should return a score less than or equal to 10. You
# have access to the variables 'fatal', 'error', 'warning', 'refactor',
# 'convention', and 'info' which contain the number of messages in each category,
# as well as 'statement' which is the total number of statements analyzed. This
# score is used by the global evaluation report (RP0004).
evaluation = "max(0, 0 if fatal else 10.0 - ((float(5 * error + warning + refactor + convention) / statement) * 10))"

# Template used to display messages. This is a python new-style format string
# used to format the message information. See doc for all details.
# msg-template =

# Set the output format. Available formats are: text, parseable, colorized, json2
# (improved json format), json (old json format) and msvs (visual studio). You
# can also give a reporter class, e.g. mypackage.mymodule.MyReporterClass.
# output-format =

# Tells whether to display a full report or only the messages.
# reports =

# Activate the evaluation score.
score = true

[tool.pylint.similarities]
# Comments are removed from the similarity computation
ignore-comments = true

# Docstrings are removed from the similarity computation
ignore-docstrings = true

# Imports are removed from the similarity computation
ignore-imports = true

# Signatures are removed from the similarity computation
ignore-signatures = true

# Minimum lines number of a similarity.
min-similarity-lines = 6

[tool.pylint.spelling]
# Limits count of emitted suggestions for spelling mistakes.
max-spelling-suggestions = 2

# Spelling dictionary name. No available dictionaries : You need to install both
# the python package and the system dependency for enchant to work.
# spelling-dict =

# List of comma separated words that should be considered directives if they
# appear at the beginning of a comment and should not be checked.
spelling-ignore-comment-directives = "fmt: on,fmt: off,noqa:,noqa,nosec,mypy:,pragma:,# noinspection"

# List of comma separated words that should not be checked.
# spelling-ignore-words =

# A path to a file that contains the private dictionary; one word per line.
spelling-private-dict-file = ".pyenchant_pylint_custom_dict.txt"

# Tells whether to store unknown words to the private dictionary (see the
# --spelling-private-dict-file option) instead of raising a message.
# spelling-store-unknown-words =

[tool.pylint.typecheck]
# List of decorators that produce context managers, such as
# contextlib.contextmanager. Add to this list to register other decorators that
# produce valid context managers.
contextmanager-decorators = ["contextlib.contextmanager"]

# List of members which are set dynamically and missed by pylint inference
# system, and so shouldn't trigger E1101 when accessed. Python regular
# expressions are accepted.
generated-members = "REQUEST,acl_users,aq_parent,argparse.Namespace"

# Tells whether missing members accessed in mixin class should be ignored. A
# class is considered mixin if its name matches the mixin-class-rgx option.
# Tells whether to warn about missing members when the owner of the attribute is
# inferred to be None.
ignore-none = true

# This flag controls whether pylint should warn about no-member and similar
# checks whenever an opaque object is returned when inferring. The inference can
# return multiple potential results while evaluating a Python object, but some
# branches might not be evaluated, which results in partial inference. In that
# case, it might be useful to still emit no-member and other checks for the rest
# of the inferred objects.
ignore-on-opaque-inference = true

# List of symbolic message names to ignore for Mixin members.
ignored-checks-for-mixins = ["no-member", "not-async-context-manager", "not-context-manager", "attribute-defined-outside-init"]

# List of class names for which member attributes should not be checked (useful
# for classes with dynamically set attributes). This supports the use of
# qualified names.
ignored-classes = ["SQLObject", "optparse.Values", "thread._local", "_thread._local"]

# Show a hint with possible names when a member name was not found. The aspect of
# finding the hint is based on edit distance.
missing-member-hint = true

# The minimum edit distance a name should have in order to be considered a
# similar match for a missing member name.
missing-member-hint-distance = 1

# The total number of similar names that should be taken in consideration when
# showing a hint for a missing member.
missing-member-max-choices = 1

# Regex pattern to define which classes are considered mixins.
mixin-class-rgx = ".*MixIn"

# List of decorators that change the signature of a decorated function.
# signature-mutators =

[tool.pylint.variables]
# List of additional names supposed to be defined in builtins. Remember that you
# should avoid defining new builtins when possible.
# additional-builtins =

# Tells whether unused global variables should be treated as a violation.
allow-global-unused-variables = true

# List of names allowed to shadow builtins
# allowed-redefined-builtins =

# List of strings which can identify a callback function by name. A callback name
# must start or end with one of those strings.
callbacks = ["cb_", "_cb"]

# A regular expression matching the name of dummy variables (i.e. expected to not
# be used).
dummy-variables-rgx = "_+$|(_[a-zA-Z0-9_]*[a-zA-Z0-9]+?$)|dummy|^ignored_|^unused_"

# Argument names that match this expression will be ignored.
ignored-argument-names = "_.*|^ignored_|^unused_"

# Tells whether we should check for unused import in __init__ files.
# init-import =

# List of qualified module names which can have objects that can redefine
# builtins.
redefining-builtins-modules = ["six.moves", "past.builtins", "future.builtins", "builtins", "io"]<|MERGE_RESOLUTION|>--- conflicted
+++ resolved
@@ -16,12 +16,8 @@
   "databricks-sdk~=0.29.0",
   "sqlglot==25.8.1",
   "databricks-labs-blueprint[yaml]>=0.2.3",
-<<<<<<< HEAD
   "databricks-labs-lsql>=0.7.5",
-=======
-  "databricks-labs-lsql>=0.4.3",
   "cryptography>=41.0.3",
->>>>>>> b0e33fe4
 ]
 
 [project.urls]
