--- conflicted
+++ resolved
@@ -14,14 +14,9 @@
 ]
 dependencies = [
   "databricks-sdk>=0.18,<0.21",
-<<<<<<< HEAD
-  "sqlglot==21.1.2",
+  "sqlglot==21.2.0",
   "databricks-labs-blueprint~=0.2.3",
   "PyYAML>=6.0.0,<7.0.0"
-=======
-  "sqlglot==21.2.0",
-  "databricks-labs-blueprint~=0.1.0"
->>>>>>> 6f1f0db8
 ]
 
 [project.urls]
