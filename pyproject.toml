[project]
name = "databricks-labs-remorph"
description = 'SQL code converter and data reconcilation tool for accelerating data onboarding to Databricks from EDW, CDW and other ETL sources.'
license-files = { paths = ["LICENSE", "NOTICE"] }
keywords = ["Databricks"]
readme = "README.md"
requires-python = ">=3.10"
dynamic = ["version"]
classifiers = [
  "Development Status :: 3 - Alpha",
  "Programming Language :: Python :: 3.10",
  "Programming Language :: Python :: 3.11",
  "Programming Language :: Python :: Implementation :: CPython",
]
dependencies = [
<<<<<<< HEAD
  "databricks-sdk>=0.29,<0.42",
  "databricks-connect==15.1",
=======
  "databricks-sdk>=0.44.0",
>>>>>>> 11b2522d
  "standard-distutils; python_version>='3.11'",
  "sqlglot==26.1.3",
  "databricks-labs-blueprint[yaml]>=0.2.3",
  "databricks-labs-lsql==0.16.0",
  "cryptography>=41.0.3",
  "pyodbc",
  "SQLAlchemy",
  "pygls>=2.0.0a2",
  "duckdb",
]

[project.urls]
Documentation = "https://github.com/databrickslabs/remorph"
Issues = "https://github.com/databrickslabs/remorph/issues"
Source = "https://github.com/databrickslabs/remorph"

[build-system]
requires = ["hatchling"]
build-backend = "hatchling.build"

[tool.hatch.build]
sources = ["src"]
include = ["src"]

[tool.hatch.version]
path = "src/databricks/labs/remorph/__about__.py"

[tool.hatch.envs.default]
python="3.10"

# store virtual env as the child of this folder. Helps VSCode to run better
path = ".venv"

dependencies = [
  "pylint~=3.2.2",
  "pylint-pytest==2.0.0a0",
  "coverage[toml]>=6.5",
  "pytest",
  "pytest-cov>=5.0.0,<6.0.0",
  "pytest-asyncio>=0.24.0",
  "pytest-xdist~=3.5.0",
  "black>=23.1.0",
  "ruff>=0.0.243",
  "types-pyYAML",
  "types-pytz",
  "databricks-labs-pylint~=0.4.0",
  "databricks-labs-pytester>=0.3.0",
  "mypy~=1.10.0",
  "numpy==1.26.4",
  "pandas==1.4.1",
]

[project.entry-points.databricks]
reconcile = "databricks.labs.remorph.reconcile.execute:main"

[tool.hatch.envs.default.scripts]
test        = "pytest --cov src --cov-report=xml tests/unit"
coverage    = "pytest --cov src tests --cov-report=html --ignore=tests/integration/connections --ignore=tests/integration/assessments"
integration = "pytest --cov src tests/integration/reconcile --durations 20"
fmt         = ["black .",
               "ruff  check . --fix",
               "mypy --disable-error-code 'annotation-unchecked' .",
               "pylint --output-format=colorized -j 0 src tests"]
verify      = ["black --check .",
               "ruff check .",
               "mypy --disable-error-code 'annotation-unchecked' .",
               "pylint --output-format=colorized -j 0 src tests"]

[tool.hatch.envs.sqlglot-latest]
python="3.10"
dependencies = [
  "databricks-labs-remorph",
  "sqlglot",
]


[tool.pytest.ini_options]
addopts = "-s -p no:warnings -vv --cache-clear"
cache_dir = ".venv/pytest-cache"
asyncio_mode = "auto"
asyncio_default_fixture_loop_scope="function"

[tool.mypy]
exclude = ["tests/resources/.*"]

[tool.black]
target-version = ["py310"]
line-length = 120
skip-string-normalization = true

[tool.ruff]
cache-dir = ".venv/ruff-cache"
target-version = "py310"
line-length = 120

lint.ignore = [
  # Allow non-abstract empty methods in abstract base classes
  "B027",
  # Allow boolean positional values in function calls, like `dict.get(... True)`
  "FBT003",
  # Ignore checks for possible passwords and SQL statement construction
  "S105", "S106", "S107", "S603", "S608",
  # Allow print statements
  "T201",
  # Allow asserts
  "S101",
  # Allow standard random generators
  "S311",
  # Ignore complexity
  "C901", "PLR0911", "PLR0912", "PLR0913", "PLR0915",
  # Ignore Exception must not use a string literal, assign to variable first
  "EM101",
  "PLR2004",
  "UP038", # Use `X | Y` in `isinstance` call instead of `(X, Y)`
]
extend-exclude = [
  "notebooks/*.py"
]


[tool.ruff.lint.flake8-tidy-imports]
ban-relative-imports = "all"

[tool.ruff.lint.per-file-ignores]

"tests/**/*" = [
  "PLR2004", "S101", "TID252", # tests can use magic values, assertions, and relative imports
  "ARG001" # tests may not use the provided fixtures
]

[tool.pylint.main]
# PyLint configuration is adapted from Google Python Style Guide with modifications.
# Sources https://google.github.io/styleguide/pylintrc
# License: https://github.com/google/styleguide/blob/gh-pages/LICENSE

# Clear in-memory caches upon conclusion of linting. Useful if running pylint in
# a server-like mode.
# clear-cache-post-run =

# Always return a 0 (non-error) status code, even if lint errors are found. This
# is primarily useful in continuous integration scripts.
# exit-zero =

# A comma-separated list of package or module names from where C extensions may
# be loaded. Extensions are loading into the active Python interpreter and may
# run arbitrary code.
# extension-pkg-allow-list =

# A comma-separated list of package or module names from where C extensions may
# be loaded. Extensions are loading into the active Python interpreter and may
# run arbitrary code. (This is an alternative name to extension-pkg-allow-list
# for backward compatibility.)
# extension-pkg-whitelist =

# Specify a score threshold under which the program will exit with error.
fail-under = 10.0

# Interpret the stdin as a python script, whose filename needs to be passed as
# the module_or_package argument.
# from-stdin =

# Add files or directories matching the regular expressions patterns to the
# ignore-list. The regex matches against paths and can be in Posix or Windows
# format. Because '\\' represents the directory delimiter on Windows systems, it
# can't be used as an escape character.
# ignore-paths =

# Files or directories matching the regular expression patterns are skipped. The
# regex matches against base names, not paths. The default value ignores Emacs
# file locks
ignore-patterns = ["^\\.#"]

# Ignore files under tests/resources
ignore-paths = ["tests/resources"]

# List of module names for which member attributes should not be checked (useful
# for modules/projects where namespaces are manipulated during runtime and thus
# existing member attributes cannot be deduced by static analysis). It supports
# qualified module names, as well as Unix pattern matching.
# ignored-modules =

# Python code to execute, usually for sys.path manipulation such as
# pygtk.require().
# init-hook =

# Use multiple processes to speed up Pylint. Specifying 0 will auto-detect the
# number of processors available to use, and will cap the count on Windows to
# avoid hangs.
jobs = 0

# Control the amount of potential inferred values when inferring a single object.
# This can help the performance when dealing with large functions or complex,
# nested conditions.
limit-inference-results = 100

# List of plugins (as comma separated values of python module names) to load,
# usually to register additional checkers.
load-plugins = [
  "pylint_pytest",
  "pylint.extensions.bad_builtin",
  "pylint.extensions.broad_try_clause",
  "pylint.extensions.check_elif",
  "pylint.extensions.code_style",
  "pylint.extensions.confusing_elif",
  "pylint.extensions.comparison_placement",
  "pylint.extensions.consider_refactoring_into_while_condition",
  "pylint.extensions.dict_init_mutate",
  "pylint.extensions.docparams",
  "pylint.extensions.dunder",
  "pylint.extensions.for_any_all",
  "pylint.extensions.mccabe",
  "pylint.extensions.overlapping_exceptions",
  "pylint.extensions.private_import",
  "pylint.extensions.redefined_variable_type",
  "pylint.extensions.set_membership",
  "pylint.extensions.typing",
]

# Pickle collected data for later comparisons.
persistent = true

# Minimum Python version to use for version dependent checks. Will default to the
# version used to run pylint.
py-version = "3.10"

# Discover python modules and packages in the file system subtree.
# recursive =

# Add paths to the list of the source roots. Supports globbing patterns. The
# source root is an absolute path or a path relative to the current working
# directory used to determine a package namespace for modules located under the
# source root.
# source-roots =

# When enabled, pylint would attempt to guess common misconfiguration and emit
# user-friendly hints instead of false-positive error messages.
suggestion-mode = true

# Allow loading of arbitrary C extensions. Extensions are imported into the
# active Python interpreter and may run arbitrary code.
# unsafe-load-any-extension =

[tool.pylint.basic]
# Naming style matching correct argument names.
argument-naming-style = "snake_case"

# Regular expression matching correct argument names. Overrides argument-naming-
# style. If left empty, argument names will be checked with the set naming style.
argument-rgx = "[a-z_][a-z0-9_]{2,30}$"

# Naming style matching correct attribute names.
attr-naming-style = "snake_case"

# Regular expression matching correct attribute names. Overrides attr-naming-
# style. If left empty, attribute names will be checked with the set naming
# style.
attr-rgx = "[a-z_][a-z0-9_]{2,}$"

# Bad variable names which should always be refused, separated by a comma.
bad-names = ["foo", "bar", "baz", "toto", "tutu", "tata"]

# Bad variable names regexes, separated by a comma. If names match any regex,
# they will always be refused
# bad-names-rgxs =

# Naming style matching correct class attribute names.
class-attribute-naming-style = "any"

# Regular expression matching correct class attribute names. Overrides class-
# attribute-naming-style. If left empty, class attribute names will be checked
# with the set naming style.
class-attribute-rgx = "([A-Za-z_][A-Za-z0-9_]{2,30}|(__.*__))$"

# Naming style matching correct class constant names.
class-const-naming-style = "UPPER_CASE"

# Regular expression matching correct class constant names. Overrides class-
# const-naming-style. If left empty, class constant names will be checked with
# the set naming style.
# class-const-rgx =

# Naming style matching correct class names.
class-naming-style = "PascalCase"

# Regular expression matching correct class names. Overrides class-naming-style.
# If left empty, class names will be checked with the set naming style.
class-rgx = "[A-Z_][a-zA-Z0-9]+$"

# Naming style matching correct constant names.
const-naming-style = "UPPER_CASE"

# Regular expression matching correct constant names. Overrides const-naming-
# style. If left empty, constant names will be checked with the set naming style.
const-rgx = "(([A-Z_][A-Z0-9_]*)|(__.*__))$"

# Minimum line length for functions/classes that require docstrings, shorter ones
# are exempt.
docstring-min-length = -1

# Naming style matching correct function names.
function-naming-style = "snake_case"

# Regular expression matching correct function names. Overrides function-naming-
# style. If left empty, function names will be checked with the set naming style.
function-rgx = "[a-z_][a-z0-9_]{2,}$"

# Good variable names which should always be accepted, separated by a comma.
good-names = [
  "f",            # use for file handles
  "i", "j", "k",  # use for loops
  "df",           # use for pyspark.sql.DataFrame
  "ex", "e",      # use for exceptions
  "fn", "cb",     # use for callbacks
  "_",            # use for ignores
  "a",            # use for databricks.sdk.AccountClient
  "w", "ws"       # use for databricks.sdk.WorkspaceClient
]

# Good variable names regexes, separated by a comma. If names match any regex,
# they will always be accepted
# good-names-rgxs =

# Include a hint for the correct naming format with invalid-name.
# include-naming-hint =

# Naming style matching correct inline iteration names.
inlinevar-naming-style = "any"

# Regular expression matching correct inline iteration names. Overrides
# inlinevar-naming-style. If left empty, inline iteration names will be checked
# with the set naming style.
inlinevar-rgx = "[A-Za-z_][A-Za-z0-9_]*$"

# Naming style matching correct method names.
method-naming-style = "snake_case"

# Regular expression matching correct method names. Overrides method-naming-
# style. If left empty, method names will be checked with the set naming style.
method-rgx = "[a-z_][a-z0-9_]{2,}$"

# Naming style matching correct module names.
module-naming-style = "snake_case"

# Regular expression matching correct module names. Overrides module-naming-
# style. If left empty, module names will be checked with the set naming style.
module-rgx = "(([a-z_][a-z0-9_]*)|([A-Z][a-zA-Z0-9]+))$"

# Colon-delimited sets of names that determine each other's naming style when the
# name regexes allow several styles.
# name-group =

# Regular expression which should only match function or class names that do not
# require a docstring.
no-docstring-rgx = "__.*__"

# List of decorators that produce properties, such as abc.abstractproperty. Add
# to this list to register other decorators that produce valid properties. These
# decorators are taken in consideration only for invalid-name.
property-classes = ["abc.abstractproperty"]

# Regular expression matching correct type alias names. If left empty, type alias
# names will be checked with the set naming style.
# typealias-rgx =

# Regular expression matching correct type variable names. If left empty, type
# variable names will be checked with the set naming style.
# typevar-rgx =

# Naming style matching correct variable names.
variable-naming-style = "snake_case"

# Regular expression matching correct variable names. Overrides variable-naming-
# style. If left empty, variable names will be checked with the set naming style.
variable-rgx = "[a-z_][a-z0-9_]{2,30}$"

[tool.pylint.broad_try_clause]
# Maximum number of statements allowed in a try clause
max-try-statements = 7

[tool.pylint.classes]
# Warn about protected attribute access inside special methods
# check-protected-access-in-special-methods =

# List of method names used to declare (i.e. assign) instance attributes.
defining-attr-methods = ["__init__", "__new__", "setUp", "__post_init__"]

# List of member names, which should be excluded from the protected access
# warning.
exclude-protected = ["_asdict", "_fields", "_replace", "_source", "_make"]

# List of valid names for the first argument in a class method.
valid-classmethod-first-arg = ["cls"]

# List of valid names for the first argument in a metaclass class method.
valid-metaclass-classmethod-first-arg = ["mcs"]

[tool.pylint.deprecated_builtins]
# List of builtins function names that should not be used, separated by a comma
bad-functions = ["map", "input"]

[tool.pylint.design]
# List of regular expressions of class ancestor names to ignore when counting
# public methods (see R0903)
# exclude-too-few-public-methods =

# List of qualified class names to ignore when counting class parents (see R0901)
# ignored-parents =

# Maximum number of arguments for function / method.
max-args = 12

# Maximum number of attributes for a class (see R0902).
max-attributes = 13

# Maximum number of boolean expressions in an if statement (see R0916).
max-bool-expr = 5

# Maximum number of branch for function / method body.
max-branches = 20

# Maximum number of locals for function / method body.
max-locals = 19

# Maximum number of parents for a class (see R0901).
max-parents = 7

# Maximum number of public methods for a class (see R0904).
max-public-methods = 20

# Maximum number of return / yield for function / method body.
max-returns = 11

# Maximum number of statements in function / method body.
max-statements = 50

# Minimum number of public methods for a class (see R0903).
min-public-methods = 2

[tool.pylint.exceptions]
# Exceptions that will emit a warning when caught.
overgeneral-exceptions = ["builtins.Exception"]

[tool.pylint.format]
# Expected format of line ending, e.g. empty (any line ending), LF or CRLF.
# expected-line-ending-format =

# Regexp for a line that is allowed to be longer than the limit.
ignore-long-lines = "^\\s*(# )?<?https?://\\S+>?$"

# Number of spaces of indent required inside a hanging or continued line.
indent-after-paren = 4

# String used as indentation unit. This is usually "    " (4 spaces) or "\t" (1
# tab).
indent-string = "    "

# Maximum number of characters on a single line.
max-line-length = 100

# Maximum number of lines in a module.
max-module-lines = 2000

# Allow the body of a class to be on the same line as the declaration if body
# contains single statement.
# single-line-class-stmt =

# Allow the body of an if to be on the same line as the test if there is no else.
# single-line-if-stmt =

[tool.pylint.imports]
# List of modules that can be imported at any level, not just the top level one.
# allow-any-import-level =

# Allow explicit reexports by alias from a package __init__.
# allow-reexport-from-package =

# Allow wildcard imports from modules that define __all__.
# allow-wildcard-with-all =

# Deprecated modules which should not be used, separated by a comma.
deprecated-modules = ["regsub", "TERMIOS", "Bastion", "rexec"]

# Output a graph (.gv or any supported image format) of external dependencies to
# the given file (report RP0402 must not be disabled).
# ext-import-graph =

# Output a graph (.gv or any supported image format) of all (i.e. internal and
# external) dependencies to the given file (report RP0402 must not be disabled).
# import-graph =

# Output a graph (.gv or any supported image format) of internal dependencies to
# the given file (report RP0402 must not be disabled).
# int-import-graph =

# Force import order to recognize a module as part of the standard compatibility
# libraries.
# known-standard-library =

# Force import order to recognize a module as part of a third party library.
known-third-party = ["enchant"]

# Couples of modules and preferred modules, separated by a comma.
# preferred-modules =

[tool.pylint.logging]
# The type of string formatting that logging methods do. `old` means using %
# formatting, `new` is for `{}` formatting.
logging-format-style = "new"

# Logging modules to check that the string format arguments are in logging
# function parameter format.
logging-modules = ["logging"]

[tool.pylint."messages control"]
# Only show warnings with the listed confidence levels. Leave empty to show all.
# Valid levels: HIGH, CONTROL_FLOW, INFERENCE, INFERENCE_FAILURE, UNDEFINED.
confidence = ["HIGH", "CONTROL_FLOW", "INFERENCE", "INFERENCE_FAILURE", "UNDEFINED"]

# Disable the message, report, category or checker with the given id(s). You can
# either give multiple identifiers separated by comma (,) or put this option
# multiple times (only on the command line, not in the configuration file where
# it should appear only once). You can also use "--disable=all" to disable
# everything first and then re-enable specific checks. For example, if you want
# to run only the similarities checker, you can use "--disable=all
# --enable=similarities". If you want to run only the classes checker, but have
# no Warning level messages displayed, use "--disable=all --enable=classes
# --disable=W".
disable = [
  "prefer-typing-namedtuple",
  "attribute-defined-outside-init",
  "missing-module-docstring",
  "missing-class-docstring",
  "missing-function-docstring",
  "too-few-public-methods",
  "line-too-long",
  "trailing-whitespace",
  "missing-final-newline",
  "trailing-newlines",
  "unnecessary-semicolon",
  "mixed-line-endings",
  "unexpected-line-ending-format",
  "fixme",
  "consider-using-assignment-expr",
  "logging-fstring-interpolation",
  "consider-using-any-or-all"
]

# Enable the message, report, category or checker with the given id(s). You can
# either give multiple identifier separated by comma (,) or put this option
# multiple time (only on the command line, not in the configuration file where it
# should appear only once). See also the "--disable" option for examples.
enable = ["useless-suppression", "use-symbolic-message-instead"]

[tool.pylint.method_args]
# List of qualified names (i.e., library.method) which require a timeout
# parameter e.g. 'requests.api.get,requests.api.post'
timeout-methods = ["requests.api.delete", "requests.api.get", "requests.api.head", "requests.api.options", "requests.api.patch", "requests.api.post", "requests.api.put", "requests.api.request"]

[tool.pylint.miscellaneous]
# List of note tags to take in consideration, separated by a comma.
notes = ["FIXME", "XXX", "TODO"]

# Regular expression of note tags to take in consideration.
# notes-rgx =

[tool.pylint.parameter_documentation]
# Whether to accept totally missing parameter documentation in the docstring of a
# function that has parameters.
accept-no-param-doc = true

# Whether to accept totally missing raises documentation in the docstring of a
# function that raises an exception.
accept-no-raise-doc = true

# Whether to accept totally missing return documentation in the docstring of a
# function that returns a statement.
accept-no-return-doc = true

# Whether to accept totally missing yields documentation in the docstring of a
# generator.
accept-no-yields-doc = true

# If the docstring type cannot be guessed the specified docstring type will be
# used.
default-docstring-type = "default"

[tool.pylint.refactoring]
# Maximum number of nested blocks for function / method body
max-nested-blocks = 5

# Complete name of functions that never returns. When checking for inconsistent-
# return-statements if a never returning function is called then it will be
# considered as an explicit return statement and no message will be printed.
never-returning-functions = ["sys.exit", "argparse.parse_error"]

[tool.pylint.reports]
# Python expression which should return a score less than or equal to 10. You
# have access to the variables 'fatal', 'error', 'warning', 'refactor',
# 'convention', and 'info' which contain the number of messages in each category,
# as well as 'statement' which is the total number of statements analyzed. This
# score is used by the global evaluation report (RP0004).
evaluation = "max(0, 0 if fatal else 10.0 - ((float(5 * error + warning + refactor + convention) / statement) * 10))"

# Template used to display messages. This is a python new-style format string
# used to format the message information. See doc for all details.
# msg-template =

# Set the output format. Available formats are: text, parseable, colorized, json2
# (improved json format), json (old json format) and msvs (visual studio). You
# can also give a reporter class, e.g. mypackage.mymodule.MyReporterClass.
# output-format =

# Tells whether to display a full report or only the messages.
# reports =

# Activate the evaluation score.
score = true

[tool.pylint.similarities]
# Comments are removed from the similarity computation
ignore-comments = true

# Docstrings are removed from the similarity computation
ignore-docstrings = true

# Imports are removed from the similarity computation
ignore-imports = true

# Signatures are removed from the similarity computation
ignore-signatures = true

# Minimum lines number of a similarity.
min-similarity-lines = 6

[tool.pylint.spelling]
# Limits count of emitted suggestions for spelling mistakes.
max-spelling-suggestions = 2

# Spelling dictionary name. No available dictionaries : You need to install both
# the python package and the system dependency for enchant to work.
# spelling-dict =

# List of comma separated words that should be considered directives if they
# appear at the beginning of a comment and should not be checked.
spelling-ignore-comment-directives = "fmt: on,fmt: off,noqa:,noqa,nosec,mypy:,pragma:,# noinspection"

# List of comma separated words that should not be checked.
# spelling-ignore-words =

# A path to a file that contains the private dictionary; one word per line.
spelling-private-dict-file = ".pyenchant_pylint_custom_dict.txt"

# Tells whether to store unknown words to the private dictionary (see the
# --spelling-private-dict-file option) instead of raising a message.
# spelling-store-unknown-words =

[tool.pylint.typecheck]
# List of decorators that produce context managers, such as
# contextlib.contextmanager. Add to this list to register other decorators that
# produce valid context managers.
contextmanager-decorators = ["contextlib.contextmanager"]

# List of members which are set dynamically and missed by pylint inference
# system, and so shouldn't trigger E1101 when accessed. Python regular
# expressions are accepted.
generated-members = "REQUEST,acl_users,aq_parent,argparse.Namespace"

# Tells whether missing members accessed in mixin class should be ignored. A
# class is considered mixin if its name matches the mixin-class-rgx option.
# Tells whether to warn about missing members when the owner of the attribute is
# inferred to be None.
ignore-none = true

# This flag controls whether pylint should warn about no-member and similar
# checks whenever an opaque object is returned when inferring. The inference can
# return multiple potential results while evaluating a Python object, but some
# branches might not be evaluated, which results in partial inference. In that
# case, it might be useful to still emit no-member and other checks for the rest
# of the inferred objects.
ignore-on-opaque-inference = true

# List of symbolic message names to ignore for Mixin members.
ignored-checks-for-mixins = ["no-member", "not-async-context-manager", "not-context-manager", "attribute-defined-outside-init"]

# List of class names for which member attributes should not be checked (useful
# for classes with dynamically set attributes). This supports the use of
# qualified names.
ignored-classes = ["SQLObject", "optparse.Values", "thread._local", "_thread._local"]

# Show a hint with possible names when a member name was not found. The aspect of
# finding the hint is based on edit distance.
missing-member-hint = true

# The minimum edit distance a name should have in order to be considered a
# similar match for a missing member name.
missing-member-hint-distance = 1

# The total number of similar names that should be taken in consideration when
# showing a hint for a missing member.
missing-member-max-choices = 1

# Regex pattern to define which classes are considered mixins.
mixin-class-rgx = ".*MixIn"

# List of decorators that change the signature of a decorated function.
# signature-mutators =

[tool.pylint.variables]
# List of additional names supposed to be defined in builtins. Remember that you
# should avoid defining new builtins when possible.
# additional-builtins =

# Tells whether unused global variables should be treated as a violation.
allow-global-unused-variables = true

# List of names allowed to shadow builtins
# allowed-redefined-builtins =

# List of strings which can identify a callback function by name. A callback name
# must start or end with one of those strings.
callbacks = ["cb_", "_cb"]

# A regular expression matching the name of dummy variables (i.e. expected to not
# be used).
dummy-variables-rgx = "_+$|(_[a-zA-Z0-9_]*[a-zA-Z0-9]+?$)|dummy|^ignored_|^unused_"

# Argument names that match this expression will be ignored.
ignored-argument-names = "_.*|^ignored_|^unused_"

# Tells whether we should check for unused import in __init__ files.
# init-import =

# List of qualified module names which can have objects that can redefine
# builtins.
redefining-builtins-modules = ["six.moves", "past.builtins", "future.builtins", "builtins", "io"]<|MERGE_RESOLUTION|>--- conflicted
+++ resolved
@@ -13,12 +13,7 @@
   "Programming Language :: Python :: Implementation :: CPython",
 ]
 dependencies = [
-<<<<<<< HEAD
-  "databricks-sdk>=0.29,<0.42",
-  "databricks-connect==15.1",
-=======
   "databricks-sdk>=0.44.0",
->>>>>>> 11b2522d
   "standard-distutils; python_version>='3.11'",
   "sqlglot==26.1.3",
   "databricks-labs-blueprint[yaml]>=0.2.3",
@@ -62,6 +57,7 @@
   "pytest-xdist~=3.5.0",
   "black>=23.1.0",
   "ruff>=0.0.243",
+  "databricks-connect==15.1",
   "types-pyYAML",
   "types-pytz",
   "databricks-labs-pylint~=0.4.0",
