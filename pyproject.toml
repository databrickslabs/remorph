[project]
name = "databricks-labs-remorph"
description = 'SQL code converter and data reconcilation tool for accelerating data onboarding to Databricks from EDW, CDW and other ETL sources.'
license-files = { paths = ["LICENSE", "NOTICE"] }
keywords = ["Databricks"]
readme = "README.md"
requires-python = ">=3.10"
dynamic = ["version"]
classifiers = [
  "Development Status :: 3 - Alpha",
  "Programming Language :: Python :: 3.10",
  "Programming Language :: Python :: 3.11",
  "Programming Language :: Python :: Implementation :: CPython",
]
dependencies = [
<<<<<<< HEAD
  "databricks-sdk~=0.18.0",
  "sqlglot==20.11.0",
  "databricks-labs-blueprint~=0.2.3",
  "PyYAML>=6.0.0,<7.0.0"
=======
  "databricks-sdk>=0.18,<0.20",
  "sqlglot==21.0.0",
  "databricks-labs-blueprint~=0.1.0"
>>>>>>> b4f986da
]

[project.urls]
Documentation = "https://github.com/databrickslabs/remorph"
Issues = "https://github.com/databrickslabs/remorph/issues"
Source = "https://github.com/databrickslabs/remorph"

[build-system]
requires = ["hatchling"]
build-backend = "hatchling.build"

[tool.hatch.build]
sources = ["src"]
include = ["src"]

[tool.hatch.version]
path = "src/databricks/labs/remorph/__about__.py"

[tool.hatch.envs.default]
python="3.10"

# store virtual env as the child of this folder. Helps VSCode to run better
path = ".venv"

dependencies = [
  "coverage[toml]>=6.5",
  "pytest",
  "pytest-cov>=4.0.0,<5.0.0",
  "black>=23.1.0",
  "ruff>=0.0.243",
  "isort>=2.5.0",
  "databricks-connect",
]

[tool.hatch.envs.default.scripts]
test        = "pytest --cov src --cov-report=xml tests/unit"
coverage    = "pytest --cov src tests/unit --cov-report=html"
integration = "pytest --cov src tests/integration --durations 20"
fmt         = ["isort .",
               "black .",
               "ruff  . --fix"]
verify      = ["black --check .",
               "isort . --check-only",
               "ruff ."]

[tool.isort]
skip_glob = ["notebooks/*.py"]
profile = "black"

[tool.pytest.ini_options]
addopts = "-s -p no:warnings -vv --cache-clear"
cache_dir = ".venv/pytest-cache"

[tool.black]
target-version = ["py310"]
line-length = 120
skip-string-normalization = true

[tool.ruff]
cache-dir = ".venv/ruff-cache"
target-version = "py310"
line-length = 120
select = [
  "A",
  "ARG",
  "B",
  "C",
  "E",
  "EM",
  "F",
  "FBT",
  "I",
  "ICN",
  "ISC",
  "N",
  "PLC",
  "PLE",
  "PLR",
  "PLW",
  "Q",
  "RUF",
  "S",
  "T",
  "TID",
  "UP",
  "W",
  "YTT",
]
ignore = [
  # Allow non-abstract empty methods in abstract base classes
  "B027",
  # Allow boolean positional values in function calls, like `dict.get(... True)`
  "FBT003",
  # Ignore checks for possible passwords and SQL statement construction
  "S105", "S106", "S107", "S603", "S608",
  # Allow print statements
  "T201",
  # Allow asserts
  "S101",
  # Allow standard random generators
  "S311",
  # Ignore complexity
  "C901", "PLR0911", "PLR0912", "PLR0913", "PLR0915",
  # Ignore flaky Import block is un-sorted or un-formatted
  "I001",
  # Ignore Exception must not use a string literal, assign to variable first
  "EM101",
  "PLR2004",
]
extend-exclude = [
  "notebooks/*.py"
]

[tool.ruff.isort]
known-first-party = ["databricks.labs.remorph"]

[tool.ruff.flake8-tidy-imports]
ban-relative-imports = "all"

[tool.ruff.per-file-ignores]

"tests/**/*" = [
  "PLR2004", "S101", "TID252", # tests can use magic values, assertions, and relative imports
  "ARG001" # tests may not use the provided fixtures
]

[tool.coverage.run]
branch = true
parallel = true

[tool.coverage.report]
omit = ["src/databricks/labs/remorph/reconcile/*", "src/databricks/labs/remorph/helpers/execution_time.py", "__about__.py"]
exclude_lines = [
  "no cov",
  "if __name__ == .__main__.:",
  "if TYPE_CHECKING:",
]<|MERGE_RESOLUTION|>--- conflicted
+++ resolved
@@ -13,16 +13,10 @@
   "Programming Language :: Python :: Implementation :: CPython",
 ]
 dependencies = [
-<<<<<<< HEAD
-  "databricks-sdk~=0.18.0",
-  "sqlglot==20.11.0",
+  "databricks-sdk>=0.18,<0.20",
+  "sqlglot==21.0.0",
   "databricks-labs-blueprint~=0.2.3",
   "PyYAML>=6.0.0,<7.0.0"
-=======
-  "databricks-sdk>=0.18,<0.20",
-  "sqlglot==21.0.0",
-  "databricks-labs-blueprint~=0.1.0"
->>>>>>> b4f986da
 ]
 
 [project.urls]
