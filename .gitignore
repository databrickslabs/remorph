--- conflicted
+++ resolved
@@ -3,8 +3,5 @@
 *.pyc
 __pycache__
 dist
-<<<<<<< HEAD
 .idea
-=======
-/htmlcov/
->>>>>>> 88e7693d
+/htmlcov/